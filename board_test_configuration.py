--- conflicted
+++ resolved
@@ -1,17 +1,9 @@
+import os
 import socket
-import os
-<<<<<<< HEAD
-import platform
-import subprocess
 import unittest
-import time
 from six.moves import configparser
-from spinnman.model import BMPConnectionData
-=======
 from spinn_utilities.ping import Ping
 from spinnman.model import BMPConnectionData
-import unittest
->>>>>>> f43fc6ec
 
 _LOCALHOST = "127.0.0.1"
 # Microsoft invalid IP address. For more details see:
