# Copyright (c) 2014 The University of Manchester
#
# Licensed under the Apache License, Version 2.0 (the "License");
# you may not use this file except in compliance with the License.
# You may obtain a copy of the License at
#
#     https://www.apache.org/licenses/LICENSE-2.0
#
# Unless required by applicable law or agreed to in writing, software
# distributed under the License is distributed on an "AS IS" BASIS,
# WITHOUT WARRANTIES OR CONDITIONS OF ANY KIND, either express or implied.
# See the License for the specific language governing permissions and
# limitations under the License.

# pylint: disable=too-many-arguments
from __future__ import annotations
from collections import defaultdict
from contextlib import contextmanager, suppress
import io
import logging
import os
import socket
import struct
from threading import Condition
import time
from typing import (
    BinaryIO, Collection, Dict, FrozenSet, Iterable,
    Iterator, List, Optional, Sequence, Tuple, TypeVar, Union, cast)
from typing_extensions import TypeAlias
from spinn_utilities.config_holder import get_config_bool
from spinn_utilities.abstract_context_manager import AbstractContextManager
from spinn_utilities.log import FormatAdapter
from spinn_utilities.progress_bar import ProgressBar
from spinn_utilities.typing.coords import XY
from spinn_machine import (
    CoreSubsets, FixedRouteEntry, Machine, MulticastRoutingEntry)
from spinn_machine.tags import AbstractTag, IPTag, ReverseIPTag
from spinnman.constants import (
    BMP_POST_POWER_ON_SLEEP_TIME, BMP_POWER_ON_TIMEOUT, BMP_TIMEOUT,
    CPU_USER_OFFSET, CPU_USER_START_ADDRESS,
    IPTAG_TIME_OUT_WAIT_TIMES, SCP_SCAMP_PORT, SYSTEM_VARIABLE_BASE_ADDRESS,
    UDP_BOOT_CONNECTION_DEFAULT_PORT, NO_ROUTER_DIAGNOSTIC_FILTERS,
    ROUTER_REGISTER_BASE_ADDRESS, ROUTER_DEFAULT_FILTERS_MAX_POSITION,
    ROUTER_FILTER_CONTROLS_OFFSET, ROUTER_DIAGNOSTIC_FILTER_SIZE, N_RETRIES,
    BOOT_RETRIES, POWER_CYCLE_WAIT_TIME_IN_SECONDS)
from spinnman.data import SpiNNManDataView
from spinnman.exceptions import (
    SpinnmanInvalidParameterException, SpinnmanException, SpinnmanIOException,
    SpinnmanTimeoutException, SpinnmanGenericProcessException,
    SpinnmanUnexpectedResponseCodeException,
    SpiNNManCoresNotInStateException)
from spinnman.model import (
    CPUInfo, CPUInfos, DiagnosticFilter, ChipSummaryInfo,
    IOBuffer, MachineDimensions, RouterDiagnostics, VersionInfo)
from spinnman.model.enums import (
    CPUState, SDP_PORTS, SDP_RUNNING_MESSAGE_CODES, UserRegister)
from spinnman.messages.scp.abstract_messages import (
    AbstractSCPRequest, AbstractSCPResponse)
from spinnman.messages.scp.enums import Signal, PowerCommand
from spinnman.messages.scp.impl.get_chip_info import GetChipInfo
from spinnman.messages.sdp import SDPFlag, SDPHeader, SDPMessage
from spinnman.messages.spinnaker_boot import (
    SystemVariableDefinition, SpinnakerBootMessages)
from spinnman.messages.scp.impl import (
    BMPGetVersion, SetPower, ReadFPGARegister,
    WriteFPGARegister, IPTagSetTTO, ReverseIPTagSet,
    CountState, WriteMemory, SendSignal, AppStop, CheckOKResponse,
    IPTagSet, IPTagClear, RouterClear, DoSync)
from spinnman.messages.scp.impl.get_chip_info_response import (
    GetChipInfoResponse)
from spinnman.connections.abstract_classes import Connection
from spinnman.connections.udp_packet_connections import (
    BMPConnection, BootConnection, SCAMPConnection, SDPConnection)
from spinnman.processes import (
    GetMachineProcess, GetVersionProcess,
    MallocSDRAMProcess, WriteMemoryProcess, ReadMemoryProcess,
    GetCPUInfoProcess, GetExcludeCPUInfoProcess, GetIncludeCPUInfoProcess,
    ReadIOBufProcess, ApplicationRunProcess,
    LoadFixedRouteRoutingEntryProcess, FixedConnectionSelector,
    ReadFixedRouteRoutingEntryProcess,
    LoadMultiCastRoutesProcess, GetTagsProcess, GetMultiCastRoutesProcess,
    SendSingleCommandProcess, ReadRouterDiagnosticsProcess,
    MostDirectConnectionSelector, ApplicationCopyRunProcess,
    ConnectionSelector)
from spinnman.utilities.utility_functions import (
    get_vcpu_address, work_out_bmp_from_machine_details)
from spinnman.model.bmp_connection_data import BMPConnectionData

#: Type of a connection.
#: :meta private:
Conn = TypeVar("Conn", bound=Connection)
#: Type of a response.
#: :meta private:
R = TypeVar("R", bound=AbstractSCPResponse)

_BasicProcess: TypeAlias = SendSingleCommandProcess[CheckOKResponse]
_States: TypeAlias = Union[CPUState, Iterable[CPUState]]
logger = FormatAdapter(logging.getLogger(__name__))

_SCAMP_NAME = "SC&MP"
_SCAMP_VERSION = (3, 0, 1)

_BMP_NAME = "BC&MP"
_BMP_MAJOR_VERSIONS = [1, 2]

_CONNECTION_CHECK_RETRIES = 3
INITIAL_FIND_SCAMP_RETRIES_COUNT = 3

_ONE_BYTE = struct.Struct("B")
_TWO_BYTES = struct.Struct("<BB")
_FOUR_BYTES = struct.Struct("<BBBB")
_ONE_WORD = struct.Struct("<I")
_ONE_LONG = struct.Struct("<Q")
_EXECUTABLE_ADDRESS = 0x67800000

_POWER_CYCLE_WARNING = (
    "When power-cycling a board, it is recommended that you wait for 30 "
    "seconds before attempting a reboot. Therefore, the tools will now "
    "wait for 30 seconds. If you wish to avoid this wait, please set "
    "reset_machine_on_startup = False in the [Machine] section of the "
    "relevant configuration (cfg) file.")

_POWER_CYCLE_FAILURE_WARNING = (
    "The end user requested the power-cycling of the board. But the "
    "tools did not have the required BMP connection to facilitate a "
    "power-cycling, and therefore will not do so. please set the "
    "bmp_names accordingly in the [Machine] section of the relevant "
    "configuration (cfg) file. Or use a machine assess process which "
    "provides the BMP data (such as a spalloc system) or finally set "
    "reset_machine_on_startup = False in the [Machine] section of the "
    "relevant configuration (cfg) file to avoid this warning in future.")


def create_transceiver_from_hostname(
        hostname: Optional[str], version: int, *,
        bmp_connection_data: Optional[BMPConnectionData] = None,
        number_of_boards: Optional[int] = None,
        auto_detect_bmp: bool = False,
        power_cycle: bool =False) -> 'Transceiver':
    """
    Create a Transceiver by creating a :py:class:`~.UDPConnection` to the
    given hostname on port 17893 (the default SCAMP port), and a
    :py:class:`~.BootConnection` on port 54321 (the default boot port),
    optionally discovering any additional links using the UDPConnection,
    and then returning the transceiver created with the conjunction of
    the created UDPConnection and the discovered connections.

    :param hostname: The hostname or IP address of the board or `None` if
        only the BMP connections are of interest
    :type hostname: str or None
    :param number_of_boards: a number of boards expected to be supported, or
        ``None``, which defaults to a single board
    :type number_of_boards: int or None
    :param int version: the type of SpiNNaker board used within the SpiNNaker
        machine being used. If a Spinn-5 board, then the version will be 5,
        Spinn-3 would equal 3 and so on.
    :param BMPConnectionData bmp_connection_data:
        the details of the BMP connections used to boot multi-board systems
    :param bool auto_detect_bmp:
        ``True`` if the BMP of version 4 or 5 boards should be
        automatically determined from the board IP address
    :param scamp_connections:
        the list of connections used for SCAMP communications
    :param bool power_cycle: If True will power cycle the machine:
    :return: The created transceiver
    :rtype: Transceiver
    :raise SpinnmanIOException:
        If there is an error communicating with the board
    :raise SpinnmanInvalidPacketException:
        If a packet is received that is not in the valid format
    :raise SpinnmanInvalidParameterException:
        If a packet is received that has invalid parameters
    :raise SpinnmanUnexpectedResponseCodeException:
        If a response indicates an error during the exchange
    """
    if hostname is not None:
        logger.info("Creating transceiver for {}", hostname)
    connections: List[Connection] = []

    # if no BMP has been supplied, but the board is a spinn4 or a spinn5
    # machine, then an assumption can be made that the BMP is at -1 on the
    # final value of the IP address
    if (version >= 4 and auto_detect_bmp is True and
            (bmp_connection_data is None or not bmp_connection_data)):
        if hostname is None:
            raise ValueError("hostname is required if deriving BMP details")
        if number_of_boards is None or number_of_boards < 1:
            raise ValueError(
                "number_of_boards is required if deriving BMP details")
        bmp_connection_data = work_out_bmp_from_machine_details(
            hostname, number_of_boards)

    # handle BMP connections
    if bmp_connection_data is not None:
        bmp_connection = BMPConnection(bmp_connection_data)
        connections.append(bmp_connection)
        logger.info("Transceiver using BMP: {}",
                    bmp_connection.remote_ip_address)

    connections.append(SCAMPConnection(remote_host=hostname))

    # handle the boot connection
    connections.append(BootConnection(remote_host=hostname))

    return Transceiver(version, connections=connections,
                       power_cycle=power_cycle)


class Transceiver(AbstractContextManager):
    """
    An encapsulation of various communications with the SpiNNaker board.

    The methods of this class are designed to be thread-safe (provided they do
    not access a BMP, as access to those is never thread-safe);
    thus you can make multiple calls to the same (or different) methods
    from multiple threads and expect each call to work as if it had been
    called sequentially, although the order of returns is not guaranteed.

    .. note::
        With multiple connections to the board, using multiple threads in this
        way may result in an increase in the overall speed of operation, since
        the multiple calls may be made separately over the set of given
        connections.
    """
    __slots__ = (
        "_all_connections",
        "_bmp_selector",
        "_bmp_connection",
        "_boot_send_connection",
        "_chip_execute_lock_condition",
        "_chip_execute_locks",
        "_height",
        "_iobuf_size",
        "_machine_off",
        "_n_chip_execute_locks",
        "_scamp_connection_selector",
        "_scamp_connections",
        "_udp_scamp_connections",
        "_version",
        "_width")

    def __init__(self, version: int,
                 connections: Optional[List[Connection]] = None,
                 power_cycle: bool =False):
        """
        :param int version: The version of the board being connected to
        :param list(Connection) connections:
            An iterable of connections to the board.  If not specified, no
            communication will be possible until connections are found.
        :param bool power_cycle: If True will power cycle the machine:
        :raise SpinnmanIOException:
            If there is an error communicating with the board, or if no
            connections to the board can be found (if connections is ``None``)
        :raise SpinnmanInvalidPacketException:
            If a packet is received that is not in the valid format
        :raise SpinnmanInvalidParameterException:
            If a packet is received that has invalid parameters
        :raise SpinnmanUnexpectedResponseCodeException:
            If a response indicates an error during the exchange
        """
        # Place to keep the current machine
        self._version = version
        self._width: Optional[int] = None
        self._height: Optional[int] = None
        self._iobuf_size: Optional[int] = None

        # A set of the original connections - used to determine what can
        # be closed
        if connections is None:
            connections = list()

        # A set of all connection - used for closing
        self._all_connections = set(connections)

        # A boot send connection - there can only be one in the current system,
        # or otherwise bad things can happen!
        self._boot_send_connection: Optional[BootConnection] = None

        # A dict of IP address -> SCAMP connection
        # These are those that can be used for setting up IP Tags
        self._udp_scamp_connections: Dict[str, SCAMPConnection] = dict()

        # A list of all connections that can be used to send and receive SCP
        # messages for SCAMP interaction
        # Guaranteed to be none empty after self.__identify_connections
        self._scamp_connections: List[SCAMPConnection] = list()

        # The BMP connections
        self._bmp_connection: Optional[BMPConnection] = None

        # build connection selectors for the processes.
        self._bmp_selector: Optional[
            FixedConnectionSelector[BMPConnection]] = None
        self._scamp_connection_selector = \
            self.__identify_connections(connections)

        # A lock against single chip executions (entry is (x, y))
        # The condition should be acquired before the locks are
        # checked or updated
        # The write lock condition should also be acquired to avoid a flood
        # fill during an individual chip execute
        self._chip_execute_locks: Dict[
            Tuple[int, int], Condition] = defaultdict(Condition)
        self._chip_execute_lock_condition = Condition()
        self._n_chip_execute_locks = 0

        # Check that the BMP connections are valid
        self.__check_bmp_connection()

        self._machine_off = False

        if power_cycle:
            self._power_off_machine()
        self._ensure_board_is_ready()


    def _where_is_xy(self, x: int, y: int) -> str:
        """
        Attempts to get where_is_x_y info from the machine

        If no machine will do its best.

        :param int x:
        :param int y:
        :rtype: str
        """
        try:
            if SpiNNManDataView.has_machine():
                return SpiNNManDataView.get_machine().where_is_xy(x, y)
            return (f"No Machine. "
                    f"Root IP:{self._scamp_connections[0].remote_ip_address}"
                    f"x:{x} y:{y}")
        except Exception as ex:  # pylint: disable=broad-except
            return str(ex)

    def __identify_connections(
            self, connections: Iterable[Connection]
            ) -> MostDirectConnectionSelector:
        for conn in connections:

            # locate the only boot send conn
            if isinstance(conn, BootConnection):
                if self._boot_send_connection is not None:
                    raise SpinnmanInvalidParameterException(
                        "connections", f"[... {conn} ...]",
                        "Only a single SpinnakerBootSender can be specified")
                self._boot_send_connection = conn

            # Locate any connections that talk to a BMP
            if isinstance(conn, BMPConnection):
                # If it is a BMP conn, add it here
                if self._bmp_connection is not None:
                    raise NotImplementedError(
                        "Only one BMP connection supported")
                self._bmp_connection = conn
                self._bmp_selector = FixedConnectionSelector(conn)
            # Otherwise, check if it can send and receive SCP (talk to SCAMP)
            elif isinstance(conn, SCAMPConnection):
                self.__add_scamp_connection(conn)

        # get a selector and ensure self._scamp_connections is not empty
        return MostDirectConnectionSelector(self._scamp_connections)

    def __check_bmp_connection(self) -> None:
        """
        Check that the BMP connections are actually connected to valid BMPs.

        :raise SpinnmanIOException: when a connection is not linked to a BMP
        """
        # check that the UDP BMP conn is actually connected to a BMP
        # via the sver command
        if self._bmp_connection is not None:
            conn = self._bmp_connection

            # try to send a BMP sver to check if it responds as expected
            try:
                version_info = self._get_scamp_version(
                    conn.chip_x, conn.chip_y, self._bmp_selector)
                fail_version_name = version_info.name != _BMP_NAME
                fail_version_num = \
                    version_info.version_number[0] not in _BMP_MAJOR_VERSIONS
                if fail_version_name or fail_version_num:
                    raise SpinnmanIOException(
                        f"The BMP at {conn.remote_ip_address} is running "
                        f"{version_info.name} {version_info.version_string} "
                        "which is incompatible with this transceiver, required"
                        f" version is {_BMP_NAME} {_BMP_MAJOR_VERSIONS}")

                logger.info("Using BMP at {} with version {} {}",
                            conn.remote_ip_address, version_info.name,
                            version_info.version_string)

            # If it fails to respond due to timeout, maybe that the connection
            # isn't valid
            except SpinnmanTimeoutException as e:
                raise SpinnmanException(
                    f"BMP connection to {conn.remote_ip_address} is "
                    "not responding") from e
            except Exception:
                logger.exception("Failed to speak to BMP at {}",
                                 conn.remote_ip_address)
                raise

    @staticmethod
    def _check_connection(
            connection: SCAMPConnection) -> Optional[ChipSummaryInfo]:
        """
        Check that the given connection to the given chip works.

        :param ConnectionSelector connection_selector:
            the connection selector to use
        :param int chip_x: the chip x coordinate to try to talk to
        :param int chip_y: the chip y coordinate to try to talk to
        :return: True if a valid response is received, False otherwise
        :rtype: ChipInfo or None
        """
        chip_x, chip_y = connection.chip_x, connection.chip_y
        connection_selector = FixedConnectionSelector(connection)
        for _ in range(_CONNECTION_CHECK_RETRIES):
            try:
                sender: SendSingleCommandProcess[GetChipInfoResponse] = \
                    SendSingleCommandProcess(connection_selector)
                chip_info = sender.execute(  # pylint: disable=no-member
                    GetChipInfo(chip_x, chip_y)).chip_info
                if not chip_info.is_ethernet_available:
                    time.sleep(0.1)
                else:
                    return chip_info
            except (SpinnmanGenericProcessException, SpinnmanTimeoutException,
                    SpinnmanUnexpectedResponseCodeException):
                pass
            except SpinnmanIOException:
                break
        return None

    @contextmanager
    def __flood_execute_lock(self) -> Iterator[Condition]:
        """
        Get a lock for executing a flood fill of an executable.
        """
        # Get the execute lock all together, so nothing can access it
        with self._chip_execute_lock_condition:
            # Wait until nothing is executing
            self._chip_execute_lock_condition.wait_for(
                lambda: self._n_chip_execute_locks < 1)
            yield self._chip_execute_lock_condition

    def send_sdp_message(
            self, message: SDPMessage,
            connection: Optional[SDPConnection] = None):
        """
        Sends an SDP message using one of the connections.

        :param SDPMessage message: The message to send
        :param SDPConnection connection: An optional connection to use
        """
        if connection is None:
            connection_to_use = self._scamp_connections[0]
            connection_to_use.send_sdp_message(message)
        else:
            connection.send_sdp_message(message)

    def __add_scamp_connection(self, conn: SCAMPConnection):
        """
        Stores the scamp connection making a connection to chip 0, 0 is first.

        :param SDPConnection conn:
        """
        # make sure the first is the one to Chip 0, 0 is it is there
        if conn.chip_x == 0 and conn.chip_y == 0:
            self._scamp_connections.insert(0, conn)
        else:
            self._scamp_connections.append(conn)

    def _check_and_add_scamp_connections(
            self, x: int, y: int, ip_address: str):
        """
        :param int x: X coordinate of target chip
        :param int y: Y coordinate of target chip
        :param str ip_address: IP address of target chip

        :raise SpinnmanIOException:
            If there is an error communicating with the board
        :raise SpinnmanInvalidPacketException:
            If a packet is received that is not in the valid format
        :raise SpinnmanInvalidParameterException:
            If a packet is received that has invalid parameters
        :raise SpinnmanUnexpectedResponseCodeException:
            If a response indicates an error during the exchange
        """
        conn = SCAMPConnection(remote_host=ip_address, chip_x=x, chip_y=y)

        # check if it works
        chip_info = self._check_connection(conn)
        if chip_info is not None and chip_info.ethernet_ip_address is not None:
            self._all_connections.add(conn)
            self._udp_scamp_connections[chip_info.ethernet_ip_address] = conn
            self.__add_scamp_connection(conn)
        else:
            logger.warning(
                "Additional Ethernet connection on {} at chip {}, {} "
                "cannot be contacted", ip_address, x, y)

    def discover_scamp_connections(self) -> None:
        """
        Find connections to the board and store these for future use.

        .. note::
            An exception will be thrown if no initial connections can be
            found to the board.

        :raise SpinnmanIOException:
            If there is an error communicating with the board
        :raise SpinnmanInvalidPacketException:
            If a packet is received that is not in the valid format
        :raise SpinnmanInvalidParameterException:
            If a packet is received that has invalid parameters
        :raise SpinnmanUnexpectedResponseCodeException:
            If a response indicates an error during the exchange
        """
        # Get the machine dimensions
        dims = self._get_machine_dimensions()

        # Find all the new connections via the machine Ethernet-connected chips
        version = SpiNNManDataView.get_machine_version()
        for x, y in version.get_potential_ethernet_chips(
                dims.width, dims.height):
            ip_addr_item = SystemVariableDefinition.ethernet_ip_address
            try:
                # TODO avoid here_is_x,y if read_memory fails
                data = self.read_memory(
                    x, y,
                    SYSTEM_VARIABLE_BASE_ADDRESS + ip_addr_item.offset, 4)
            except SpinnmanGenericProcessException:
                continue
            ip = _FOUR_BYTES.unpack_from(data)
            ip_address = f"{ip[0]}.{ip[1]}.{ip[2]}.{ip[3]}"
            logger.info(ip_address)
            self._check_and_add_scamp_connections(x, y, ip_address)
        self._scamp_connection_selector = MostDirectConnectionSelector(
            self._scamp_connections)

    def add_scamp_connections(self, connections: Dict[XY, str]):
        """
        Check connections to the board and store these for future use.

        .. note::
            An exception will be thrown if no initial connections can be
            found to the board.

        :param dict((int,int),str) connections:
            Dict of (`x`,`y`) to IP address
        :raise SpinnmanIOException:
            If there is an error communicating with the board
        :raise SpinnmanInvalidPacketException:
            If a packet is received that is not in the valid format
        :raise SpinnmanInvalidParameterException:
            If a packet is received that has invalid parameters
        :raise SpinnmanUnexpectedResponseCodeException:
            If a response indicates an error during the exchange
        """
        for ((x, y), ip_address) in connections.items():
            self._check_and_add_scamp_connections(x, y, ip_address)
        self._scamp_connection_selector = MostDirectConnectionSelector(
            self._scamp_connections)

    def _get_machine_dimensions(self) -> MachineDimensions:
        """
        Get the maximum chip X-coordinate and maximum chip Y-coordinate of
        the chips in the machine.

        :return: The dimensions of the machine
        :rtype: MachineDimensions
        :raise SpinnmanIOException:
            If there is an error communicating with the board
        :raise SpinnmanInvalidPacketException:
            If a packet is received that is not in the valid format
        :raise SpinnmanInvalidParameterException:
            If a packet is received that has invalid parameters
        :raise SpinnmanUnexpectedResponseCodeException:
            If a response indicates an error during the exchange
        """
        if self._width is None or self._height is None:
            height_item = SystemVariableDefinition.y_size
            self._height, self._width = _TWO_BYTES.unpack_from(
                self.read_memory(
                    AbstractSCPRequest.DEFAULT_DEST_X_COORD,
                    AbstractSCPRequest.DEFAULT_DEST_Y_COORD,
                    SYSTEM_VARIABLE_BASE_ADDRESS + height_item.offset,
                    2))
        assert self._width is not None and self._height is not None
        return MachineDimensions(self._width, self._height)

    def get_machine_details(self) -> Machine:
        """
        Get the details of the machine made up of chips on a board and how
        they are connected to each other.

        :return: A machine description
        :rtype: ~spinn_machine.Machine
        :raise SpinnmanIOException:
            If there is an error communicating with the board
        :raise SpinnmanInvalidPacketException:
            If a packet is received that is not in the valid format
        :raise SpinnmanInvalidParameterException:
            If a packet is received that has invalid parameters
        :raise SpinnmanUnexpectedResponseCodeException:
            If a response indicates an error during the exchange
        """
        # Get the width and height of the machine
        dims = self._get_machine_dimensions()

        # Get the coordinates of the boot chip
        version_info = self._get_scamp_version()

        # Get the details of all the chips
        get_machine_process = GetMachineProcess(
            self._scamp_connection_selector)
        machine = get_machine_process.get_machine_details(
            version_info.x, version_info.y, dims.width, dims.height)

        # Work out and add the SpiNNaker links and FPGA links
        machine.add_spinnaker_links()
        machine.add_fpga_links()

        if self._boot_send_connection:
            logger.info(f"Detected {machine.summary_string()}")
        return machine

    def _get_scamp_version(
            self, chip_x: int = AbstractSCPRequest.DEFAULT_DEST_X_COORD,
            chip_y: int = AbstractSCPRequest.DEFAULT_DEST_Y_COORD,
            connection_selector: Optional[ConnectionSelector] = None, *,
            n_retries: int = N_RETRIES) -> VersionInfo:
        """
        Get the version of SCAMP which is running on the board.

        :param int chip_x: the chip's x coordinate to query for SCAMP version
        :param int chip_y: the chip's y coordinate to query for SCAMP version
        :param ConnectionSelector connection_selector:
            the connection to send the SCAMP version
            or `None` (if `None` then a random SCAMP connection is used).
        :param int n_retries:
        :return: The version identifier
        :rtype: VersionInfo
        :raise SpinnmanIOException:
            If there is an error communicating with the board
        :raise SpinnmanInvalidParameterException:
            If the timeout is less than 1
        :raise SpinnmanTimeoutException:
            If none of the retries resulted in a response before the timeout
            (suggesting that the board is not booted).
        """
        if connection_selector is None:
            connection_selector = self._scamp_connection_selector
        process = GetVersionProcess(connection_selector, n_retries)
        return process.get_version(x=chip_x, y=chip_y, p=0)

    def _boot_board(self, extra_boot_values: Optional[Dict[
            SystemVariableDefinition, object]] = None):
        """
        Attempt to boot the board. No check is performed to see if the
        board is already booted.

        :param dict(SystemVariableDefinition,object) extra_boot_values:
            extra values to set during boot
            Any additional or overwrite values to set during boot.
            This should only be used for values which are not standard
            based on the board version.
        :raise SpinnmanInvalidParameterException:
            If the board version is not known
        :raise SpinnmanIOException:
            If there is an error communicating with the board
        """
        if not self._boot_send_connection:
            # No can do. Can't boot without a boot connection.
            raise SpinnmanIOException("no boot connection available")
        boot_messages = SpinnakerBootMessages(
            board_version=self._version, extra_boot_values=extra_boot_values)
        for boot_message in boot_messages.messages:
            self._boot_send_connection.send_boot_message(boot_message)
        time.sleep(2.0)

    def _call(self, req: AbstractSCPRequest[R], **kwargs) -> R:
        """
        Wrapper that makes doing simple SCP calls easier,
        especially with types.
        """
        proc: SendSingleCommandProcess[R] = SendSingleCommandProcess(
            self._scamp_connection_selector, **kwargs)
        return proc.execute(req)

    @staticmethod
    def _is_scamp_version_compabible(version: Tuple[int, int, int]) -> bool:
        """
        Determine if the version of SCAMP is compatible with this transceiver.

        :param tuple(int,int,int) version: The version to test
        :rtype: bool
        """

        # The major version must match exactly
        if version[0] != _SCAMP_VERSION[0]:
            return False

        # If the minor version matches, the patch version must be >= the
        # required version
        if version[1] == _SCAMP_VERSION[1]:
            return version[2] >= _SCAMP_VERSION[2]

        # If the minor version is > than the required version, the patch
        # version is irrelevant
        return version[1] > _SCAMP_VERSION[1]

    def _ensure_board_is_ready(
            self, n_retries: int = 5, extra_boot_values: Optional[Dict[
            SystemVariableDefinition, object]] = None) -> VersionInfo:
        """
        Ensure that the board is ready to interact with this version of the
        transceiver. Boots the board if not already booted and verifies that
        the version of SCAMP running is compatible with this transceiver.

        :param int n_retries: The number of times to retry booting
        :param dict(SystemVariableDefinition,object) extra_boot_values:
            Any additional or overwrite values to set during boot.
            This should only be used for values which are not standard
            based on the board version.
        :return: The version identifier
        :raise SpinnmanIOException:
            * If there is a problem booting the board
            * If the version of software on the board is not compatible with
              this transceiver
        """
        # try to get a SCAMP version once
        logger.info("Working out if machine is booted")
        if self._machine_off:
            version_info = None
        else:
            version_info = self._try_to_find_scamp_and_boot(
                INITIAL_FIND_SCAMP_RETRIES_COUNT, extra_boot_values)

        # If we fail to get a SCAMP version this time, try other things
        if version_info is None and self._bmp_connection is not None:
            # start by powering up each BMP connection
            logger.info("Attempting to power on machine")
            self._power_on_machine()

            # Sleep a bit to let things get going
            time.sleep(2.0)
            logger.info("Attempting to boot machine")

            # retry to get a SCAMP version, this time trying multiple times
            version_info = self._try_to_find_scamp_and_boot(
                n_retries, extra_boot_values)

        # verify that the version is the expected one for this transceiver
        if version_info is None:
            raise SpinnmanIOException("Failed to communicate with the machine")
        if (version_info.name != _SCAMP_NAME or
                not self._is_scamp_version_compabible(
                    version_info.version_number)):
            raise SpinnmanIOException(
                f"The machine is currently booted with {version_info.name}"
                f" {version_info.version_number} which is incompatible with "
                "this transceiver, required version is "
                f"{_SCAMP_NAME} {_SCAMP_VERSION}")

        logger.info("Machine communication successful")

        # Change the default SCP timeout on the machine, keeping the old one to
        # revert at close
        for scamp_connection in self._scamp_connections:
            self._call(IPTagSetTTO(
                scamp_connection.chip_x, scamp_connection.chip_y,
                IPTAG_TIME_OUT_WAIT_TIMES.TIMEOUT_2560_ms))

            chip_info = self._check_connection(scamp_connection)
            if chip_info is not None and chip_info.ethernet_ip_address:
                self._udp_scamp_connections[chip_info.ethernet_ip_address] = \
                    scamp_connection

        # Update the connection selector so that it can ask for processor ids
        self._scamp_connection_selector = MostDirectConnectionSelector(
            self._scamp_connections)

    def __is_default_destination(self, version_info: VersionInfo) -> bool:
        return (version_info.x == AbstractSCPRequest.DEFAULT_DEST_X_COORD
                and version_info.y == AbstractSCPRequest.DEFAULT_DEST_Y_COORD)

    def _try_to_find_scamp_and_boot(
            self, tries_to_go: int, extra_boot_values: Optional[Dict[
            SystemVariableDefinition, object]]) -> Optional[VersionInfo]:
        """
        Try to detect if SCAMP is running, and if not, boot the machine.

        :param int tries_to_go: how many attempts should be supported
        :param dict(SystemVariableDefinition,object) extra_boot_values:
            Any additional or overwrite values to set during boot.
            This should only be used for values which are not standard
            based on the board version.
        :return: version info
        :rtype: VersionInfo
        :raise SpinnmanIOException:
            If there is a problem communicating with the machine
        """
        version_info = None
        current_tries_to_go = tries_to_go
        while version_info is None and current_tries_to_go > 0:
            try:
                version_info = self._get_scamp_version(n_retries=BOOT_RETRIES)
                if self.__is_default_destination(version_info):
                    version_info = None
                    time.sleep(0.1)
            except SpinnmanGenericProcessException as e:
                if isinstance(e.exception, SpinnmanTimeoutException):
                    logger.info("Attempting to boot machine")
                    self._boot_board(extra_boot_values)
                    current_tries_to_go -= 1
                elif isinstance(e.exception, SpinnmanIOException):
                    raise SpinnmanIOException(
                        "Failed to communicate with the machine") from e
                else:
                    raise
            except SpinnmanTimeoutException:
                logger.info("Attempting to boot machine")
                self._boot_board(extra_boot_values)
                current_tries_to_go -= 1
            except SpinnmanIOException as e:
                raise SpinnmanIOException(
                    "Failed to communicate with the machine") from e

        # The last thing we tried was booting, so try again to get the version
        if version_info is None:
            with suppress(SpinnmanException):
                version_info = self._get_scamp_version()
                if self.__is_default_destination(version_info):
                    version_info = None
        if version_info is not None:
            logger.info("Found board with version {}", version_info)
        return version_info

    def get_cpu_infos(
            self, core_subsets: Optional[CoreSubsets] = None,
            states: Union[CPUState, Iterable[CPUState], None] = None,
            include: bool = True) -> CPUInfos:
        """
        Get information about the processors on the board.

        :param ~spinn_machine.CoreSubsets core_subsets:
            A set of chips and cores from which to get the
            information. If not specified, the information from all of the
            cores on all of the chips on the board are obtained.
        :param states: The state or states to filter on (if any)
        :type states: None, CPUState or iterable(CPUState)
        :param bool include:
            If `True` includes only infos in the requested state(s).
            If `False` includes only infos *not* in the requested state(s).
            Ignored if states is `None`.
        :return: The CPU information for the selected cores and States, or
            all cores/states  if core_subsets/states is not specified
        :rtype: ~spinnman.model.CPUInfos
        :raise SpinnmanIOException:
            If there is an error communicating with the board
        :raise SpinnmanInvalidPacketException:
            If a packet is received that is not in the valid format
        :raise SpinnmanInvalidParameterException:
            * If chip_and_cores contains invalid items
            * If a packet is received that has invalid parameters
        :raise SpinnmanUnexpectedResponseCodeException:
            If a response indicates an error during the exchange
        """
        # Get all the cores if the subsets are not given
        if core_subsets is None:
            core_subsets = CoreSubsets()
            for chip in SpiNNManDataView.get_machine().chips:
                for processor in chip.processors:
                    core_subsets.add_processor(
                        chip.x, chip.y, processor.processor_id)

        if states is None:
            process = GetCPUInfoProcess(self._scamp_connection_selector)
        else:
            if isinstance(states, CPUState):
                state_set = frozenset((states, ))
            else:
                state_set = frozenset(states)
            if include:
                process = GetIncludeCPUInfoProcess(
                    self._scamp_connection_selector, state_set)
            else:
                process = GetExcludeCPUInfoProcess(
                    self._scamp_connection_selector, state_set)

        return process.get_cpu_info(core_subsets)

    def get_clock_drift(self, x: int, y: int) -> float:
        """
        Get the clock drift.

        :param int x: The x-coordinate of the chip to get drift for
        :param int y: The y-coordinate of the chip to get drift for
        """
        DRIFT_FP = 1 << 17

        drift_b = self._get_sv_data(x, y, SystemVariableDefinition.clock_drift)
        drift = struct.unpack("<i", struct.pack("<I", drift_b))[0]
        return drift / DRIFT_FP

    def _get_sv_data(
            self, x: int, y: int,
            data_item: SystemVariableDefinition) -> Union[int, bytes]:
        """
        :param int x:
        :param int y:
        :param SystemVariableDefinition data_item:
        """
        addr = SYSTEM_VARIABLE_BASE_ADDRESS + data_item.offset
        if data_item.data_type.is_byte_array:
            size = cast(int, data_item.array_size)
            # Do not need to decode the bytes of a byte array
            return self.read_memory(x, y, addr, size)
        return struct.unpack_from(
            data_item.data_type.struct_code,
            self.read_memory(x, y, addr, data_item.data_type.value))[0]

    @staticmethod
    def __get_user_register_address_from_core(p: int, user: UserRegister):
        """
        Get the address of user *N* for a given processor on the board.

        .. note::
            Conventionally, user_0 usually holds the address of the table of
            memory regions.

        :param int p: The ID of the processor to get the user N address from
        :param int user: The user "register" number to get the address for
        :return: The address for user N register for this processor
        :rtype: int
        """
        return (get_vcpu_address(p) + CPU_USER_START_ADDRESS +
                CPU_USER_OFFSET * user)

    def read_user(self, x: int, y: int, p: int, user: UserRegister):
        """
        Get the contents of the this user register for the given processor.

        .. note::
            Conventionally, user_0 usually holds the address of the table of
            memory regions.

        :param int x: X coordinate of the chip
        :param int y: Y coordinate of the chip
        :param int p: Virtual processor identifier on the chip
        :param int user: The user number to read data for
        :rtype: int
        :raise SpinnmanIOException:
            If there is an error communicating with the board
        :raise SpinnmanInvalidPacketException:
            If a packet is received that is not in the valid format
        :raise SpinnmanInvalidParameterException:
            If x, y, p does not identify a valid processor
        :raise SpinnmanUnexpectedResponseCodeException:
            If a response indicates an error during the exchange
        """
        addr = self.__get_user_register_address_from_core(p, user)
        return self.read_word(x, y, addr)

<<<<<<< HEAD
    def get_cpu_information_from_core(self, x: int, y: int, p: int) -> CPUInfo:
=======
    def add_cpu_information_from_core(self, cpu_infos, x, y, p, states):
>>>>>>> 5669a2ac
        """
        Adds information about a specific processor on the board to the info

        :param CPUInfo cpu_infos: Info to add data for this core to
        :param int x: The x-coordinate of the chip containing the processor
        :param int y: The y-coordinate of the chip containing the processor
        :param int p: The ID of the processor to get the information about
        :param states:
            If provided will only add the info if in one of the states
        :type states: list(CPUState)
        :return: The CPU information for the selected core
        :raise SpinnmanIOException:
            If there is an error communicating with the board
        :raise SpinnmanInvalidPacketException:
            If a packet is received that is not in the valid format
        :raise SpinnmanInvalidParameterException:
            * If x, y, p is not a valid processor
            * If a packet is received that has invalid parameters
        :raise SpinnmanUnexpectedResponseCodeException:
            If a response indicates an error during the exchange
        """
        core_subsets = CoreSubsets()
        core_subsets.add_processor(x, y, p)
        new_infos = self.get_cpu_infos(core_subsets)
        cpu_infos.add_infos(new_infos, states)

    def get_region_base_address(self, x, y, p):
        """
        Gets the base address of the Region Table

        :param int x: The x-coordinate of the chip containing the processor
        :param int y: The y-coordinate of the chip containing the processor
        :param int p: The ID of the processor to get the address
        :return: The adddress of the Region table for the selected core
        :rtype: int
        :raise SpinnmanIOException:
            If there is an error communicating with the board
        :raise SpinnmanInvalidPacketException:
            If a packet is received that is not in the valid format
        :raise SpinnmanInvalidParameterException:
            * If x, y, p is not a valid processor
            * If a packet is received that has invalid parameters
        :raise SpinnmanUnexpectedResponseCodeException:
            If a response indicates an error during the exchange
        """
        return self.read_user(x, y, p, 0)

    def get_iobuf(self, core_subsets: Optional[CoreSubsets] = None
                  ) -> Iterable[IOBuffer]:
        """
        Get the contents of the IOBUF buffer for a number of processors.

        :param ~spinn_machine.CoreSubsets core_subsets:
            A set of chips and cores from which to get the buffers. If not
            specified, the buffers from all of the cores on all of the chips
            on the board are obtained.
        :return: An iterable of the buffers, which may not be in the order
            of core_subsets
        :rtype: iterable(IOBuffer)
        :raise SpinnmanIOException:
            If there is an error communicating with the board
        :raise SpinnmanInvalidPacketException:
            If a packet is received that is not in the valid format
        :raise SpinnmanInvalidParameterException:
            * If chip_and_cores contains invalid items
            * If a packet is received that has invalid parameters
        :raise SpinnmanUnexpectedResponseCodeException:
            If a response indicates an error during the exchange
        """
        # making the assumption that all chips have the same iobuf size.
        if self._iobuf_size is None:
            self._iobuf_size = cast(int, self._get_sv_data(
                AbstractSCPRequest.DEFAULT_DEST_X_COORD,
                AbstractSCPRequest.DEFAULT_DEST_Y_COORD,
                SystemVariableDefinition.iobuf_size))
        # Get all the cores if the subsets are not given
        if core_subsets is None:
            core_subsets = CoreSubsets()
            for chip in SpiNNManDataView.get_machine().chips:
                for processor in chip.processors:
                    core_subsets.add_processor(
                        chip.x, chip.y, processor.processor_id)

        # read iobuf from machine
        process = ReadIOBufProcess(self._scamp_connection_selector)
        return process.read_iobuf(self._iobuf_size, core_subsets)

    def get_core_state_count(self, app_id: int, state: CPUState) -> int:
        """
        Get a count of the number of cores which have a given state.

        :param int app_id:
            The ID of the application from which to get the count.
        :param CPUState state: The state count to get
        :return: A count of the cores with the given status
        :rtype: int
        :raise SpinnmanIOException:
            If there is an error communicating with the board
        :raise SpinnmanInvalidPacketException:
            If a packet is received that is not in the valid format
        :raise SpinnmanInvalidParameterException:
            * If state is not a valid status
            * If app_id is not a valid application ID
            * If a packet is received that has invalid parameters
        :raise SpinnmanUnexpectedResponseCodeException:
            If a response indicates an error during the exchange
        """
        return self._call(CountState(app_id, state)).count

    def execute_flood(
            self, core_subsets: CoreSubsets,
            executable: Union[BinaryIO, bytes, str], app_id: int, *,
            n_bytes: Optional[int] = None, wait: bool = False):
        """
        Start an executable running on multiple places on the board.  This
        will be optimised based on the selected cores, but it may still
        require a number of communications with the board to execute.

        :param ~spinn_machine.CoreSubsets core_subsets:
            Which cores on which chips to start the executable
        :param executable:
            The data that is to be executed. Should be one of the following:

            * An instance of RawIOBase
            * A bytearray
            * A filename of an executable
        :type executable:
            ~io.RawIOBase or bytes or bytearray or str
        :param int app_id:
            The ID of the application with which to associate the executable
        :param int n_bytes:
            The size of the executable data in bytes. If not specified:

            * If `executable` is an RawIOBase, an error is raised
            * If `executable` is a bytearray, the length of the bytearray will
              be used
            * If `executable` is a str, the length of the file will be used
        :param bool wait:
            True if the processors should enter a "wait" state on loading
        :raise SpinnmanIOException:
            * If there is an error communicating with the board
            * If there is an error reading the executable
        :raise SpinnmanInvalidPacketException:
            If a packet is received that is not in the valid format
        :raise SpinnmanInvalidParameterException:
            * If one of the specified cores is not valid
            * If `app_id` is an invalid application ID
            * If a packet is received that has invalid parameters
            * If `executable` is an RawIOBase but `n_bytes` is not specified
            * If `executable` is an int and `n_bytes` is more than 4
            * If `n_bytes` is less than 0
        :raise SpinnmanUnexpectedResponseCodeException:
            If a response indicates an error during the exchange
        """
        if isinstance(executable, int):
            # No executable is 4 bytes long
            raise TypeError("executable may not be int")
        # Lock against other executable's
        with self.__flood_execute_lock():
            # Flood fill the system with the binary
            n_bytes, chksum = self.write_memory(
                0, 0, _EXECUTABLE_ADDRESS, executable, n_bytes=n_bytes,
                get_sum=True)

            # Execute the binary on the cores on 0, 0 if required
            if core_subsets.is_chip(0, 0):
                boot_subset = CoreSubsets()
                boot_subset.add_core_subset(
                    core_subsets.get_core_subset_for_chip(0, 0))
                runner = ApplicationRunProcess(
                    self._scamp_connection_selector)
                runner.run(app_id, boot_subset, wait)

            copy_run = ApplicationCopyRunProcess(
                self._scamp_connection_selector)
            copy_run.run(n_bytes, app_id, core_subsets, chksum, wait)

    def _power_on_machine(self) -> bool:
        """
        Power on the whole machine.

        :return success of failure to power on machine
        """
        self._power(PowerCommand.POWER_ON)
        # Sleep for 5 seconds as the machine has just been powered on
        time.sleep(BMP_POST_POWER_ON_SLEEP_TIME)

    def power_off_machine(self) -> bool:
        """
        Power off the whole machine.

        :return success or failure to power off the machine
        """
        self._power(PowerCommand.POWER_OFF)
        logger.warning(_POWER_CYCLE_WARNING)
        time.sleep(POWER_CYCLE_WAIT_TIME_IN_SECONDS)
        logger.warning("Power cycle wait complete")

    def _bmp_call(self, req: AbstractSCPRequest[R], **kwargs) -> R:
        """
        Wrapper that makes doing simple BMP calls easier,
        especially with types.
        """
        if self._bmp_selector is None:
            raise SpinnmanException(
                "this transceiver does not support BMP operations")
        proc: SendSingleCommandProcess[R] = SendSingleCommandProcess(
            self._bmp_selector, **kwargs)
        return proc.execute(req)

    def _power(self, power_command: PowerCommand):
        """
        Send a power request to the machine.

        :param PowerCommand power_command: The power command to send
        """
        timeout = (
            BMP_POWER_ON_TIMEOUT
            if power_command == PowerCommand.POWER_ON
            else BMP_TIMEOUT)
        self._bmp_call(SetPower(power_command, self._bmp_connection.boards),
                       timeout=timeout, n_retries=0)
        self._machine_off = power_command == PowerCommand.POWER_OFF

    def read_fpga_register(
            self, fpga_num: int, register: int, board: int = 0) -> int:
        """
        Read a register on a FPGA of a board. The meaning of the
        register's contents will depend on the FPGA's configuration.

        :param int fpga_num: FPGA number (0, 1 or 2) to communicate with.
        :param int register:
            Register address to read to (will be rounded down to
            the nearest 32-bit word boundary).
        :param int board: which board to request the FPGA register from
        :return: the register data
        :rtype: int
        """
        response = self._bmp_call(
            ReadFPGARegister(fpga_num, register, board),
            timeout=1.0)
        return response.fpga_register

    def write_fpga_register(
            self, fpga_num: int, register: int, value: int, board: int = 0):
        """
        Write a register on a FPGA of a board. The meaning of setting the
        register's contents will depend on the FPGA's configuration.

        :param int fpga_num: FPGA number (0, 1 or 2) to communicate with.
        :param int register:
            Register address to read to (will be rounded down to
            the nearest 32-bit word boundary).
        :param int value: the value to write into the FPGA register
        :param int board: which board to write the FPGA register to
        """
        self._bmp_call(
            WriteFPGARegister(fpga_num, register, value, board))

    def read_bmp_version(self, board: int) -> VersionInfo:
        """
        Read the BMP version.

        :param int board: which board to request the data from
        :return: the sver from the BMP
        """
        response = self._bmp_call(BMPGetVersion(board))
        return response.version_info

    def write_memory(
            self, x: int, y: int, base_address: int,
            data: Union[BinaryIO, bytes, int, str], *,
            cpu: int = 0, n_bytes: Optional[int] = None, offset: int = 0,
            get_sum: bool = False) -> Tuple[int, int]:
        """
        Write to the SDRAM on the board.

        :param int x:
            The x-coordinate of the chip where the memory is to be written to
        :param int y:
            The y-coordinate of the chip where the memory is to be written to
        :param int base_address:
            The address in SDRAM where the region of memory is to be written
        :param data: The data to write.  Should be one of the following:

            * An instance of RawIOBase
            * A bytearray/bytes
            * A single integer - will be written in little-endian byte order
            * A string - the filename of a data file
        :type data:
            ~io.RawIOBase or bytes or bytearray or int or str
        :param int n_bytes:
            The amount of data to be written in bytes.  If not specified:

            * If `data` is an RawIOBase, an error is raised
            * If `data` is a bytearray, the length of the bytearray will be
              used
            * If `data` is an int, 4 will be used
            * If `data` is a str, the length of the file will be used
        :param int offset: The offset from which the valid data begins
        :param int cpu: The optional CPU to write to
        :param bool get_sum: whether to return a checksum or 0
        :return: The number of bytes written, the checksum (0 if get_sum=False)
        :rtype: int, int
        :raise SpinnmanIOException:
            * If there is an error communicating with the board
            * If there is an error reading the data
        :raise SpinnmanInvalidPacketException:
            If a packet is received that is not in the valid format
        :raise SpinnmanInvalidParameterException:
            * If `x, y` does not lead to a valid chip
            * If a packet is received that has invalid parameters
            * If `base_address` is not a positive integer
            * If `data` is an RawIOBase but `n_bytes` is not specified
            * If `data` is an int and `n_bytes` is more than 4
            * If `n_bytes` is less than 0
        :raise SpinnmanUnexpectedResponseCodeException:
            If a response indicates an error during the exchange
        """
        process = WriteMemoryProcess(self._scamp_connection_selector)
        if isinstance(data, io.RawIOBase):
            assert n_bytes is not None
            chksum = process.write_memory_from_reader(
                (x, y, cpu), base_address, cast(BinaryIO, data), n_bytes,
                get_sum)
        elif isinstance(data, str):
            if n_bytes is None:
                n_bytes = os.stat(data).st_size
            with open(data, "rb") as reader:
                chksum = process.write_memory_from_reader(
                    (x, y, cpu), base_address, reader, n_bytes, get_sum)
        elif isinstance(data, int):
            n_bytes = 4
            data_to_write = _ONE_WORD.pack(data)
            chksum = process.write_memory_from_bytearray(
                (x, y, cpu), base_address, data_to_write, 0, n_bytes, get_sum)
        else:
            assert isinstance(data, (bytes, bytearray))
            if n_bytes is None:
                n_bytes = len(data)
            chksum = process.write_memory_from_bytearray(
                (x, y, cpu), base_address, data, offset, n_bytes, get_sum)
        return n_bytes, chksum

    def write_user(
            self, x: int, y: int, p: int, user: UserRegister, value: int):
        """
        Write to the user *N* "register" for the given processor.

        .. note::
            Conventionally, user_0 usually holds the address of the table of
            memory regions.

        :param int x: X coordinate of the chip
        :param int y: Y coordinate of the chip
        :param int p: Virtual processor identifier on the chip
        :param int user: The user "register" number of write data for
        :param int value: The value to write
        :raise SpinnmanIOException:
            If there is an error communicating with the board
        :raise SpinnmanInvalidPacketException:
            If a packet is received that is not in the valid format
        :raise SpinnmanInvalidParameterException:
            If x, y, p does not identify a valid processor
        :raise SpinnmanUnexpectedResponseCodeException:
            If a response indicates an error during the exchange
        """
        addr = self.__get_user_register_address_from_core(p, user)
        self.write_memory(x, y, addr, int(value))

    def read_memory(
            self, x: int, y: int, base_address: int, length: int, *,
            cpu: int = 0) -> bytes:
        """
        Read some areas of memory (usually SDRAM) from the board.

        :param int x:
            The x-coordinate of the chip where the memory is to be read from
        :param int y:
            The y-coordinate of the chip where the memory is to be read from
        :param int base_address:
            The address in SDRAM where the region of memory to be read starts
        :param int length: The length of the data to be read in bytes
        :param int cpu:
            the core ID used to read the memory of; should usually be 0 when
            reading from SDRAM, but may be other values when reading from DTCM.
        :return: A bytearray of data read
        :rtype: bytes
        :raise SpinnmanIOException:
            If there is an error communicating with the board
        :raise SpinnmanInvalidPacketException:
            If a packet is received that is not in the valid format
        :raise SpinnmanInvalidParameterException:
            * If one of `x`, `y`, `cpu`, `base_address` or `length` is invalid
            * If a packet is received that has invalid parameters
        :raise SpinnmanUnexpectedResponseCodeException:
            If a response indicates an error during the exchange
        """
        try:
            process = ReadMemoryProcess(self._scamp_connection_selector)
            return process.read_memory((x, y, cpu), base_address, length)
        except Exception:
            logger.info(self._where_is_xy(x, y))
            raise

    def read_word(
            self, x: int, y: int, base_address: int, *, cpu: int = 0) -> int:
        """
        Read a word (usually of SDRAM) from the board.

        :param int x:
            The x-coordinate of the chip where the word is to be read from
        :param int y:
            The y-coordinate of the chip where the word is to be read from
        :param int base_address:
            The address (usually in SDRAM) where the word to be read starts
        :param int cpu:
            the core ID used to read the word; should usually be 0 when reading
            from SDRAM, but may be other values when reading from DTCM.
        :return: The unsigned integer value at ``base_address``
        :rtype: int
        :raise SpinnmanIOException:
            If there is an error communicating with the board
        :raise SpinnmanInvalidPacketException:
            If a packet is received that is not in the valid format
        :raise SpinnmanInvalidParameterException:
            * If one of `x`, `y`, `cpu` or `base_address` is invalid
            * If a packet is received that has invalid parameters
        :raise SpinnmanUnexpectedResponseCodeException:
            If a response indicates an error during the exchange
        """
        try:
            process = ReadMemoryProcess(self._scamp_connection_selector)
            data = process.read_memory(
                (x, y, cpu), base_address, _ONE_WORD.size)
            (value, ) = _ONE_WORD.unpack(data)
            return value
        except Exception:
            logger.info(self._where_is_xy(x, y))
            raise

    def stop_application(self, app_id: int):
        """
        Sends a stop request for an app_id.

        :param int app_id: The ID of the application to send to
        :raise SpinnmanIOException:
            If there is an error communicating with the board
        :raise SpinnmanInvalidPacketException:
            If a packet is received that is not in the valid format
        :raise SpinnmanInvalidParameterException:
            * If app_id is not a valid application ID
            * If a packet is received that has invalid parameters
        :raise SpinnmanUnexpectedResponseCodeException:
            If a response indicates an error during the exchange
        """

        if not self._machine_off:
            self._call(AppStop(app_id))
        else:
            logger.warning(
                "You are calling a app stop on a turned off machine. "
                "Please fix and try again")

    def __log_where_is_info(self, cpu_infos: Iterable[
            Union[CPUInfo, Sequence[int]]]):
        """
        Logs the where_is info for each chip in cpu_infos.

        :param cpu_infos:
        """
        xys = set()
        for cpu_info in cpu_infos:
            if isinstance(cpu_info, CPUInfo):
                xys.add((cpu_info.x, cpu_info.y))
            else:
                xys.add((cpu_info[0], cpu_info[1]))
        for (x, y) in xys:
            logger.info(self._where_is_xy(x, y))

    @staticmethod
    def __state_set(cpu_states: _States) -> FrozenSet[CPUState]:
        if isinstance(cpu_states, CPUState):
            return frozenset((cpu_states,))
        else:
            return frozenset(cpu_states)

    def wait_for_cores_to_be_in_state(
            self, all_core_subsets: CoreSubsets, app_id: int,
            cpu_states: _States, *,
            timeout: Optional[float] = None,
            time_between_polls: float = 0.1,
            error_states: FrozenSet[CPUState] = frozenset((
                CPUState.RUN_TIME_EXCEPTION, CPUState.WATCHDOG)),
            counts_between_full_check: int = 100,
            progress_bar: Optional[ProgressBar] = None):
        """
        Waits for the specified cores running the given application to be
        in some target state or states. Handles failures.

        :param ~spinn_machine.CoreSubsets all_core_subsets:
            the cores to check are in a given sync state
        :param int app_id: the application ID that being used by the simulation
        :param cpu_states:
            The expected states once the applications are ready; success is
            when each application is in one of these states
        :type cpu_states: CPUState or iterable(CPUState)
        :param float timeout:
            The amount of time to wait in seconds for the cores to reach one
            of the states
        :param float time_between_polls: Time between checking the state
        :param set(CPUState) error_states:
            Set of states that the application can be in that indicate an
            error, and so should raise an exception
        :param int counts_between_full_check:
            The number of times to use the count signal before instead using
            the full CPU state check
        :param progress_bar: Possible progress bar to update.
        :type progress_bar: ~spinn_utilities.progress_bar.ProgressBar or None
        :raise SpinnmanTimeoutException:
            If a timeout is specified and exceeded.
        """
        # check that the right number of processors are in the states
        processors_ready = 0
        max_processors_ready = 0
        timeout_time = None if timeout is None else time.time() + timeout
        tries = 0
        target_states = self.__state_set(cpu_states)
        while (processors_ready < len(all_core_subsets) and
               (timeout_time is None or time.time() < timeout_time)):

            # Get the number of processors in the ready states
            processors_ready = 0
            for cpu_state in target_states:
                processors_ready += self.get_core_state_count(
                    app_id, cpu_state)
            if progress_bar:
                if processors_ready > max_processors_ready:
                    progress_bar.update(
                        processors_ready - max_processors_ready)
                    max_processors_ready = processors_ready
            # If the count is too small, check for error states
            if processors_ready < len(all_core_subsets):
                is_error = False
                for cpu_state in error_states:
                    error_cores = self.get_core_state_count(app_id, cpu_state)
                    if error_cores > 0:
                        is_error = True
                if is_error:
                    error_core_states = self.get_cpu_infos(
                        all_core_subsets, error_states, True)
                    if len(error_core_states) > 0:
                        self.__log_where_is_info(error_core_states)
                        raise SpiNNManCoresNotInStateException(
                            timeout, target_states, error_core_states)

                # If we haven't seen an error, increase the tries, and
                # do a full check if required
                tries += 1
                if tries >= counts_between_full_check:
                    cores_in_state = self.get_cpu_infos(
<<<<<<< HEAD
                        all_core_subsets, target_states, include=True)
=======
                        all_core_subsets, cpu_states, True)
                    # convert to a list of xyp values
                    cores_in_state_xyps = list(cores_in_state)
>>>>>>> 5669a2ac
                    processors_ready = len(cores_in_state)
                    tries = 0

                    # iterate over the cores waiting to finish and see
                    # which ones we're missing
                    if get_config_bool("Machine", "report_waiting_logs"):
                        for core_subset in all_core_subsets.core_subsets:
                            for p in core_subset.processor_ids:
                                if ((core_subset.x, core_subset.y, p) not in
                                        cores_in_state_xyps):
                                    logger.warning(
                                        "waiting on {}:{}:{}",
                                        core_subset.x, core_subset.y, p)

                # If we're still not in the correct state, wait a bit
                if processors_ready < len(all_core_subsets):
                    time.sleep(time_between_polls)

        # If we haven't reached the final state, do a final full check
        if processors_ready < len(all_core_subsets):
            cores_not_in_state = self.get_cpu_infos(
                all_core_subsets, cpu_states, include=False)

            # If we are sure we haven't reached the final state,
            # report a timeout error
            if len(cores_not_in_state) != 0:
                self.__log_where_is_info(cores_not_in_state)
                states = self.get_cpu_infos(all_core_subsets)
                for cpu_info in states.values():
                    if cpu_info.state not in target_states:
                        logger.info("x:{} y:{} p:{} state:{}", cpu_info.x,
                                    cpu_info.y, cpu_info.p, cpu_info.state)
                raise SpiNNManCoresNotInStateException(
                    timeout, target_states, cores_not_in_state)

    def send_signal(self, app_id: int, signal: Signal):
        """
        Send a signal to an application.

        :param int app_id: The ID of the application to send to
        :param ~spinnman.messages.scp.enums.Signal signal: The signal to send
        :raise SpinnmanIOException:
            If there is an error communicating with the board
        :raise SpinnmanInvalidPacketException:
            If a packet is received that is not in the valid format
        :raise SpinnmanInvalidParameterException:
            * If signal is not a valid signal
            * If app_id is not a valid application ID
            * If a packet is received that has invalid parameters
        :raise SpinnmanUnexpectedResponseCodeException:
            If a response indicates an error during the exchange
        """
        self._call(SendSignal(app_id, signal))

    def _locate_spinnaker_connection_for_board_address(
            self, board_address: str) -> Optional[SCAMPConnection]:
        """
        Find a connection that matches the given board IP address.

        :param str board_address:
            The IP address of the Ethernet connection on the board
        :return: A connection for the given IP address, or `None` if no such
            connection exists
        :rtype: SCAMPConnection
        """
        return self._udp_scamp_connections.get(board_address, None)

    def set_ip_tag(self, ip_tag: IPTag, use_sender: bool = False):
        """
        Set up an IP tag.

        :param ~spinn_machine.tags.IPTag ip_tag:
            The tag to set up.

            .. note::
                `board_address` can be `None`, in which case, the tag will be
                assigned to all boards.
        :param bool use_sender:
            Optionally use the sender host and port instead of
            the given host and port in the tag
        :raise SpinnmanIOException:
            If there is an error communicating with the board
        :raise SpinnmanInvalidPacketException:
            If a packet is received that is not in the valid format
        :raise SpinnmanInvalidParameterException:
            * If the IP tag fields are incorrect
            * If a packet is received that has invalid parameters
        :raise SpinnmanUnexpectedResponseCodeException:
            If a response indicates an error during the exchange
        """
        # Check that the tag has a port assigned
        if ip_tag.port is None:
            raise SpinnmanInvalidParameterException(
                "ip_tag.port", "None", "The tag port must have been set")

        # Get the connections - if the tag specifies a connection, use that,
        # otherwise apply the tag to all connections
        connections = self.__get_connection_list(None, ip_tag.board_address)
        if not connections:
            raise SpinnmanInvalidParameterException(
                "ip_tag", str(ip_tag),
                "The given board address is not recognised")

        for connection in connections:
            # Convert the host string
            host_string = ip_tag.ip_address
            if host_string in ("localhost", ".", "0.0.0.0"):
                host_string = connection.local_ip_address
            ip_string = socket.gethostbyname(host_string)
            ip_address = bytearray(socket.inet_aton(ip_string))

            self._call(IPTagSet(
                connection.chip_x, connection.chip_y, ip_address, ip_tag.port,
                ip_tag.tag, strip=ip_tag.strip_sdp, use_sender=use_sender))

    def __get_connection_list(
            self, connection: Optional[SCAMPConnection] = None,
            board_address: Optional[str] = None) -> List[SCAMPConnection]:
        """
        Get the connections for talking to a board.

        :param SCAMPConnection connection:
            Optional param that directly gives the connection to use.
        :param str board_address:
            Optional param that gives the address of the board to talk to.
        :return: List of length 1 or 0 (the latter only if the search for
            the given board address fails).
        :rtype: list(SCAMPConnection)
        """
        if connection is not None:
            return [connection]
        elif board_address is None:
            return self._scamp_connections

        connection = self._locate_spinnaker_connection_for_board_address(
            board_address)
        if connection is None:
            return []
        return [connection]

    def set_reverse_ip_tag(self, reverse_ip_tag: ReverseIPTag):
        """
        Set up a reverse IP tag.

        :param ~spinn_machine.tags.ReverseIPTag reverse_ip_tag:
            The reverse tag to set up.

            .. note::
                The `board_address` field can be `None`, in which case, the tag
                will be assigned to all boards.
        :raise SpinnmanIOException:
            If there is an error communicating with the board
        :raise SpinnmanInvalidPacketException:
            If a packet is received that is not in the valid format
        :raise SpinnmanInvalidParameterException:
            * If the reverse IP tag fields are incorrect
            * If a packet is received that has invalid parameters
            * If the UDP port is one that is already used by SpiNNaker for
                system functions
        :raise SpinnmanUnexpectedResponseCodeException:
            If a response indicates an error during the exchange
        """
        if reverse_ip_tag.port is None:
            raise SpinnmanInvalidParameterException(
                "reverse_ip_tag.port", "None",
                "The tag port must have been set!")

        if (reverse_ip_tag.port == SCP_SCAMP_PORT or
                reverse_ip_tag.port == UDP_BOOT_CONNECTION_DEFAULT_PORT):
            raise SpinnmanInvalidParameterException(
                "reverse_ip_tag.port", reverse_ip_tag.port,
                "The port number for the reverse IP tag conflicts with"
                f" the SpiNNaker system ports ({SCP_SCAMP_PORT} and "
                f"{UDP_BOOT_CONNECTION_DEFAULT_PORT})")

        # Get the connections - if the tag specifies a connection, use that,
        # otherwise apply the tag to all connections
        connections = self.__get_connection_list(
            None, reverse_ip_tag.board_address)
        if not connections:
            raise SpinnmanInvalidParameterException(
                "reverse_ip_tag", str(reverse_ip_tag),
                "The given board address is not recognised")

        for connection in connections:
            self._call(ReverseIPTagSet(
                connection.chip_x, connection.chip_y,
                reverse_ip_tag.destination_x, reverse_ip_tag.destination_y,
                reverse_ip_tag.destination_p,
                reverse_ip_tag.port, reverse_ip_tag.tag,
                reverse_ip_tag.sdp_port))

    def clear_ip_tag(self, tag: int, board_address: Optional[str] = None):
        """
        Clear the setting of an IP tag.

        :param int tag: The tag ID
        :param str board_address:
            Board address where the tag should be cleared.
            If not specified, all AbstractSCPConnection connections will send
            the message to clear the tag
        :raise SpinnmanIOException:
            If there is an error communicating with the board
        :raise SpinnmanInvalidPacketException:
            If a packet is received that is not in the valid format
        :raise SpinnmanInvalidParameterException:
            * If the tag is not a valid tag
            * If the connection cannot send SDP messages
            * If a packet is received that has invalid parameters
        :raise SpinnmanUnexpectedResponseCodeException:
            If a response indicates an error during the exchange
        """
        for conn in self.__get_connection_list(board_address=board_address):
            self._call(IPTagClear(conn.chip_x, conn.chip_y, tag))

    def get_tags(self, connection: Optional[SCAMPConnection] = None
                 ) -> Iterable[AbstractTag]:
        """
        Get the current set of tags that have been set on the board.

        :param AbstractSCPConnection connection:
            Connection from which the tags should be received.
            If not specified, all AbstractSCPConnection connections will be
            queried and the response will be combined.
        :return: An iterable of tags
        :rtype: iterable(~spinn_machine.tags.AbstractTag)
        :raise SpinnmanIOException:
            If there is an error communicating with the board
        :raise SpinnmanInvalidPacketException:
            If a packet is received that is not in the valid format
        :raise SpinnmanInvalidParameterException:
            * If the connection cannot send SDP messages
            * If a packet is received that has invalid parameters
        :raise SpinnmanUnexpectedResponseCodeException:
            If a response indicates an error during the exchange
        """
        all_tags = list()
        for conn in self.__get_connection_list(connection):
            process = GetTagsProcess(self._scamp_connection_selector)
            all_tags.extend(process.get_tags(conn))
        return all_tags

    def malloc_sdram(
            self, x: int, y: int, size: int, app_id: int, tag=0) -> int:
        """
        Allocates a chunk of SDRAM on a chip on the machine.

        :param int x: The x-coordinate of the chip onto which to ask for memory
        :param int y: The y-coordinate of the chip onto which to ask for memory
        :param int size: the amount of memory to allocate in bytes
        :param int app_id: The ID of the application with which to associate
            the routes.  If not specified, defaults to 0.
        :param int tag: the tag for the SDRAM, a 8-bit (chip-wide) tag that can
            be looked up by a SpiNNaker application to discover the address of
            the allocated block. If `0` then no tag is applied.
        :return: the base address of the allocated memory
        :rtype: int
        """
        try:
            process = MallocSDRAMProcess(self._scamp_connection_selector)
            process.malloc_sdram(x, y, size, app_id, tag)
            return process.base_address
        except Exception:
            logger.info(self._where_is_xy(x, y))
            raise

    def load_multicast_routes(
            self, x: int, y: int, routes: Collection[MulticastRoutingEntry],
            app_id: int):
        """
        Load a set of multicast routes on to a chip.

        :param int x:
            The x-coordinate of the chip onto which to load the routes
        :param int y:
            The y-coordinate of the chip onto which to load the routes
        :param iterable(~spinn_machine.MulticastRoutingEntry) routes:
            An iterable of multicast routes to load
        :param int app_id: The ID of the application with which to associate
            the routes.  If not specified, defaults to 0.
        :raise SpinnmanIOException:
            If there is an error communicating with the board
        :raise SpinnmanInvalidPacketException:
            If a packet is received that is not in the valid format
        :raise SpinnmanInvalidParameterException:
            * If any of the routes are invalid
            * If a packet is received that has invalid parameters
        :raise SpinnmanUnexpectedResponseCodeException:
            If a response indicates an error during the exchange
        """
        try:
            process = LoadMultiCastRoutesProcess(
                self._scamp_connection_selector)
            process.load_routes(x, y, routes, app_id)
        except Exception:
            logger.info(self._where_is_xy(x, y))
            raise

    def load_fixed_route(
            self, x: int, y: int, fixed_route: FixedRouteEntry, app_id: int):
        """
        Loads a fixed route routing table entry onto a chip's router.

        :param int x:
            The x-coordinate of the chip onto which to load the routes
        :param int y:
            The y-coordinate of the chip onto which to load the routes
        :param ~spinn_machine.FixedRouteEntry fixed_route:
            the route for the fixed route entry on this chip
        :param int app_id: The ID of the application with which to associate
            the routes.  If not specified, defaults to 0.
        :raise SpinnmanIOException:
            If there is an error communicating with the board
        :raise SpinnmanInvalidPacketException:
            If a packet is received that is not in the valid format
        :raise SpinnmanInvalidParameterException:
            * If any of the routes are invalid
            * If a packet is received that has invalid parameters
        :raise SpinnmanUnexpectedResponseCodeException:
            If a response indicates an error during the exchange
        """
        try:
            process = LoadFixedRouteRoutingEntryProcess(
                self._scamp_connection_selector)
            process.load_fixed_route(x, y, fixed_route, app_id)
        except Exception:
            logger.info(self._where_is_xy(x, y))
            raise

    def read_fixed_route(self, x: int, y: int, app_id: int) -> FixedRouteEntry:
        """
        Reads a fixed route routing table entry from a chip's router.

        :param int x:
            The x-coordinate of the chip onto which to load the routes
        :param int y:
            The y-coordinate of the chip onto which to load the routes
        :param int app_id:
            The ID of the application with which to associate the
            routes.  If not specified, defaults to 0.
        :return: the route as a fixed route entry
        """
        try:
            process = ReadFixedRouteRoutingEntryProcess(
                self._scamp_connection_selector)
            return process.read_fixed_route(x, y, app_id)
        except Exception:
            logger.info(self._where_is_xy(x, y))
            raise

    def get_multicast_routes(
            self, x: int, y: int,
            app_id: Optional[int] = None) -> List[MulticastRoutingEntry]:
        """
        Get the current multicast routes set up on a chip.

        :param int x:
            The x-coordinate of the chip from which to get the routes
        :param int y:
            The y-coordinate of the chip from which to get the routes
        :param int app_id:
            The ID of the application to filter the routes for. If
            not specified, will return all routes
        :return: An iterable of multicast routes
        :rtype: list(~spinn_machine.MulticastRoutingEntry)
        :raise SpinnmanIOException:
            If there is an error communicating with the board
        :raise SpinnmanInvalidPacketException:
            If a packet is received that is not in the valid format
        :raise SpinnmanInvalidParameterException:
            If a packet is received that has invalid parameters
        :raise SpinnmanUnexpectedResponseCodeException:
            If a response indicates an error during the exchange
        """
        try:
            base_address = cast(int, self._get_sv_data(
                x, y, SystemVariableDefinition.router_table_copy_address))
            process = GetMultiCastRoutesProcess(
                self._scamp_connection_selector, app_id)
            return process.get_routes(x, y, base_address)
        except Exception:
            logger.info(self._where_is_xy(x, y))
            raise

    def clear_multicast_routes(self, x: int, y: int):
        """
        Remove all the multicast routes on a chip.

        :param int x: The x-coordinate of the chip on which to clear the routes
        :param int y: The y-coordinate of the chip on which to clear the routes
        :raise SpinnmanIOException:
            If there is an error communicating with the board
        :raise SpinnmanInvalidPacketException:
            If a packet is received that is not in the valid format
        :raise SpinnmanInvalidParameterException:
            If a packet is received that has invalid parameters
        :raise SpinnmanUnexpectedResponseCodeException:
            If a response indicates an error during the exchange
        """
        try:
            self._call(RouterClear(x, y))
        except Exception:
            logger.info(self._where_is_xy(x, y))
            raise

    def get_router_diagnostics(self, x: int, y: int) -> RouterDiagnostics:
        """
        Get router diagnostic information from a chip.

        :param int x:
            The x-coordinate of the chip from which to get the information
        :param int y:
            The y-coordinate of the chip from which to get the information
        :return: The router diagnostic information
        :rtype: RouterDiagnostics
        :raise SpinnmanIOException:
            If there is an error communicating with the board
        :raise SpinnmanInvalidPacketException:
            If a packet is received that is not in the valid format
        :raise SpinnmanInvalidParameterException:
            If a packet is received that has invalid parameters
        :raise SpinnmanUnexpectedResponseCodeException:
            If a response indicates an error during the exchange
        """
        try:
            process = ReadRouterDiagnosticsProcess(
                self._scamp_connection_selector)
            return process.get_router_diagnostics(x, y)
        except Exception:
            logger.info(self._where_is_xy(x, y))
            raise

    def set_router_diagnostic_filter(
            self, x: int, y: int, position: int,
            diagnostic_filter: DiagnosticFilter):
        """
        Sets a router diagnostic filter in a router.

        :param int x:
            The X address of the router in which this filter is being set.
        :param int y:
            The Y address of the router in which this filter is being set.
        :param int position:
            The position in the list of filters where this filter is to be
            added.
        :param ~spinnman.model.DiagnosticFilter diagnostic_filter:
            The diagnostic filter being set in the placed, between 0 and 15.

            .. note::
                Positions 0 to 11 are used by the default filters,
                and setting these positions will result in a warning.
        :raise SpinnmanIOException:
            * If there is an error communicating with the board
            * If there is an error reading the data
        :raise SpinnmanInvalidPacketException:
            If a packet is received that is not in the valid format
        :raise SpinnmanInvalidParameterException:
            * If x, y does not lead to a valid chip
            * If position is less than 0 or more than 15
        :raise SpinnmanUnexpectedResponseCodeException:
            If a response indicates an error during the exchange
        """
        try:
            self.__set_router_diagnostic_filter(
                x, y, position, diagnostic_filter)
        except Exception:
            logger.info(self._where_is_xy(x, y))
            raise

    def __set_router_diagnostic_filter(
            self, x: int, y: int, position: int,
            diagnostic_filter: DiagnosticFilter):
        data_to_send = diagnostic_filter.filter_word
        if position > NO_ROUTER_DIAGNOSTIC_FILTERS:
            raise SpinnmanInvalidParameterException(
                "position", str(position),
                "the range of the position of a router filter is 0 and 16.")
        if position <= ROUTER_DEFAULT_FILTERS_MAX_POSITION:
            logger.warning(
                "You are planning to change a filter which is set by default. "
                "By doing this, other runs occurring on this machine will be "
                "forced to use this new configuration until the machine is "
                "reset. Please also note that these changes will make the "
                "the reports from ybug not correct. This has been executed "
                "and is trusted that the end user knows what they are doing.")
        memory_position = (
            ROUTER_REGISTER_BASE_ADDRESS + ROUTER_FILTER_CONTROLS_OFFSET +
            position * ROUTER_DIAGNOSTIC_FILTER_SIZE)

        self._call(WriteMemory(
            (x, y, 0), memory_position, _ONE_WORD.pack(data_to_send)))

    def clear_router_diagnostic_counters(self, x: int, y: int):
        """
        Clear router diagnostic information on a chip.

        :param int x: The x-coordinate of the chip
        :param int y: The y-coordinate of the chip
        :raise SpinnmanIOException:
            If there is an error communicating with the board
        :raise SpinnmanInvalidPacketException:
            If a packet is received that is not in the valid format
        :raise SpinnmanInvalidParameterException:
            If a packet is received that has invalid parameters or a counter
            ID is out of range
        :raise SpinnmanUnexpectedResponseCodeException:
            If a response indicates an error during the exchange
        """
        try:
            # Clear all
            self._call(WriteMemory(
                (x, y, 0), 0xf100002c, _ONE_WORD.pack(0xFFFFFFFF)))
        except Exception:
            logger.info(self._where_is_xy(x, y))
            raise

    def close(self) -> None:
        """
        Close the transceiver and any threads that are running.
        """
        if self._bmp_connection is not None:
            if get_config_bool("Machine", "turn_off_machine"):
                self._power_off_machine()

        for connection in self._all_connections:
            connection.close()

    def control_sync(self, do_sync: bool):
        """
        Control the synchronisation of the chips.

        :param bool do_sync: Whether to synchronise or not
        """
        self._call(DoSync(do_sync))

    def update_provenance_and_exit(self, x: int, y: int, p: int):
        """
        Sends a command to update prevenance and exit

        :param int x:
            The x-coordinate of the core
        :param int y:
            The y-coordinate of the core
        :param int p:
            The processor on the core
        """
        # Send these signals to make sure the application isn't stuck
        self.send_sdp_message(SDPMessage(
            sdp_header=SDPHeader(
                flags=SDPFlag.REPLY_NOT_EXPECTED,
                destination_port=SDP_PORTS.RUNNING_COMMAND_SDP_PORT.value,
                destination_chip_x=x, destination_chip_y=y, destination_cpu=p),
            data=_ONE_WORD.pack(SDP_RUNNING_MESSAGE_CODES
                                .SDP_UPDATE_PROVENCE_REGION_AND_EXIT.value)))

    def send_chip_update_provenance_and_exit(self, x: int, y: int, p: int):
        """
        Sends a singnal to update the provenance and exit

        :param int x:
        :param int y:
        :param int p:
        """
        cmd = SDP_RUNNING_MESSAGE_CODES.SDP_UPDATE_PROVENCE_REGION_AND_EXIT
        port = SDP_PORTS.RUNNING_COMMAND_SDP_PORT

        self.send_sdp_message(SDPMessage(
            SDPHeader(
                flags=SDPFlag.REPLY_NOT_EXPECTED,
                destination_port=port.value, destination_cpu=p,
                destination_chip_x=x, destination_chip_y=y),
             data=_ONE_WORD.pack(cmd.value)))

    def __str__(self) -> str:
        addr = self._scamp_connections[0].remote_ip_address
        n = len(self._all_connections)
        return f"transceiver object connected to {addr} with {n} connections"

    def __repr__(self) -> str:
        return self.__str__()<|MERGE_RESOLUTION|>--- conflicted
+++ resolved
@@ -965,11 +965,9 @@
         addr = self.__get_user_register_address_from_core(p, user)
         return self.read_word(x, y, addr)
 
-<<<<<<< HEAD
-    def get_cpu_information_from_core(self, x: int, y: int, p: int) -> CPUInfo:
-=======
-    def add_cpu_information_from_core(self, cpu_infos, x, y, p, states):
->>>>>>> 5669a2ac
+    def add_cpu_information_from_core(
+            self, cpu_infos: CPUInfos, x: int, y: int, p: int,
+            states: Iterator[CPUState]):
         """
         Adds information about a specific processor on the board to the info
 
@@ -996,7 +994,7 @@
         new_infos = self.get_cpu_infos(core_subsets)
         cpu_infos.add_infos(new_infos, states)
 
-    def get_region_base_address(self, x, y, p):
+    def get_region_base_address(self, x: int, y: int, p: int):
         """
         Gets the base address of the Region Table
 
@@ -1531,14 +1529,10 @@
                 tries += 1
                 if tries >= counts_between_full_check:
                     cores_in_state = self.get_cpu_infos(
-<<<<<<< HEAD
                         all_core_subsets, target_states, include=True)
-=======
-                        all_core_subsets, cpu_states, True)
                     # convert to a list of xyp values
                     cores_in_state_xyps = list(cores_in_state)
->>>>>>> 5669a2ac
-                    processors_ready = len(cores_in_state)
+                    processors_ready = len(cores_in_state_xyps)
                     tries = 0
 
                     # iterate over the cores waiting to finish and see
