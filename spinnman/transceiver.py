# Copyright (c) 2014 The University of Manchester
#
# Licensed under the Apache License, Version 2.0 (the "License");
# you may not use this file except in compliance with the License.
# You may obtain a copy of the License at
#
#     https://www.apache.org/licenses/LICENSE-2.0
#
# Unless required by applicable law or agreed to in writing, software
# distributed under the License is distributed on an "AS IS" BASIS,
# WITHOUT WARRANTIES OR CONDITIONS OF ANY KIND, either express or implied.
# See the License for the specific language governing permissions and
# limitations under the License.

# pylint: disable=too-many-arguments
from __future__ import annotations
from collections import defaultdict
from contextlib import contextmanager, suppress
import io
import logging
import os
import random
import socket
import struct
from threading import Condition, RLock
import time
from typing import (
    BinaryIO, Collection, Dict, FrozenSet, Iterable,
    Iterator, List, Optional, Sequence, Tuple, TypeVar, Union, cast)
from typing_extensions import TypeAlias
from spinn_utilities.config_holder import get_config_bool
from spinn_utilities.abstract_context_manager import AbstractContextManager
from spinn_utilities.log import FormatAdapter
from spinn_utilities.logger_utils import warn_once
from spinn_utilities.progress_bar import ProgressBar
from spinn_utilities.typing.coords import XY
from spinn_machine import (
    CoreSubsets, FixedRouteEntry, Machine, MulticastRoutingEntry)
from spinn_machine.spinnaker_triad_geometry import SpiNNakerTriadGeometry
from spinn_machine.tags import AbstractTag, IPTag, ReverseIPTag
from spinnman.constants import (
    BMP_POST_POWER_ON_SLEEP_TIME, BMP_POWER_ON_TIMEOUT, BMP_TIMEOUT,
    CPU_USER_OFFSET, CPU_USER_START_ADDRESS,
    IPTAG_TIME_OUT_WAIT_TIMES, SCP_SCAMP_PORT, SYSTEM_VARIABLE_BASE_ADDRESS,
    UDP_BOOT_CONNECTION_DEFAULT_PORT, NO_ROUTER_DIAGNOSTIC_FILTERS,
    ROUTER_REGISTER_BASE_ADDRESS, ROUTER_DEFAULT_FILTERS_MAX_POSITION,
    ROUTER_FILTER_CONTROLS_OFFSET, ROUTER_DIAGNOSTIC_FILTER_SIZE, N_RETRIES,
    BOOT_RETRIES)
from spinnman.data import SpiNNManDataView
from spinnman.exceptions import (
    SpinnmanInvalidParameterException, SpinnmanException, SpinnmanIOException,
    SpinnmanTimeoutException, SpinnmanGenericProcessException,
    SpinnmanUnexpectedResponseCodeException,
    SpiNNManCoresNotInStateException)
<<<<<<< HEAD
from spinnman.model import (
    ADCInfo, CPUInfo, CPUInfos, DiagnosticFilter,
    ChipSummaryInfo, ExecutableTargets,
    HeapElement, IOBuffer, MachineDimensions, RouterDiagnostics, VersionInfo)
=======
from spinnman.model import DiagnosticFilter, MachineDimensions
>>>>>>> 235ea067
from spinnman.model.enums import (
    CPUState, SDP_PORTS, SDP_RUNNING_MESSAGE_CODES, UserRegister)
from spinnman.messages.scp.abstract_messages import (
    AbstractSCPRequest, AbstractSCPResponse)
from spinnman.messages.scp.enums import Signal, PowerCommand, LEDAction
from spinnman.messages.scp.impl import (
    BMPSetLed, BMPGetVersion, SetPower, ReadADC, ReadFPGARegister,
    WriteFPGARegister, IPTagSetTTO, ReverseIPTagSet, ReadMemory,
    CountState, WriteMemory, SetLED, SendSignal, AppStop, CheckOKResponse,
    IPTagSet, IPTagClear, RouterClear, DoSync, GetChipInfo)
from spinnman.messages.scp.impl.get_chip_info_response import (
    GetChipInfoResponse)
from spinnman.messages.sdp import SDPFlag, SDPHeader, SDPMessage
from spinnman.messages.spinnaker_boot import (
    SystemVariableDefinition, SpinnakerBootMessages)
from spinnman.connections.abstract_classes import Connection
from spinnman.connections.udp_packet_connections import (
    BMPConnection, BootConnection, SCAMPConnection, SDPConnection)
from spinnman.processes import (
    DeAllocSDRAMProcess, GetMachineProcess, GetVersionProcess,
    MallocSDRAMProcess, WriteMemoryProcess, ReadMemoryProcess,
    GetCPUInfoProcess, GetExcludeCPUInfoProcess, GetIncludeCPUInfoProcess,
    ReadIOBufProcess, ApplicationRunProcess, GetHeapProcess,
    LoadFixedRouteRoutingEntryProcess, FixedConnectionSelector,
    ReadFixedRouteRoutingEntryProcess, WriteMemoryFloodProcess,
    LoadMultiCastRoutesProcess, GetTagsProcess, GetMultiCastRoutesProcess,
    SendSingleCommandProcess, ReadRouterDiagnosticsProcess,
    MostDirectConnectionSelector, ApplicationCopyRunProcess,
    ConnectionSelector)
from spinnman.utilities.utility_functions import (
    get_vcpu_address, work_out_bmp_from_machine_details)

#: Type of a connection.
#: :meta private:
Conn = TypeVar("Conn", bound=Connection)
#: Type of a response.
#: :meta private:
R = TypeVar("R", bound=AbstractSCPResponse)

_BasicProcess: TypeAlias = SendSingleCommandProcess[CheckOKResponse]
_States: TypeAlias = Union[CPUState, Iterable[CPUState]]
logger = FormatAdapter(logging.getLogger(__name__))

_SCAMP_NAME = "SC&MP"
_SCAMP_VERSION = (3, 0, 1)

_BMP_NAME = "BC&MP"
_BMP_MAJOR_VERSIONS = [1, 2]

_CONNECTION_CHECK_RETRIES = 3
INITIAL_FIND_SCAMP_RETRIES_COUNT = 3

_ONE_BYTE = struct.Struct("B")
_TWO_BYTES = struct.Struct("<BB")
_FOUR_BYTES = struct.Struct("<BBBB")
_ONE_WORD = struct.Struct("<I")
_ONE_LONG = struct.Struct("<Q")
_EXECUTABLE_ADDRESS = 0x67800000


def create_transceiver_from_hostname(
        hostname, version, *,
        bmp_connection_data=None, number_of_boards=None,
        auto_detect_bmp=False):
    """
    Create a Transceiver by creating a :py:class:`~.UDPConnection` to the
    given hostname on port 17893 (the default SCAMP port), and a
    :py:class:`~.BootConnection` on port 54321 (the default boot port),
    optionally discovering any additional links using the UDPConnection,
    and then returning the transceiver created with the conjunction of
    the created UDPConnection and the discovered connections.

    :param hostname: The hostname or IP address of the board or `None` if
        only the BMP connections are of interest
    :type hostname: str or None
    :param number_of_boards: a number of boards expected to be supported, or
        ``None``, which defaults to a single board
    :type number_of_boards: int or None
    :param int version: the type of SpiNNaker board used within the SpiNNaker
        machine being used. If a Spinn-5 board, then the version will be 5,
        Spinn-3 would equal 3 and so on.
    :param list(BMPConnectionData) bmp_connection_data:
        the details of the BMP connections used to boot multi-board systems
    :param bool auto_detect_bmp:
        ``True`` if the BMP of version 4 or 5 boards should be
        automatically determined from the board IP address
    :param scamp_connections:
        the list of connections used for SCAMP communications
    :return: The created transceiver
    :rtype: Transceiver
    :raise SpinnmanIOException:
        If there is an error communicating with the board
    :raise SpinnmanInvalidPacketException:
        If a packet is received that is not in the valid format
    :raise SpinnmanInvalidParameterException:
        If a packet is received that has invalid parameters
    :raise SpinnmanUnexpectedResponseCodeException:
        If a response indicates an error during the exchange
    """
    if hostname is not None:
        logger.info("Creating transceiver for {}", hostname)
    connections = list()

    # if no BMP has been supplied, but the board is a spinn4 or a spinn5
    # machine, then an assumption can be made that the BMP is at -1 on the
    # final value of the IP address
    if (version >= 4 and auto_detect_bmp is True and
            (bmp_connection_data is None or not bmp_connection_data)):
        bmp_connection_data = [
            work_out_bmp_from_machine_details(hostname, number_of_boards)]

    # handle BMP connections
    if bmp_connection_data is not None:
        bmp_ip_list = list()
        for conn_data in bmp_connection_data:
            bmp_connection = BMPConnection(conn_data)
            connections.append(bmp_connection)
            bmp_ip_list.append(bmp_connection.remote_ip_address)
        logger.info("Transceiver using BMPs: {}", bmp_ip_list)

    connections.append(SCAMPConnection(remote_host=hostname))

    # handle the boot connection
    connections.append(BootConnection(remote_host=hostname))

    return Transceiver(version, connections=connections)


class Transceiver(AbstractContextManager):
    """
    An encapsulation of various communications with the SpiNNaker board.

    The methods of this class are designed to be thread-safe (provided they do
    not access a BMP, as access to those is never thread-safe);
    thus you can make multiple calls to the same (or different) methods
    from multiple threads and expect each call to work as if it had been
    called sequentially, although the order of returns is not guaranteed.

    .. note::
        With multiple connections to the board, using multiple threads in this
        way may result in an increase in the overall speed of operation, since
        the multiple calls may be made separately over the set of given
        connections.
    """
    __slots__ = (
        "_all_connections",
        "_bmp_connection_selectors",
        "_bmp_connections",
        "_boot_send_connection",
        "_chip_execute_lock_condition",
        "_chip_execute_locks",
        "_flood_write_lock",
        "_height",
        "_iobuf_size",
        "_machine_off",
        "_n_chip_execute_locks",
        "_nearest_neighbour_id",
        "_nearest_neighbour_lock",
        "_scamp_connection_selector",
        "_scamp_connections",
        "_udp_scamp_connections",
        "_version",
        "_width")

    def __init__(self, version: int,
                 connections: Optional[List[Connection]] = None):
        """
        :param int version: The version of the board being connected to
        :param list(Connection) connections:
            An iterable of connections to the board.  If not specified, no
            communication will be possible until connections are found.
        :raise SpinnmanIOException:
            If there is an error communicating with the board, or if no
            connections to the board can be found (if connections is ``None``)
        :raise SpinnmanInvalidPacketException:
            If a packet is received that is not in the valid format
        :raise SpinnmanInvalidParameterException:
            If a packet is received that has invalid parameters
        :raise SpinnmanUnexpectedResponseCodeException:
            If a response indicates an error during the exchange
        """
        # Place to keep the current machine
        self._version = version
        self._width: Optional[int] = None
        self._height: Optional[int] = None
        self._iobuf_size: Optional[int] = None

        # A set of the original connections - used to determine what can
        # be closed
        if connections is None:
            connections = list()

        # A set of all connection - used for closing
        self._all_connections = set(connections)

        # A boot send connection - there can only be one in the current system,
        # or otherwise bad things can happen!
        self._boot_send_connection: Optional[BootConnection] = None

        # A dict of IP address -> SCAMP connection
        # These are those that can be used for setting up IP Tags
        self._udp_scamp_connections: Dict[str, SCAMPConnection] = dict()

        # A list of all connections that can be used to send and receive SCP
        # messages for SCAMP interaction
        self._scamp_connections: List[SCAMPConnection] = list()

        # The BMP connections
        self._bmp_connections: List[BMPConnection] = list()

        # build connection selectors for the processes.
        self._bmp_connection_selectors: Dict[
            Tuple[int, int], FixedConnectionSelector[BMPConnection]] = dict()
        self._scamp_connection_selector = \
            self._identify_connections(connections)

        # The nearest neighbour start ID and lock
        self._nearest_neighbour_id = 1
        self._nearest_neighbour_lock = RLock()

        # A lock against multiple flood fill writes - needed as SCAMP cannot
        # cope with this
        self._flood_write_lock = Condition()

        # A lock against single chip executions (entry is (x, y))
        # The condition should be acquired before the locks are
        # checked or updated
        # The write lock condition should also be acquired to avoid a flood
        # fill during an individual chip execute
        self._chip_execute_locks: Dict[
            Tuple[int, int], Condition] = defaultdict(Condition)
        self._chip_execute_lock_condition = Condition()
        self._n_chip_execute_locks = 0

        # Check that the BMP connections are valid
        self._check_bmp_connections()

        self._machine_off = False

    def __where_is_xy(self, x: int, y: int) -> str:
        """
        Attempts to get where_is_x_y info from the machine

        If no machine will do its best.

        :param int x:
        :param int y:
        :rtype: str
        """
        try:
            if SpiNNManDataView.has_machine():
                return SpiNNManDataView.get_machine().where_is_xy(x, y)
            return (f"No Machine. "
                    f"Root IP:{self._scamp_connections[0].remote_ip_address}"
                    f"x:{x} y:{y}")
        except Exception as ex:  # pylint: disable=broad-except
            return str(ex)

    def _identify_connections(
            self, connections: Iterable[Connection]
            ) -> MostDirectConnectionSelector:
        for conn in connections:

            # locate the only boot send conn
            if isinstance(conn, BootConnection):
                if self._boot_send_connection is not None:
                    raise SpinnmanInvalidParameterException(
                        "connections", f"[... {conn} ...]",
                        "Only a single SpinnakerBootSender can be specified")
                self._boot_send_connection = conn

            # Locate any connections that talk to a BMP
            if isinstance(conn, BMPConnection):
                # If it is a BMP conn, add it here
                self._bmp_connections.append(conn)
                self._bmp_connection_selectors[conn.cabinet, conn.frame] =\
                    FixedConnectionSelector(conn)
            # Otherwise, check if it can send and receive SCP (talk to SCAMP)
            elif isinstance(conn, SCAMPConnection):
                self._scamp_connections.append(conn)

        # update the transceiver with the conn selectors.
        return MostDirectConnectionSelector(self._scamp_connections)

    def _check_bmp_connections(self) -> None:
        """
        Check that the BMP connections are actually connected to valid BMPs.

        :raise SpinnmanIOException: when a connection is not linked to a BMP
        """
        # check that the UDP BMP conn is actually connected to a BMP
        # via the sver command
        for conn in self._bmp_connections:

            # try to send a BMP sver to check if it responds as expected
            try:
                version_info = self.get_scamp_version(
                    conn.chip_x, conn.chip_y,
                    self._bmp_connection_selectors[conn.cabinet, conn.frame])
                fail_version_name = version_info.name != _BMP_NAME
                fail_version_num = \
                    version_info.version_number[0] not in _BMP_MAJOR_VERSIONS
                if fail_version_name or fail_version_num:
                    raise SpinnmanIOException(
                        f"The BMP at {conn.remote_ip_address} is running "
                        f"{version_info.name} {version_info.version_string} "
                        "which is incompatible with this transceiver, required"
                        f" version is {_BMP_NAME} {_BMP_MAJOR_VERSIONS}")

                logger.info("Using BMP at {} with version {} {}",
                            conn.remote_ip_address, version_info.name,
                            version_info.version_string)

            # If it fails to respond due to timeout, maybe that the connection
            # isn't valid
            except SpinnmanTimeoutException as e:
                raise SpinnmanException(
                    f"BMP connection to {conn.remote_ip_address} is "
                    "not responding") from e
            except Exception:
                logger.exception("Failed to speak to BMP at {}",
                                 conn.remote_ip_address)
                raise

    @staticmethod
    def _check_connection(
            connection: SCAMPConnection) -> Optional[ChipSummaryInfo]:
        """
        Check that the given connection to the given chip works.

        :param ConnectionSelector connection_selector:
            the connection selector to use
        :param int chip_x: the chip x coordinate to try to talk to
        :param int chip_y: the chip y coordinate to try to talk to
        :return: True if a valid response is received, False otherwise
        :rtype: ChipInfo or None
        """
        chip_x, chip_y = connection.chip_x, connection.chip_y
        connection_selector = FixedConnectionSelector(connection)
        for _ in range(_CONNECTION_CHECK_RETRIES):
            try:
                sender: SendSingleCommandProcess[GetChipInfoResponse] = \
                    SendSingleCommandProcess(connection_selector)
                chip_info = sender.execute(  # pylint: disable=no-member
                    GetChipInfo(chip_x, chip_y)).chip_info
                if not chip_info.is_ethernet_available:
                    time.sleep(0.1)
                else:
                    return chip_info
            except (SpinnmanGenericProcessException, SpinnmanTimeoutException,
                    SpinnmanUnexpectedResponseCodeException):
                pass
            except SpinnmanIOException:
                break
        return None

    @contextmanager
    def _chip_execute_lock(self, x: int, y: int) -> Iterator[Condition]:
        """
        Get a lock for executing an executable on a chip.

        .. warning::
            This method is currently deprecated and untested as there is no
            known use except for execute, which is itself deprecated.

        :param int x:
        :param int y:
        """
        # Check if there is a lock for the given chip
        with self._chip_execute_lock_condition:
            chip_lock = self._chip_execute_locks[x, y]
        # Acquire the lock for the chip
        chip_lock.acquire()

        # Increment the lock counter (used for the flood lock)
        with self._chip_execute_lock_condition:
            self._n_chip_execute_locks += 1

        try:
            yield chip_lock
        finally:
            with self._chip_execute_lock_condition:
                # Release the chip lock
                chip_lock.release()
                # Decrement the lock and notify
                self._n_chip_execute_locks -= 1
                self._chip_execute_lock_condition.notify_all()

    @contextmanager
    def _flood_execute_lock(self) -> Iterator[Condition]:
        """
        Get a lock for executing a flood fill of an executable.
        """
        # Get the execute lock all together, so nothing can access it
        with self._chip_execute_lock_condition:
            # Wait until nothing is executing
            self._chip_execute_lock_condition.wait_for(
                lambda: self._n_chip_execute_locks < 1)
            yield self._chip_execute_lock_condition

    @staticmethod
    def _get_random_connection(
            connections: Optional[List[Conn]]) -> Optional[Conn]:
        """
        Returns the given connection, or else picks one at random.

        :param list(Connection) connections:
            the list of connections to locate a random one from
        :return: a connection object
        :rtype: Connection or None
        """
        if not connections:
            return None
        return connections[random.randint(0, len(connections) - 1)]

    def send_scp_message(
            self, message: AbstractSCPRequest,
            connection: Optional[SCAMPConnection] = None):
        """
        Sends an SCP message, without expecting a response.

        :param AbstractSCPRequest message: The message to send
        :param SCAMPConnection connection:
            The connection to use (omit to pick a random one)
        :raise SpinnmanTimeoutException:
            If there is a timeout before a message is received
        :raise SpinnmanInvalidParameterException:
            If one of the fields of the received message is invalid
        :raise SpinnmanInvalidPacketException:
            * If the message is not a recognised packet type
            * If a packet is received that is not a valid response
        :raise SpinnmanUnsupportedOperationException:
            If no connection can send the type of message given
        :raise SpinnmanIOException:
            If there is an error sending the message or receiving the response
        :raise SpinnmanUnexpectedResponseCodeException:
            If the response is not one of the expected codes
        """
        if connection is None:
            connection = self._get_random_connection(self._scamp_connections)
        if connection is not None:
            connection.send_scp_request(message)

    def send_sdp_message(
            self, message: SDPMessage,
            connection: Optional[SDPConnection] = None):
        """
        Sends an SDP message using one of the connections.

        :param SDPMessage message: The message to send
        :param SDPConnection connection: An optional connection to use
        """
        if connection is None:
            connection_to_use = self._get_random_connection(
                self._scamp_connections)
            assert connection_to_use is not None
            connection_to_use.send_sdp_message(message)
        else:
            connection.send_sdp_message(message)

    def _check_and_add_scamp_connections(
            self, x: int, y: int, ip_address: str):
        """
        :param int x: X coordinate of target chip
        :param int y: Y coordinate of target chip
        :param str ip_address: IP address of target chip

        :raise SpinnmanIOException:
            If there is an error communicating with the board
        :raise SpinnmanInvalidPacketException:
            If a packet is received that is not in the valid format
        :raise SpinnmanInvalidParameterException:
            If a packet is received that has invalid parameters
        :raise SpinnmanUnexpectedResponseCodeException:
            If a response indicates an error during the exchange
        """
        conn = SCAMPConnection(remote_host=ip_address, chip_x=x, chip_y=y)

        # check if it works
        chip_info = self._check_connection(conn)
        if chip_info is not None and chip_info.ethernet_ip_address is not None:
            self._all_connections.add(conn)
            self._udp_scamp_connections[chip_info.ethernet_ip_address] = conn
            self._scamp_connections.append(conn)
        else:
            logger.warning(
                "Additional Ethernet connection on {} at chip {}, {} "
                "cannot be contacted", ip_address, x, y)

    def discover_scamp_connections(self) -> None:
        """
        Find connections to the board and store these for future use.

        .. note::
            An exception will be thrown if no initial connections can be
            found to the board.

        :raise SpinnmanIOException:
            If there is an error communicating with the board
        :raise SpinnmanInvalidPacketException:
            If a packet is received that is not in the valid format
        :raise SpinnmanInvalidParameterException:
            If a packet is received that has invalid parameters
        :raise SpinnmanUnexpectedResponseCodeException:
            If a response indicates an error during the exchange
        """
        # Currently, this only finds other UDP connections given a connection
        # that supports SCP - this is done via the machine
        if not self._scamp_connections:
            return

        # Get the machine dimensions
        dims = self.get_machine_dimensions()

        # Find all the new connections via the machine Ethernet-connected chips
        geometry = SpiNNakerTriadGeometry.get_spinn5_geometry()
        for x, y in geometry.get_potential_ethernet_chips(
                dims.width, dims.height):
            ip_addr_item = SystemVariableDefinition.ethernet_ip_address
            try:
                # TODO avoid here_is_x,y if read_memory fails
                data = self.read_memory(
                    x, y,
                    SYSTEM_VARIABLE_BASE_ADDRESS + ip_addr_item.offset, 4)
            except SpinnmanGenericProcessException:
                continue
            ip = _FOUR_BYTES.unpack_from(data)
            ip_address = f"{ip[0]}.{ip[1]}.{ip[2]}.{ip[3]}"
            logger.info(ip_address)
            self._check_and_add_scamp_connections(x, y, ip_address)
        self._scamp_connection_selector = MostDirectConnectionSelector(
            self._scamp_connections)

    def add_scamp_connections(self, connections: Dict[XY, str]):
        """
        Check connections to the board and store these for future use.

        .. note::
            An exception will be thrown if no initial connections can be
            found to the board.

        :param dict((int,int),str) connections:
            Dict of (`x`,`y`) to IP address
        :raise SpinnmanIOException:
            If there is an error communicating with the board
        :raise SpinnmanInvalidPacketException:
            If a packet is received that is not in the valid format
        :raise SpinnmanInvalidParameterException:
            If a packet is received that has invalid parameters
        :raise SpinnmanUnexpectedResponseCodeException:
            If a response indicates an error during the exchange
        """
        for ((x, y), ip_address) in connections.items():
            self._check_and_add_scamp_connections(x, y, ip_address)
        self._scamp_connection_selector = MostDirectConnectionSelector(
            self._scamp_connections)

    def get_connections(self) -> Iterable[Connection]:
        """
        Get the currently known connections to the board, made up of those
        passed in to the transceiver and those that are discovered during
        calls to discover_connections.  No further discovery is done here.

        :return: An iterable of connections known to the transceiver
        :rtype: iterable(Connection)
        """
        return self._all_connections

    def get_machine_dimensions(self) -> MachineDimensions:
        """
        Get the maximum chip X-coordinate and maximum chip Y-coordinate of
        the chips in the machine.

        :return: The dimensions of the machine
        :rtype: MachineDimensions
        :raise SpinnmanIOException:
            If there is an error communicating with the board
        :raise SpinnmanInvalidPacketException:
            If a packet is received that is not in the valid format
        :raise SpinnmanInvalidParameterException:
            If a packet is received that has invalid parameters
        :raise SpinnmanUnexpectedResponseCodeException:
            If a response indicates an error during the exchange
        """
        if self._width is None or self._height is None:
            height_item = SystemVariableDefinition.y_size
            self._height, self._width = _TWO_BYTES.unpack_from(
                self.read_memory(
                    AbstractSCPRequest.DEFAULT_DEST_X_COORD,
                    AbstractSCPRequest.DEFAULT_DEST_Y_COORD,
                    SYSTEM_VARIABLE_BASE_ADDRESS + height_item.offset,
                    2))
        assert self._width is not None and self._height is not None
        return MachineDimensions(self._width, self._height)

    def get_machine_details(self) -> Machine:
        """
        Get the details of the machine made up of chips on a board and how
        they are connected to each other.

        :return: A machine description
        :rtype: ~spinn_machine.Machine
        :raise SpinnmanIOException:
            If there is an error communicating with the board
        :raise SpinnmanInvalidPacketException:
            If a packet is received that is not in the valid format
        :raise SpinnmanInvalidParameterException:
            If a packet is received that has invalid parameters
        :raise SpinnmanUnexpectedResponseCodeException:
            If a response indicates an error during the exchange
        """
        # Get the width and height of the machine
        dims = self.get_machine_dimensions()

        # Get the coordinates of the boot chip
        version_info = self.get_scamp_version()

        # Get the details of all the chips
        get_machine_process = GetMachineProcess(
            self._scamp_connection_selector)
        machine = get_machine_process.get_machine_details(
            version_info.x, version_info.y, dims.width, dims.height)

        # Work out and add the SpiNNaker links and FPGA links
        machine.add_spinnaker_links()
        machine.add_fpga_links()

        if self._boot_send_connection:
            logger.info("Detected a machine on IP address {} which has {}",
                        machine.boot_chip.ip_address,
                        machine.cores_and_link_output_string())
        return machine

    def is_connected(self, connection: Optional[Connection] = None) -> bool:
        """
        Determines if the board can be contacted.

        :param Connection connection:
            The connection which is to be tested.  If `None`,
            all connections will be tested, and the board will be considered
            to be connected if any one connection works.
        :return: True if the board can be contacted, False otherwise
        :rtype: bool
        """
        if connection is not None:
            return connection.is_connected()
        return any(c.is_connected() for c in self._scamp_connections)

    def get_scamp_version(
            self, chip_x: int = AbstractSCPRequest.DEFAULT_DEST_X_COORD,
            chip_y: int = AbstractSCPRequest.DEFAULT_DEST_Y_COORD,
            connection_selector: Optional[ConnectionSelector] = None, *,
            n_retries: int = N_RETRIES) -> VersionInfo:
        """
        Get the version of SCAMP which is running on the board.

        :param int chip_x: the chip's x coordinate to query for SCAMP version
        :param int chip_y: the chip's y coordinate to query for SCAMP version
        :param ConnectionSelector connection_selector:
            the connection to send the SCAMP version
            or `None` (if `None` then a random SCAMP connection is used).
        :param int n_retries:
        :return: The version identifier
        :rtype: VersionInfo
        :raise SpinnmanIOException:
            If there is an error communicating with the board
        :raise SpinnmanInvalidParameterException:
            If the timeout is less than 1
        :raise SpinnmanTimeoutException:
            If none of the retries resulted in a response before the timeout
            (suggesting that the board is not booted).
        """
        if connection_selector is None:
            connection_selector = self._scamp_connection_selector
        process = GetVersionProcess(connection_selector, n_retries)
        return process.get_version(x=chip_x, y=chip_y, p=0)

    def boot_board(self, extra_boot_values: Optional[Dict[
            SystemVariableDefinition, object]] = None):
        """
        Attempt to boot the board. No check is performed to see if the
        board is already booted.

        :param dict(SystemVariableDefinition,object) extra_boot_values:
            extra values to set during boot
        :raise SpinnmanInvalidParameterException:
            If the board version is not known
        :raise SpinnmanIOException:
            If there is an error communicating with the board
        """
        if not self._boot_send_connection:
            # No can do. Can't boot without a boot connection.
            raise SpinnmanIOException("no boot connection available")
        boot_messages = SpinnakerBootMessages(
            board_version=self._version, extra_boot_values=extra_boot_values)
        for boot_message in boot_messages.messages:
            self._boot_send_connection.send_boot_message(boot_message)
        time.sleep(2.0)

    def __call(self, req: AbstractSCPRequest[R], **kwargs) -> R:
        """
        Wrapper that makes doing simple SCP calls easier,
        especially with types.
        """
        proc: SendSingleCommandProcess[R] = SendSingleCommandProcess(
            self._scamp_connection_selector, **kwargs)
        return proc.execute(req)

    @staticmethod
    def is_scamp_version_compabible(version: Tuple[int, int, int]) -> bool:
        """
        Determine if the version of SCAMP is compatible with this transceiver.

        :param tuple(int,int,int) version: The version to test
        :rtype: bool
        """

        # The major version must match exactly
        if version[0] != _SCAMP_VERSION[0]:
            return False

        # If the minor version matches, the patch version must be >= the
        # required version
        if version[1] == _SCAMP_VERSION[1]:
            return version[2] >= _SCAMP_VERSION[2]

        # If the minor version is > than the required version, the patch
        # version is irrelevant
        return version[1] > _SCAMP_VERSION[1]

    def ensure_board_is_ready(
            self, n_retries: int = 5, extra_boot_values: Optional[Dict[
            SystemVariableDefinition, object]] = None) -> VersionInfo:
        """
        Ensure that the board is ready to interact with this version of the
        transceiver. Boots the board if not already booted and verifies that
        the version of SCAMP running is compatible with this transceiver.

        :param int n_retries: The number of times to retry booting
        :param dict(SystemVariableDefinition,object) extra_boot_values:
            Any additional values to set during boot
        :return: The version identifier
        :rtype: VersionInfo
        :raise SpinnmanIOException:
            * If there is a problem booting the board
            * If the version of software on the board is not compatible with
              this transceiver
        """
        # try to get a SCAMP version once
        logger.info("Working out if machine is booted")
        if self._machine_off:
            version_info = None
        else:
            version_info = self._try_to_find_scamp_and_boot(
                INITIAL_FIND_SCAMP_RETRIES_COUNT, extra_boot_values)

        # If we fail to get a SCAMP version this time, try other things
        if version_info is None and self._bmp_connections:
            # start by powering up each BMP connection
            logger.info("Attempting to power on machine")
            self.power_on_machine()

            # Sleep a bit to let things get going
            time.sleep(2.0)
            logger.info("Attempting to boot machine")

            # retry to get a SCAMP version, this time trying multiple times
            version_info = self._try_to_find_scamp_and_boot(
                n_retries, extra_boot_values)

        # verify that the version is the expected one for this transceiver
        if version_info is None:
            raise SpinnmanIOException("Failed to communicate with the machine")
        if (version_info.name != _SCAMP_NAME or
                not self.is_scamp_version_compabible(
                    version_info.version_number)):
            raise SpinnmanIOException(
                f"The machine is currently booted with {version_info.name}"
                f" {version_info.version_number} which is incompatible with "
                "this transceiver, required version is "
                f"{_SCAMP_NAME} {_SCAMP_VERSION}")

        logger.info("Machine communication successful")

        # Change the default SCP timeout on the machine, keeping the old one to
        # revert at close
        for scamp_connection in self._scamp_connections:
            self.__call(IPTagSetTTO(
                scamp_connection.chip_x, scamp_connection.chip_y,
                IPTAG_TIME_OUT_WAIT_TIMES.TIMEOUT_2560_ms))

            chip_info = self._check_connection(scamp_connection)
            if chip_info is not None and chip_info.ethernet_ip_address:
                self._udp_scamp_connections[chip_info.ethernet_ip_address] = \
                    scamp_connection

        # Update the connection selector so that it can ask for processor ids
        self._scamp_connection_selector = MostDirectConnectionSelector(
            self._scamp_connections)

        return version_info

    def __is_default_destination(self, version_info: VersionInfo) -> bool:
        return (version_info.x == AbstractSCPRequest.DEFAULT_DEST_X_COORD
                and version_info.y == AbstractSCPRequest.DEFAULT_DEST_Y_COORD)

    def _try_to_find_scamp_and_boot(
            self, tries_to_go: int, extra_boot_values: Optional[Dict[
            SystemVariableDefinition, object]]) -> Optional[VersionInfo]:
        """
        Try to detect if SCAMP is running, and if not, boot the machine.

        :param int tries_to_go: how many attempts should be supported
        :param dict(SystemVariableDefinition,object) extra_boot_values:
            Any additional values to set during boot
        :return: version info, or `None` if we couldn't boot anything
            because of timeouts
        :rtype: VersionInfo
        :raise SpinnmanIOException:
            If there is a problem communicating with the machine
        """
        version_info = None
        current_tries_to_go = tries_to_go
        while version_info is None and current_tries_to_go > 0:
            try:
                version_info = self.get_scamp_version(n_retries=BOOT_RETRIES)
                if self.__is_default_destination(version_info):
                    version_info = None
                    time.sleep(0.1)
            except SpinnmanGenericProcessException as e:
                if isinstance(e.exception, SpinnmanTimeoutException):
                    logger.info("Attempting to boot machine")
                    self.boot_board(extra_boot_values)
                    current_tries_to_go -= 1
                elif isinstance(e.exception, SpinnmanIOException):
                    raise SpinnmanIOException(
                        "Failed to communicate with the machine") from e
                else:
                    raise
            except SpinnmanTimeoutException:
                logger.info("Attempting to boot machine")
                self.boot_board(extra_boot_values)
                current_tries_to_go -= 1
            except SpinnmanIOException as e:
                raise SpinnmanIOException(
                    "Failed to communicate with the machine") from e

        # The last thing we tried was booting, so try again to get the version
        if version_info is None:
            with suppress(SpinnmanException):
                version_info = self.get_scamp_version()
                if self.__is_default_destination(version_info):
                    version_info = None
        if version_info is not None:
            logger.info("Found board with version {}", version_info)
        return version_info

<<<<<<< HEAD
    def get_cpu_information(
            self, core_subsets: Optional[CoreSubsets] = None
            ) -> Sequence[CPUInfo]:
=======
    def get_cpu_infos(
            self, core_subsets=None, states=None, include=True):
>>>>>>> 235ea067
        """
        Get information about the processors on the board.

        :param ~spinn_machine.CoreSubsets core_subsets:
            A set of chips and cores from which to get the
            information. If not specified, the information from all of the
            cores on all of the chips on the board are obtained.
        :param states: The state or states to filter on (if any)
        :type states: None, CPUState or collection(CPUState)
        :param bool include:
            If True includes only infos in the requested state(s).
            If False includes only infos NOT in the requested state(s).
            Ignored if states is None.
        :return: The CPU information for the selected cores and States, or
            all cores/states  if core_subsets/states is not specified
        :rtype: ~spinnman.model.CPUInfos
        :raise SpinnmanIOException:
            If there is an error communicating with the board
        :raise SpinnmanInvalidPacketException:
            If a packet is received that is not in the valid format
        :raise SpinnmanInvalidParameterException:
            * If chip_and_cores contains invalid items
            * If a packet is received that has invalid parameters
        :raise SpinnmanUnexpectedResponseCodeException:
            If a response indicates an error during the exchange
        """
        # Get all the cores if the subsets are not given
        if core_subsets is None:
            core_subsets = CoreSubsets()
            for chip in SpiNNManDataView.get_machine().chips:
                for processor in chip.processors:
                    core_subsets.add_processor(
                        chip.x, chip.y, processor.processor_id)

<<<<<<< HEAD
        process = GetCPUInfoProcess(self._scamp_connection_selector)
        return process.get_cpu_info(core_subsets)
=======
        if states is None:
            process = GetCPUInfoProcess(self._scamp_connection_selector)
        else:
            if isinstance(states, CPUState):
                new_states = set()
                new_states.add(states)
                states = new_states
            if include:
                process = GetIncludeCPUInfoProcess(
                    self._scamp_connection_selector, states)
            else:
                process = GetExcludeCPUInfoProcess(
                    self._scamp_connection_selector, states)

        cpu_info = process.get_cpu_info(core_subsets)
        return cpu_info
>>>>>>> 235ea067

    def get_clock_drift(self, x: int, y: int) -> float:
        """
        Get the clock drift.

        :param int x: The x-coordinate of the chip to get drift for
        :param int y: The y-coordinate of the chip to get drift for
        """
        DRIFT_FP = 1 << 17

        drift_b = self._get_sv_data(x, y, SystemVariableDefinition.clock_drift)
        drift = struct.unpack("<i", struct.pack("<I", drift_b))[0]
        return drift / DRIFT_FP

    def _get_sv_data(
            self, x: int, y: int,
            data_item: SystemVariableDefinition) -> Union[int, bytes]:
        """
        :param int x:
        :param int y:
        :param SystemVariableDefinition data_item:
        """
        addr = SYSTEM_VARIABLE_BASE_ADDRESS + data_item.offset
        if data_item.data_type.is_byte_array:
            size = cast(int, data_item.array_size)
            # Do not need to decode the bytes of a byte array
            return self.read_memory(x, y, addr, size)
        return struct.unpack_from(
            data_item.data_type.struct_code,
            self.read_memory(x, y, addr, data_item.data_type.value))[0]

    @staticmethod
    def __get_user_register_address_from_core(p: int, user: UserRegister):
        """
        Get the address of user *N* for a given processor on the board.

        .. note::
            Conventionally, user_0 usually holds the address of the table of
            memory regions.

        :param int p: The ID of the processor to get the user N address from
        :param int user: The user "register" number to get the address for
        :return: The address for user N register for this processor
        :rtype: int
        """
        if not (UserRegister.USER_0 <= user <= UserRegister.USER_3):
            raise ValueError(
                f"Incorrect user number {user}")
        return (get_vcpu_address(p) + CPU_USER_START_ADDRESS +
                CPU_USER_OFFSET * user)

    def read_user(self, x: int, y: int, p: int, user: UserRegister):
        """
        Get the contents of the this user register for the given processor.

        .. note::
            Conventionally, user_0 usually holds the address of the table of
            memory regions.

        :param int x: X coordinate of the chip
        :param int y: Y coordinate of the chip
        :param int p: Virtual processor identifier on the chip
        :param int user: The user number to read data for
        :rtype: int
        :raise SpinnmanIOException:
            If there is an error communicating with the board
        :raise SpinnmanInvalidPacketException:
            If a packet is received that is not in the valid format
        :raise SpinnmanInvalidParameterException:
            If x, y, p does not identify a valid processor
        :raise SpinnmanUnexpectedResponseCodeException:
            If a response indicates an error during the exchange
        """
        addr = self.__get_user_register_address_from_core(p, user)
        return self.read_word(x, y, addr)

    def get_cpu_information_from_core(self, x: int, y: int, p: int) -> CPUInfo:
        """
        Get information about a specific processor on the board.

        :param int x: The x-coordinate of the chip containing the processor
        :param int y: The y-coordinate of the chip containing the processor
        :param int p: The ID of the processor to get the information about
        :return: The CPU information for the selected core
        :rtype: CPUInfo
        :raise SpinnmanIOException:
            If there is an error communicating with the board
        :raise SpinnmanInvalidPacketException:
            If a packet is received that is not in the valid format
        :raise SpinnmanInvalidParameterException:
            * If x, y, p is not a valid processor
            * If a packet is received that has invalid parameters
        :raise SpinnmanUnexpectedResponseCodeException:
            If a response indicates an error during the exchange
        """
        core_subsets = CoreSubsets()
        core_subsets.add_processor(x, y, p)
        cpu_infos = self.get_cpu_infos(core_subsets)
        return cpu_infos.get_cpu_info(x, y, p)

    def get_iobuf(self, core_subsets: Optional[CoreSubsets] = None
                  ) -> Iterable[IOBuffer]:
        """
        Get the contents of the IOBUF buffer for a number of processors.

        :param ~spinn_machine.CoreSubsets core_subsets:
            A set of chips and cores from which to get the buffers. If not
            specified, the buffers from all of the cores on all of the chips
            on the board are obtained.
        :return: An iterable of the buffers, which may not be in the order
            of core_subsets
        :rtype: iterable(IOBuffer)
        :raise SpinnmanIOException:
            If there is an error communicating with the board
        :raise SpinnmanInvalidPacketException:
            If a packet is received that is not in the valid format
        :raise SpinnmanInvalidParameterException:
            * If chip_and_cores contains invalid items
            * If a packet is received that has invalid parameters
        :raise SpinnmanUnexpectedResponseCodeException:
            If a response indicates an error during the exchange
        """
        # making the assumption that all chips have the same iobuf size.
        if self._iobuf_size is None:
            self._iobuf_size = cast(int, self._get_sv_data(
                AbstractSCPRequest.DEFAULT_DEST_X_COORD,
                AbstractSCPRequest.DEFAULT_DEST_Y_COORD,
                SystemVariableDefinition.iobuf_size))
        # Get all the cores if the subsets are not given
        if core_subsets is None:
            core_subsets = CoreSubsets()
            for chip in SpiNNManDataView.get_machine().chips:
                for processor in chip.processors:
                    core_subsets.add_processor(
                        chip.x, chip.y, processor.processor_id)

        # read iobuf from machine
        process = ReadIOBufProcess(self._scamp_connection_selector)
        return process.read_iobuf(self._iobuf_size, core_subsets)

    def set_watch_dog_on_chip(
            self, x: int, y: int, watch_dog: Union[bool, int]):
        """
        Enable, disable or set the value of the watch dog timer on a
        specific chip.

        .. warning::
            This method is currently deprecated and untested as there is no
            known use. Same functionality provided by ybug and bmpc.
            Retained in case needed for hardware debugging.

        :param int x: chip X coordinate to write new watchdog parameter to
        :param int y: chip Y coordinate to write new watchdog parameter to
        :param watch_dog:
            Either a boolean indicating whether to enable (True) or
            disable (False) the watchdog timer, or an int value to set the
            timer count to
        :type watch_dog: bool or int
        """
        # build what we expect it to be
        warn_once(logger, "The set_watch_dog_on_chip method is deprecated "
                          "and untested due to no known use.")
        value_to_set = watch_dog
        WATCHDOG = SystemVariableDefinition.software_watchdog_count
        if isinstance(watch_dog, bool):
            value_to_set = cast(int, WATCHDOG.default) if watch_dog else 0

        # build data holder, a single byte
        data = _ONE_BYTE.pack(value_to_set)

        # write data
        address = SYSTEM_VARIABLE_BASE_ADDRESS + WATCHDOG.offset
        self.write_memory(x=x, y=y, base_address=address, data=data)

    def set_watch_dog(self, watch_dog: Union[bool, int]):
        """
        Enable, disable or set the value of the watch dog timer.

        .. warning::
            This method is currently deprecated and untested as there is no
            known use. Same functionality provided by ybug and bmpc.
            Retained in case needed for hardware debugging.

        :param watch_dog:
            Either a boolean indicating whether to enable (True) or
            disable (False) the watch dog timer, or an int value to set the
            timer count to.
        :type watch_dog: bool or int
        """
        warn_once(logger, "The set_watch_dog method is deprecated and "
                          "untested due to no known use.")
        for x, y in SpiNNManDataView.get_machine().chip_coordinates:
            self.set_watch_dog_on_chip(x, y, watch_dog)

    def get_iobuf_from_core(self, x: int, y: int, p: int) -> IOBuffer:
        """
        Get the contents of IOBUF for a given core.

        .. warning::
            This method is currently deprecated and likely to be removed.

        :param int x: The x-coordinate of the chip containing the processor
        :param int y: The y-coordinate of the chip containing the processor
        :param int p: The ID of the processor to get the IOBUF for
        :return: An IOBUF buffer
        :rtype: IOBuffer
        :raise SpinnmanIOException:
            If there is an error communicating with the board
        :raise SpinnmanInvalidPacketException:
            If a packet is received that is not in the valid format
        :raise SpinnmanInvalidParameterException:
            * If chip_and_cores contains invalid items
            * If a packet is received that has invalid parameters
        :raise SpinnmanUnexpectedResponseCodeException:
            If a response indicates an error during the exchange
        """
        warn_once(logger, "The get_iobuf_from_core method is deprecated and "
                  "likely to be removed.")
        core_subsets = CoreSubsets()
        core_subsets.add_processor(x, y, p)
        return next(iter(self.get_iobuf(core_subsets)))

    def get_core_state_count(self, app_id: int, state: CPUState) -> int:
        """
        Get a count of the number of cores which have a given state.

        :param int app_id:
            The ID of the application from which to get the count.
        :param CPUState state: The state count to get
        :return: A count of the cores with the given status
        :rtype: int
        :raise SpinnmanIOException:
            If there is an error communicating with the board
        :raise SpinnmanInvalidPacketException:
            If a packet is received that is not in the valid format
        :raise SpinnmanInvalidParameterException:
            * If state is not a valid status
            * If app_id is not a valid application ID
            * If a packet is received that has invalid parameters
        :raise SpinnmanUnexpectedResponseCodeException:
            If a response indicates an error during the exchange
        """
        return self.__call(CountState(app_id, state)).count

    def _get_next_nearest_neighbour_id(self) -> int:
        with self._nearest_neighbour_lock:
            next_nearest_neighbour_id = (self._nearest_neighbour_id + 1) % 127
            self._nearest_neighbour_id = next_nearest_neighbour_id
        return next_nearest_neighbour_id

    def execute_flood(
            self, core_subsets: CoreSubsets,
            executable: Union[BinaryIO, bytes, str], app_id: int, *,
            n_bytes: Optional[int] = None, wait: bool = False):
        """
        Start an executable running on multiple places on the board.  This
        will be optimised based on the selected cores, but it may still
        require a number of communications with the board to execute.

        :param ~spinn_machine.CoreSubsets core_subsets:
            Which cores on which chips to start the executable
        :param executable:
            The data that is to be executed. Should be one of the following:

            * An instance of RawIOBase
            * A bytearray
            * A filename of an executable
        :type executable:
            ~io.RawIOBase or bytes or bytearray or str
        :param int app_id:
            The ID of the application with which to associate the executable
        :param int n_bytes:
            The size of the executable data in bytes. If not specified:

            * If `executable` is an RawIOBase, an error is raised
            * If `executable` is a bytearray, the length of the bytearray will
              be used
            * If `executable` is a str, the length of the file will be used
        :param bool wait:
            True if the processors should enter a "wait" state on loading
        :raise SpinnmanIOException:
            * If there is an error communicating with the board
            * If there is an error reading the executable
        :raise SpinnmanInvalidPacketException:
            If a packet is received that is not in the valid format
        :raise SpinnmanInvalidParameterException:
            * If one of the specified cores is not valid
            * If `app_id` is an invalid application ID
            * If a packet is received that has invalid parameters
            * If `executable` is an RawIOBase but `n_bytes` is not specified
            * If `executable` is an int and `n_bytes` is more than 4
            * If `n_bytes` is less than 0
        :raise SpinnmanUnexpectedResponseCodeException:
            If a response indicates an error during the exchange
        """
        if isinstance(executable, int):
            # No executable is 4 bytes long
            raise TypeError("executable may not be int")
        # Lock against other executable's
        with self._flood_execute_lock():
            # Flood fill the system with the binary
            n_bytes, chksum = self.write_memory(
                0, 0, _EXECUTABLE_ADDRESS, executable, n_bytes=n_bytes,
                get_sum=True)

            # Execute the binary on the cores on 0, 0 if required
            if core_subsets.is_chip(0, 0):
                boot_subset = CoreSubsets()
                boot_subset.add_core_subset(
                    core_subsets.get_core_subset_for_chip(0, 0))
                runner = ApplicationRunProcess(
                    self._scamp_connection_selector)
                runner.run(app_id, boot_subset, wait)

            copy_run = ApplicationCopyRunProcess(
                self._scamp_connection_selector)
            copy_run.run(n_bytes, app_id, core_subsets, chksum, wait)

    def execute_application(
            self, executable_targets: ExecutableTargets, app_id: int):
        """
        Execute a set of binaries that make up a complete application on
        specified cores, wait for them to be ready and then start all of the
        binaries.

        .. note::
            This will get the binaries into c_main but will not signal the
            barrier.

        :param ExecutableTargets executable_targets:
            The binaries to be executed and the cores to execute them on
        :param int app_id: The app_id to give this application
        """
        # Execute each of the binaries and get them in to a "wait" state
        for binary in executable_targets.binaries:
            core_subsets = executable_targets.get_cores_for_binary(binary)
            self.execute_flood(core_subsets, binary, app_id, wait=True)

        # Sleep to allow cores to get going
        time.sleep(0.5)

        # Check that the binaries have reached a wait state
        count = self.get_core_state_count(app_id, CPUState.READY)
        if count < executable_targets.total_processors:
<<<<<<< HEAD
            cores_ready = self.get_cores_not_in_state(
                executable_targets.all_core_subsets, CPUState.READY)
=======
            cores_ready = self.get_cpu_infos(
                executable_targets.all_core_subsets, [CPUState.READY],
                include=False)
>>>>>>> 235ea067
            if len(cores_ready) > 0:
                raise SpinnmanException(
                    f"Only {count} of {executable_targets.total_processors} "
                    "cores reached ready state: "
                    f"{cores_ready.get_status_string()}")

        # Send a signal telling the application to start
        self.send_signal(app_id, Signal.START)

    def power_on_machine(self) -> bool:
        """
        Power on the whole machine.

        :rtype bool
        :return success of failure to power on machine
        """
        if not self._bmp_connections:
            logger.warning("No BMP connections, so can't power on")
            return False
        for bmp_connection in self._bmp_connections:
            self.power_on(bmp_connection.boards, bmp_connection.cabinet,
                          bmp_connection.frame)
        return True

    def power_on(self, boards: Union[int, Iterable[int]] = 0,
                 cabinet: int = 0, frame: int = 0):
        """
        Power on a set of boards in the machine.

        :param boards: The board or boards to power on
        :type boards: list(int) or int
        :param int cabinet: the ID of the cabinet containing the frame, or 0
            if the frame is not in a cabinet
        :param int frame: the ID of the frame in the cabinet containing the
            board(s), or 0 if the board is not in a frame
        """
        self._power(PowerCommand.POWER_ON, boards, cabinet, frame)

    def power_off_machine(self) -> bool:
        """
        Power off the whole machine.

        :rtype bool
        :return success or failure to power off the machine
        """
        if not self._bmp_connections:
            logger.warning("No BMP connections, so can't power off")
            return False
        logger.info("Turning off machine")
        for bmp_connection in self._bmp_connections:
            self.power_off(bmp_connection.boards, bmp_connection.cabinet,
                           bmp_connection.frame)
        return True

    def power_off(self, boards: Union[int, Iterable[int]] = 0,
                  cabinet: int = 0, frame: int = 0):
        """
        Power off a set of boards in the machine.

        :param int boards: The board or boards to power off
        :type boards: list(int) or int
        :param int cabinet: the ID of the cabinet containing the frame, or 0
            if the frame is not in a cabinet
        :param int frame: the ID of the frame in the cabinet containing the
            board(s), or 0 if the board is not in a frame
        """
        self._power(PowerCommand.POWER_OFF, boards, cabinet, frame)

    def _bmp_connection(
            self, cabinet: int, frame: int) -> FixedConnectionSelector:
        """
        :param int cabinet:
        :param int frame:
        :rtype: FixedConnectionSelector
        """
        sel = self._bmp_connection_selectors.get((cabinet, frame))
        if not sel:
            raise SpinnmanInvalidParameterException(
                "cabinet and frame", f"{cabinet} and {frame}",
                "Unknown combination")
        return sel

    def __bmp_call(
            self, cabinet: int, frame: int, req: AbstractSCPRequest[R],
            **kwargs) -> R:
        """
        Wrapper that makes doing simple BMP calls easier,
        especially with types.
        """
        proc: SendSingleCommandProcess[R] = SendSingleCommandProcess(
            self._bmp_connection(cabinet, frame), **kwargs)
        return proc.execute(req)

    def _power(
            self, power_command: PowerCommand,
            boards: Union[int, Iterable[int]] = 0,
            cabinet: int = 0, frame: int = 0):
        """
        Send a power request to the machine.

        :param PowerCommand power_command: The power command to send
        :param boards: The board or boards to send the command to
        :type boards: list(int) or int
        :param int cabinet: the ID of the cabinet containing the frame, or 0
            if the frame is not in a cabinet
        :param int frame: the ID of the frame in the cabinet containing the
            board(s), or 0 if the board is not in a frame
        """
        if not self._bmp_connection_selectors:
            warn_once(
                logger, "No BMP connections so power control unavailable")
        timeout = (
            BMP_POWER_ON_TIMEOUT
            if power_command == PowerCommand.POWER_ON
            else BMP_TIMEOUT)
        self.__bmp_call(cabinet, frame, SetPower(power_command, boards),
                        timeout=timeout, n_retries=0)
        self._machine_off = power_command == PowerCommand.POWER_OFF

        # Sleep for 5 seconds if the machine has just been powered on
        if not self._machine_off:
            time.sleep(BMP_POST_POWER_ON_SLEEP_TIME)

    def set_led(
            self, led: Union[int, Iterable[int]], action: LEDAction,
            board: int, cabinet: int, frame: int):
        """
        Set the LED state of a board in the machine.

        .. warning::
            This method is currently deprecated and untested as there is no
            known use. Same functionality provided by ybug and bmpc.
            Retained in case needed for hardware debugging.

        :param led:
            Number of the LED or an iterable of LEDs to set the state of (0-7)
        :type led: int or iterable(int)
        :param LEDAction action:
            State to set the LED to, either on, off or toggle
        :param board: Specifies the board to control the LEDs of. This may
            also be an iterable of multiple boards (in the same frame). The
            command will actually be sent to the first board in the iterable.
        :type board: int or iterable(int)
        :param int cabinet: the cabinet this is targeting
        :param int frame: the frame this is targeting
        """
        warn_once(logger, "The set_led method is deprecated and "
                  "untested due to no known use.")
        self.__bmp_call(cabinet, frame, BMPSetLed(led, action, board))

    def read_fpga_register(
            self, fpga_num: int, register: int, cabinet: int, frame: int,
            board: int) -> int:
        """
        Read a register on a FPGA of a board. The meaning of the
        register's contents will depend on the FPGA's configuration.

        :param int fpga_num: FPGA number (0, 1 or 2) to communicate with.
        :param int register:
            Register address to read to (will be rounded down to
            the nearest 32-bit word boundary).
        :param int cabinet: cabinet: the cabinet this is targeting
        :param int frame: the frame this is targeting
        :param int board: which board to request the FPGA register from
        :return: the register data
        :rtype: int
        """
        response = self.__bmp_call(
            cabinet, frame, ReadFPGARegister(fpga_num, register, board),
            timeout=1.0)
        return response.fpga_register

    def write_fpga_register(
            self, fpga_num: int, register: int, value: int,
            cabinet: int, frame: int, board: int):
        """
        Write a register on a FPGA of a board. The meaning of setting the
        register's contents will depend on the FPGA's configuration.

        :param int fpga_num: FPGA number (0, 1 or 2) to communicate with.
        :param int register:
            Register address to read to (will be rounded down to
            the nearest 32-bit word boundary).
        :param int value: the value to write into the FPGA register
        :param int cabinet: cabinet: the cabinet this is targeting
        :param int frame: the frame this is targeting
        :param int board: which board to write the FPGA register to
        """
        self.__bmp_call(
            cabinet, frame,
            WriteFPGARegister(fpga_num, register, value, board))

    def read_adc_data(self, board: int, cabinet: int, frame: int) -> ADCInfo:
        """
        Read the BMP ADC data.

        .. warning::
            This method is currently deprecated and untested as there is no
            known use. Same functionality provided by ybug and bmpc.
            Retained in case needed for hardware debugging.

        :param int cabinet: cabinet: the cabinet this is targeting
        :param int frame: the frame this is targeting
        :param int board: which board to request the ADC data from
        :return: the FPGA's ADC data object
        :rtype: ADCInfo
        """
        warn_once(logger, "The read_adc_data method is deprecated and "
                  "untested due to no known use.")
        response = self.__bmp_call(cabinet, frame, ReadADC(board))
        return response.adc_info

    def read_bmp_version(
            self, board: int, cabinet: int, frame: int) -> VersionInfo:
        """
        Read the BMP version.

        :param int cabinet: cabinet: the cabinet this is targeting
        :param int frame: the frame this is targeting
        :param int board: which board to request the data from
        :return: the sver from the BMP
        """
        response = self.__bmp_call(cabinet, frame, BMPGetVersion(board))
        return response.version_info

    def write_memory(
            self, x: int, y: int, base_address: int,
            data: Union[BinaryIO, bytes, int, str], *,
            cpu: int = 0, n_bytes: Optional[int] = None, offset: int = 0,
            get_sum: bool = False) -> Tuple[int, int]:
        """
        Write to the SDRAM on the board.

        :param int x:
            The x-coordinate of the chip where the memory is to be written to
        :param int y:
            The y-coordinate of the chip where the memory is to be written to
        :param int base_address:
            The address in SDRAM where the region of memory is to be written
        :param data: The data to write.  Should be one of the following:

            * An instance of RawIOBase
            * A bytearray/bytes
            * A single integer - will be written in little-endian byte order
            * A string - the filename of a data file
        :type data:
            ~io.RawIOBase or bytes or bytearray or int or str
        :param int n_bytes:
            The amount of data to be written in bytes.  If not specified:

            * If `data` is an RawIOBase, an error is raised
            * If `data` is a bytearray, the length of the bytearray will be
              used
            * If `data` is an int, 4 will be used
            * If `data` is a str, the length of the file will be used
        :param int offset: The offset from which the valid data begins
        :param int cpu: The optional CPU to write to
        :param bool get_sum: whether to return a checksum or 0
        :return: The number of bytes written, the checksum (0 if get_sum=False)
        :rtype: int, int
        :raise SpinnmanIOException:
            * If there is an error communicating with the board
            * If there is an error reading the data
        :raise SpinnmanInvalidPacketException:
            If a packet is received that is not in the valid format
        :raise SpinnmanInvalidParameterException:
            * If `x, y` does not lead to a valid chip
            * If a packet is received that has invalid parameters
            * If `base_address` is not a positive integer
            * If `data` is an RawIOBase but `n_bytes` is not specified
            * If `data` is an int and `n_bytes` is more than 4
            * If `n_bytes` is less than 0
        :raise SpinnmanUnexpectedResponseCodeException:
            If a response indicates an error during the exchange
        """
        process = WriteMemoryProcess(self._scamp_connection_selector)
        if isinstance(data, io.RawIOBase):
            assert n_bytes is not None
            chksum = process.write_memory_from_reader(
                x, y, cpu, base_address, cast(BinaryIO, data), n_bytes,
                get_sum)
        elif isinstance(data, str):
            if n_bytes is None:
                n_bytes = os.stat(data).st_size
            with open(data, "rb") as reader:
                chksum = process.write_memory_from_reader(
                    x, y, cpu, base_address, reader, n_bytes, get_sum)
        elif isinstance(data, int):
            n_bytes = 4
            data_to_write = _ONE_WORD.pack(data)
            chksum = process.write_memory_from_bytearray(
                x, y, cpu, base_address, data_to_write, 0, n_bytes, get_sum)
        else:
            assert isinstance(data, (bytes, bytearray))
            if n_bytes is None:
                n_bytes = len(data)
            chksum = process.write_memory_from_bytearray(
                x, y, cpu, base_address, data, offset, n_bytes, get_sum)
        return n_bytes, chksum

    def write_user(
            self, x: int, y: int, p: int, user: UserRegister, value: int):
        """
        Write to the user *N* "register" for the given processor.

        .. note::
            Conventionally, user_0 usually holds the address of the table of
            memory regions.

        :param int x: X coordinate of the chip
        :param int y: Y coordinate of the chip
        :param int p: Virtual processor identifier on the chip
        :param int user: The user "register" number of write data for
        :param int value: The value to write
        :raise SpinnmanIOException:
            If there is an error communicating with the board
        :raise SpinnmanInvalidPacketException:
            If a packet is received that is not in the valid format
        :raise SpinnmanInvalidParameterException:
            If x, y, p does not identify a valid processor
        :raise SpinnmanUnexpectedResponseCodeException:
            If a response indicates an error during the exchange
        """
        addr = self.__get_user_register_address_from_core(p, user)
        self.write_memory(x, y, addr, int(value))

    def write_neighbour_memory(
            self, x: int, y: int, link: int, base_address: int,
            data: Union[BinaryIO, bytes, int], *,
            n_bytes: Optional[int] = None, offset: int = 0, cpu: int = 0):
        """
        Write to the memory of a neighbouring chip using a LINK_READ SCP
        command. If sent to a BMP, this command can be used to communicate
        with the FPGAs' debug registers.

        .. warning::
            This method is deprecated and untested due to no known use.

        :param int x:
            The x-coordinate of the chip whose neighbour is to be written to
        :param int y:
            The y-coordinate of the chip whose neighbour is to be written to
        :param int link:
            The link index to send the request to (or if BMP, the FPGA number)
        :param int base_address:
            The address in SDRAM where the region of memory is to be written
        :param data: The data to write.  Should be one of the following:

            * An instance of RawIOBase
            * A bytearray/bytes
            * A single integer; will be written in little-endian byte order
        :type data:
            ~io.RawIOBase or bytes or bytearray or int
        :param int n_bytes:
            The amount of data to be written in bytes.  If not specified:

            * If `data` is an RawIOBase, an error is raised
            * If `data` is a bytearray, the length of the bytearray will be
              used
            * If `data` is an int, 4 will be used
        :param int offset:
            The offset where the valid data starts (if `data` is
            an int then offset will be ignored and used 0)
        :param int cpu:
            The CPU to use, typically 0 (or if a BMP, the slot number)
        :raise SpinnmanIOException:
            * If there is an error communicating with the board
            * If there is an error reading the data
        :raise SpinnmanInvalidPacketException:
            If a packet is received that is not in the valid format
        :raise SpinnmanInvalidParameterException:
            * If `x, y` does not lead to a valid chip
            * If a packet is received that has invalid parameters
            * If `base_address` is not a positive integer
            * If `data` is an RawIOBase but `n_bytes` is not specified
            * If `data` is an int and `n_bytes` is more than 4
            * If `n_bytes` is less than 0
        :raise SpinnmanUnexpectedResponseCodeException:
            If a response indicates an error during the exchange
        """
        warn_once(logger, "The write_neighbour_memory method is deprecated "
                          "and untested due to no known use.")
        process = WriteMemoryProcess(self._scamp_connection_selector)
        if isinstance(data, io.RawIOBase):
            assert n_bytes is not None
            process.write_link_memory_from_reader(
                x, y, cpu, link, base_address, cast(BinaryIO, data), n_bytes)
        elif isinstance(data, int):
            n_bytes = 4
            data_to_write = _ONE_WORD.pack(data)
            process.write_link_memory_from_bytearray(
                x, y, cpu, link, base_address, data_to_write, 0, 4)
        else:
            assert isinstance(data, (bytes, bytearray))
            if n_bytes is None:
                n_bytes = len(data)
            process.write_link_memory_from_bytearray(
                x, y, cpu, link, base_address, data, offset, n_bytes)

    def write_memory_flood(
            self, base_address: int, data: Union[BinaryIO, bytes, int, str], *,
            n_bytes: Optional[int] = None, offset: int = 0):
        """
        Write to the SDRAM of all chips.

        :param int base_address:
            The address in SDRAM where the region of memory is to be written
        :param data:
            The data that is to be written.  Should be one of the following:

            * An instance of RawIOBase
            * A byte-string
            * A single integer
            * A file name of a file to read
        :type data:
            ~io.RawIOBase or bytes or bytearray or int or str
        :param int n_bytes:
            The amount of data to be written in bytes.  If not specified:

            * If `data` is an RawIOBase, an error is raised
            * If `data` is a bytearray or bytes, the length of the bytearray
              will be used
            * If `data` is an int, 4 will be used
            * If `data` is a str, the size of the file will be used
        :param int offset:
            The offset where the valid data starts; if `data` is
            an int, then the offset will be ignored and 0 is used.
        :param bool is_filename:
            True if `data` should be interpreted as a file name
        :raise SpinnmanIOException:
            * If there is an error communicating with the board
            * If there is an error reading the executable
        :raise SpinnmanInvalidPacketException:
            If a packet is received that is not in the valid format
        :raise SpinnmanInvalidParameterException:
            * If one of the specified chips is not valid
            * If `app_id` is an invalid application ID
            * If a packet is received that has invalid parameters
        :raise SpinnmanUnexpectedResponseCodeException:
            If a response indicates an error during the exchange
        """
        process = WriteMemoryFloodProcess(self._scamp_connection_selector)
        # Ensure only one flood fill occurs at any one time
        with self._flood_write_lock:
            # Start the flood fill
            nearest_neighbour_id = self._get_next_nearest_neighbour_id()
            if isinstance(data, io.RawIOBase):
                if n_bytes is None:
                    raise SpinnmanInvalidParameterException(
                        "n_bytes", n_bytes,
                        "must not be None when an IO stream is used")
                process.write_memory_from_reader(
                    nearest_neighbour_id, base_address, cast(BinaryIO, data),
                    n_bytes)
            elif isinstance(data, str):
                if n_bytes is None:
                    n_bytes = os.stat(data).st_size
                with open(data, "rb") as reader:
                    process.write_memory_from_reader(
                        nearest_neighbour_id, base_address, reader, n_bytes)
            elif isinstance(data, int):
                data_to_write = _ONE_WORD.pack(data)
                process.write_memory_from_bytearray(
                    nearest_neighbour_id, base_address, data_to_write)
            else:
                assert isinstance(data, (bytes, bytearray))
                if n_bytes is None:
                    n_bytes = len(data)
                process.write_memory_from_bytearray(
                    nearest_neighbour_id, base_address, data, offset, n_bytes)

    def read_memory(
            self, x: int, y: int, base_address: int, length: int, *,
            cpu: int = 0) -> bytes:
        """
        Read some areas of memory (usually SDRAM) from the board.

        :param int x:
            The x-coordinate of the chip where the memory is to be read from
        :param int y:
            The y-coordinate of the chip where the memory is to be read from
        :param int base_address:
            The address in SDRAM where the region of memory to be read starts
        :param int length: The length of the data to be read in bytes
        :param int cpu:
            the core ID used to read the memory of; should usually be 0 when
            reading from SDRAM, but may be other values when reading from DTCM.
        :return: A bytearray of data read
        :rtype: bytes
        :raise SpinnmanIOException:
            If there is an error communicating with the board
        :raise SpinnmanInvalidPacketException:
            If a packet is received that is not in the valid format
        :raise SpinnmanInvalidParameterException:
            * If one of `x`, `y`, `cpu`, `base_address` or `length` is invalid
            * If a packet is received that has invalid parameters
        :raise SpinnmanUnexpectedResponseCodeException:
            If a response indicates an error during the exchange
        """
        try:
            process = ReadMemoryProcess(self._scamp_connection_selector)
            return process.read_memory(x, y, cpu, base_address, length)
        except Exception:
            logger.info(self.__where_is_xy(x, y))
            raise

    def read_word(
            self, x: int, y: int, base_address: int, *, cpu: int = 0) -> int:
        """
        Read a word (usually of SDRAM) from the board.

        :param int x:
            The x-coordinate of the chip where the word is to be read from
        :param int y:
            The y-coordinate of the chip where the word is to be read from
        :param int base_address:
            The address (usually in SDRAM) where the word to be read starts
        :param int cpu:
            the core ID used to read the word; should usually be 0 when reading
            from SDRAM, but may be other values when reading from DTCM.
        :return: The unsigned integer value at ``base_address``
        :rtype: int
        :raise SpinnmanIOException:
            If there is an error communicating with the board
        :raise SpinnmanInvalidPacketException:
            If a packet is received that is not in the valid format
        :raise SpinnmanInvalidParameterException:
            * If one of `x`, `y`, `cpu` or `base_address` is invalid
            * If a packet is received that has invalid parameters
        :raise SpinnmanUnexpectedResponseCodeException:
            If a response indicates an error during the exchange
        """
        try:
            process = ReadMemoryProcess(self._scamp_connection_selector)
            data = process.read_memory(x, y, cpu, base_address, _ONE_WORD.size)
            (value, ) = _ONE_WORD.unpack(data)
            return value
        except Exception:
            logger.info(self.__where_is_xy(x, y))
            raise

    def read_neighbour_memory(
            self, x: int, y: int, link: int, base_address: int, length: int, *,
            cpu: int = 0) -> bytes:
        """
        Read some areas of memory on a neighbouring chip using a LINK_READ
        SCP command. If sent to a BMP, this command can be used to
        communicate with the FPGAs' debug registers.

        .. warning::
            This method is currently deprecated and untested as there is no
            known use. Same functionality provided by ybug and bmpc.
            Retained in case needed for hardware debugging.

        :param int x:
            The x-coordinate of the chip whose neighbour is to be read from
        :param int y:
            The y-coordinate of the chip whose neighbour is to be read from
        :param int link:
            The link index to send the request to (or if BMP, the FPGA number)
        :param int base_address:
            The address in SDRAM where the region of memory to be read starts
        :param int length: The length of the data to be read in bytes
        :param int cpu:
            The CPU to use, typically 0 (or if a BMP, the slot number)
        :return: An iterable of chunks of data read in order
        :rtype: bytes
        :raise SpinnmanIOException:
            If there is an error communicating with the board
        :raise SpinnmanInvalidPacketException:
            If a packet is received that is not in the valid format
        :raise SpinnmanInvalidParameterException:
            * If one of `x`, `y`, `cpu`, `base_address` or `length` is invalid
            * If a packet is received that has invalid parameters
        :raise SpinnmanUnexpectedResponseCodeException:
            If a response indicates an error during the exchange
        """
        try:
            warn_once(logger, "The read_neighbour_memory method is deprecated "
                      "and untested due to no known use.")
            process = ReadMemoryProcess(self._scamp_connection_selector)
            return process.read_link_memory(
                x, y, cpu, link, base_address, length)
        except Exception:
            logger.info(self.__where_is_xy(x, y))
            raise

    def stop_application(self, app_id: int):
        """
        Sends a stop request for an app_id.

        :param int app_id: The ID of the application to send to
        :raise SpinnmanIOException:
            If there is an error communicating with the board
        :raise SpinnmanInvalidPacketException:
            If a packet is received that is not in the valid format
        :raise SpinnmanInvalidParameterException:
            * If app_id is not a valid application ID
            * If a packet is received that has invalid parameters
        :raise SpinnmanUnexpectedResponseCodeException:
            If a response indicates an error during the exchange
        """

        if not self._machine_off:
            self.__call(AppStop(app_id))
        else:
            logger.warning(
                "You are calling a app stop on a turned off machine. "
                "Please fix and try again")

    def __log_where_is_info(self, cpu_infos: Iterable[
            Union[CPUInfo, Sequence[int]]]):
        """
        Logs the where_is info for each chip in cpu_infos.

        :param cpu_infos:
        """
        xys = set()
        for cpu_info in cpu_infos:
            if isinstance(cpu_info, CPUInfo):
                xys.add((cpu_info.x, cpu_info.y))
            else:
                xys.add((cpu_info[0], cpu_info[1]))
        for (x, y) in xys:
            logger.info(self.__where_is_xy(x, y))

    @staticmethod
    def __state_set(cpu_states: _States) -> FrozenSet[CPUState]:
        if isinstance(cpu_states, CPUState):
            return frozenset((cpu_states,))
        else:
            return frozenset(cpu_states)

    def wait_for_cores_to_be_in_state(
            self, all_core_subsets: CoreSubsets, app_id: int,
            cpu_states: _States, *,
            timeout: Optional[float] = None,
            time_between_polls: float = 0.1,
            error_states: FrozenSet[CPUState] = frozenset((
                CPUState.RUN_TIME_EXCEPTION, CPUState.WATCHDOG)),
            counts_between_full_check: int = 100,
            progress_bar: Optional[ProgressBar] = None):
        """
        Waits for the specified cores running the given application to be
        in some target state or states. Handles failures.

        :param ~spinn_machine.CoreSubsets all_core_subsets:
            the cores to check are in a given sync state
        :param int app_id: the application ID that being used by the simulation
        :param set(CPUState) cpu_states:
            The expected states once the applications are ready; success is
            when each application is in one of these states
        :param float timeout:
            The amount of time to wait in seconds for the cores to reach one
            of the states
        :param float time_between_polls: Time between checking the state
        :param set(CPUState) error_states:
            Set of states that the application can be in that indicate an
            error, and so should raise an exception
        :param int counts_between_full_check:
            The number of times to use the count signal before instead using
            the full CPU state check
        :param progress_bar: Possible progress bar to update.
        :type progress_bar: ~spinn_utilities.progress_bar.ProgressBar or None
        :raise SpinnmanTimeoutException:
            If a timeout is specified and exceeded.
        """
        # check that the right number of processors are in the states
        processors_ready = 0
        max_processors_ready = 0
        timeout_time = None if timeout is None else time.time() + timeout
        tries = 0
        target_states = self.__state_set(cpu_states)
        while (processors_ready < len(all_core_subsets) and
               (timeout_time is None or time.time() < timeout_time)):

            # Get the number of processors in the ready states
            processors_ready = 0
            for cpu_state in target_states:
                processors_ready += self.get_core_state_count(
                    app_id, cpu_state)
            if progress_bar:
                if processors_ready > max_processors_ready:
                    progress_bar.update(
                        processors_ready - max_processors_ready)
                    max_processors_ready = processors_ready
            # If the count is too small, check for error states
            if processors_ready < len(all_core_subsets):
                is_error = False
                for cpu_state in error_states:
                    error_cores = self.get_core_state_count(app_id, cpu_state)
                    if error_cores > 0:
                        is_error = True
                if is_error:
                    error_core_states = self.get_cpu_infos(
                        all_core_subsets, error_states, True)
                    if len(error_core_states) > 0:
                        self.__log_where_is_info(error_core_states)
                        raise SpiNNManCoresNotInStateException(
                            timeout, target_states, error_core_states)

                # If we haven't seen an error, increase the tries, and
                # do a full check if required
                tries += 1
                if tries >= counts_between_full_check:
<<<<<<< HEAD
                    cores_in_state = self.get_cores_in_state(
                        all_core_subsets, target_states)
=======
                    cores_in_state = self.get_cpu_infos(
                        all_core_subsets, cpu_states, True)
>>>>>>> 235ea067
                    processors_ready = len(cores_in_state)
                    tries = 0

                    # iterate over the cores waiting to finish and see
                    # which ones we're missing
                    if get_config_bool("Machine", "report_waiting_logs"):
                        for core_subset in all_core_subsets.core_subsets:
                            for p in core_subset.processor_ids:
                                if ((core_subset.x, core_subset.y, p) not in
                                        cores_in_state.keys()):
                                    logger.warning(
                                        "waiting on {}:{}:{}",
                                        core_subset.x, core_subset.y, p)

                # If we're still not in the correct state, wait a bit
                if processors_ready < len(all_core_subsets):
                    time.sleep(time_between_polls)

        # If we haven't reached the final state, do a final full check
        if processors_ready < len(all_core_subsets):
<<<<<<< HEAD
            cores_not_in_state = self.get_cores_not_in_state(
                all_core_subsets, target_states)
=======
            cores_not_in_state = self.get_cpu_infos(
                all_core_subsets, cpu_states, False)
>>>>>>> 235ea067

            # If we are sure we haven't reached the final state,
            # report a timeout error
            if len(cores_not_in_state) != 0:
                self.__log_where_is_info(cores_not_in_state)
                raise SpiNNManCoresNotInStateException(
                    timeout, target_states, cores_not_in_state)

<<<<<<< HEAD
    def get_cores_in_state(
            self, all_core_subsets: Optional[CoreSubsets],
            states: _States) -> CPUInfos:
        """
        Get all cores that are in a given state or set of states.

        :param ~spinn_machine.CoreSubsets all_core_subsets:
            The cores to filter
        :param states: The state or states to filter on
        :type states: CPUState or set(CPUState)
        :return: Core subsets object containing cores in the given state(s)
        :rtype: CPUInfos
        """
        core_infos = self.get_cpu_information(all_core_subsets)
        cores_in_state = CPUInfos()
        cpu_states = self.__state_set(states)
        for core_info in core_infos:
            if core_info.state in cpu_states:
                cores_in_state.add_processor(
                    core_info.x, core_info.y, core_info.p, core_info)
        return cores_in_state

    def get_cores_not_in_state(
            self, all_core_subsets: CoreSubsets,
            states: _States) -> CPUInfos:
        """
        Get all cores that are not in a given state or set of states.

        :param ~spinn_machine.CoreSubsets all_core_subsets:
            The cores to filter
        :param states: The state or states to filter on
        :type states: CPUState or set(CPUState)
        :return: Core subsets object containing cores not in the given state(s)
        :rtype: CPUInfos
        """
        core_infos = self.get_cpu_information(all_core_subsets)
        cores_not_in_state = CPUInfos()
        cpu_states = self.__state_set(states)
        for core_info in core_infos:
            if core_info.state not in cpu_states:
                cores_not_in_state.add_processor(
                    core_info.x, core_info.y, core_info.p, core_info)
        return cores_not_in_state

    def send_signal(self, app_id: int, signal: Signal):
=======
    def send_signal(self, app_id, signal):
>>>>>>> 235ea067
        """
        Send a signal to an application.

        :param int app_id: The ID of the application to send to
        :param Signal signal: The signal to send
        :raise SpinnmanIOException:
            If there is an error communicating with the board
        :raise SpinnmanInvalidPacketException:
            If a packet is received that is not in the valid format
        :raise SpinnmanInvalidParameterException:
            * If signal is not a valid signal
            * If app_id is not a valid application ID
            * If a packet is received that has invalid parameters
        :raise SpinnmanUnexpectedResponseCodeException:
            If a response indicates an error during the exchange
        """
        self.__call(SendSignal(app_id, signal))

    def set_leds(self, x: int, y: int, cpu: int, led_states):
        """
        Set LED states.

        .. warning::
            The set_leds is deprecated and untested due to no known use.

        :param int x: The x-coordinate of the chip on which to set the LEDs
        :param int y: The x-coordinate of the chip on which to set the LEDs
        :param int cpu: The CPU of the chip on which to set the LEDs
        :param dict(int,int) led_states:
            A dictionary mapping SetLED index to state with
            0 being off, 1 on and 2 inverted.
        :raise SpinnmanIOException:
            If there is an error communicating with the board
        :raise SpinnmanInvalidPacketException:
            If a packet is received that is not in the valid format
        :raise SpinnmanInvalidParameterException:
            If a packet is received that has invalid parameters
        :raise SpinnmanUnexpectedResponseCodeException:
            If a response indicates an error during the exchange
        """
        try:
            warn_once(logger, "The set_leds is deprecated and "
                      "untested due to no known use.")
            self.__call(SetLED(x, y, cpu, led_states))
        except Exception:
            logger.info(self.__where_is_xy(x, y))
            raise

    def locate_spinnaker_connection_for_board_address(
            self, board_address: str) -> Optional[SCAMPConnection]:
        """
        Find a connection that matches the given board IP address.

        :param str board_address:
            The IP address of the Ethernet connection on the board
        :return: A connection for the given IP address, or `None` if no such
            connection exists
        :rtype: SCAMPConnection
        """
        return self._udp_scamp_connections.get(board_address, None)

    def set_ip_tag(self, ip_tag: IPTag, use_sender: bool = False):
        """
        Set up an IP tag.

        :param ~spinn_machine.tags.IPTag ip_tag:
            The tag to set up.

            .. note::
                `board_address` can be `None`, in which case, the tag will be
                assigned to all boards.
        :param bool use_sender:
            Optionally use the sender host and port instead of
            the given host and port in the tag
        :raise SpinnmanIOException:
            If there is an error communicating with the board
        :raise SpinnmanInvalidPacketException:
            If a packet is received that is not in the valid format
        :raise SpinnmanInvalidParameterException:
            * If the IP tag fields are incorrect
            * If a packet is received that has invalid parameters
        :raise SpinnmanUnexpectedResponseCodeException:
            If a response indicates an error during the exchange
        """
        # Check that the tag has a port assigned
        if ip_tag.port is None:
            raise SpinnmanInvalidParameterException(
                "ip_tag.port", "None", "The tag port must have been set")

        # Get the connections - if the tag specifies a connection, use that,
        # otherwise apply the tag to all connections
        connections = self.__get_connection_list(None, ip_tag.board_address)
        if not connections:
            raise SpinnmanInvalidParameterException(
                "ip_tag", str(ip_tag),
                "The given board address is not recognised")

        for connection in connections:
            # Convert the host string
            host_string = ip_tag.ip_address
            if host_string in ("localhost", ".", "0.0.0.0"):
                host_string = connection.local_ip_address
            ip_string = socket.gethostbyname(host_string)
            ip_address = bytearray(socket.inet_aton(ip_string))

            self.__call(IPTagSet(
                connection.chip_x, connection.chip_y, ip_address, ip_tag.port,
                ip_tag.tag, strip=ip_tag.strip_sdp, use_sender=use_sender))

    def __get_connection_list(
            self, connection: Optional[SCAMPConnection] = None,
            board_address: Optional[str] = None) -> List[SCAMPConnection]:
        """
        Get the connections for talking to a board.

        :param SCAMPConnection connection:
            Optional param that directly gives the connection to use.
        :param str board_address:
            Optional param that gives the address of the board to talk to.
        :return: List of length 1 or 0 (the latter only if the search for
            the given board address fails).
        :rtype: list(SCAMPConnection)
        """
        if connection is not None:
            return [connection]
        elif board_address is None:
            return self._scamp_connections

        connection = self.locate_spinnaker_connection_for_board_address(
            board_address)
        if connection is None:
            return []
        return [connection]

    def set_reverse_ip_tag(self, reverse_ip_tag: ReverseIPTag):
        """
        Set up a reverse IP tag.

        :param ~spinn_machine.tags.ReverseIPTag reverse_ip_tag:
            The reverse tag to set up.

            .. note::
                The `board_address` field can be `None`, in which case, the tag
                will be assigned to all boards.
        :raise SpinnmanIOException:
            If there is an error communicating with the board
        :raise SpinnmanInvalidPacketException:
            If a packet is received that is not in the valid format
        :raise SpinnmanInvalidParameterException:
            * If the reverse IP tag fields are incorrect
            * If a packet is received that has invalid parameters
            * If the UDP port is one that is already used by SpiNNaker for
                system functions
        :raise SpinnmanUnexpectedResponseCodeException:
            If a response indicates an error during the exchange
        """
        if reverse_ip_tag.port is None:
            raise SpinnmanInvalidParameterException(
                "reverse_ip_tag.port", "None",
                "The tag port must have been set!")

        if (reverse_ip_tag.port == SCP_SCAMP_PORT or
                reverse_ip_tag.port == UDP_BOOT_CONNECTION_DEFAULT_PORT):
            raise SpinnmanInvalidParameterException(
                "reverse_ip_tag.port", reverse_ip_tag.port,
                "The port number for the reverse IP tag conflicts with"
                f" the SpiNNaker system ports ({SCP_SCAMP_PORT} and "
                f"{UDP_BOOT_CONNECTION_DEFAULT_PORT})")

        # Get the connections - if the tag specifies a connection, use that,
        # otherwise apply the tag to all connections
        connections = self.__get_connection_list(
            None, reverse_ip_tag.board_address)
        if not connections:
            raise SpinnmanInvalidParameterException(
                "reverse_ip_tag", str(reverse_ip_tag),
                "The given board address is not recognised")

        for connection in connections:
            self.__call(ReverseIPTagSet(
                connection.chip_x, connection.chip_y,
                reverse_ip_tag.destination_x, reverse_ip_tag.destination_y,
                reverse_ip_tag.destination_p,
                reverse_ip_tag.port, reverse_ip_tag.tag,
                reverse_ip_tag.sdp_port))

    def clear_ip_tag(self, tag: int, board_address: Optional[str] = None):
        """
        Clear the setting of an IP tag.

        :param int tag: The tag ID
        :param str board_address:
            Board address where the tag should be cleared.
            If not specified, all AbstractSCPConnection connections will send
            the message to clear the tag
        :raise SpinnmanIOException:
            If there is an error communicating with the board
        :raise SpinnmanInvalidPacketException:
            If a packet is received that is not in the valid format
        :raise SpinnmanInvalidParameterException:
            * If the tag is not a valid tag
            * If the connection cannot send SDP messages
            * If a packet is received that has invalid parameters
        :raise SpinnmanUnexpectedResponseCodeException:
            If a response indicates an error during the exchange
        """
        for conn in self.__get_connection_list(board_address=board_address):
            self.__call(IPTagClear(conn.chip_x, conn.chip_y, tag))

    def get_tags(self, connection: Optional[SCAMPConnection] = None
                 ) -> Iterable[AbstractTag]:
        """
        Get the current set of tags that have been set on the board.

        :param AbstractSCPConnection connection:
            Connection from which the tags should be received.
            If not specified, all AbstractSCPConnection connections will be
            queried and the response will be combined.
        :return: An iterable of tags
        :rtype: iterable(~spinn_machine.tags.AbstractTag)
        :raise SpinnmanIOException:
            If there is an error communicating with the board
        :raise SpinnmanInvalidPacketException:
            If a packet is received that is not in the valid format
        :raise SpinnmanInvalidParameterException:
            * If the connection cannot send SDP messages
            * If a packet is received that has invalid parameters
        :raise SpinnmanUnexpectedResponseCodeException:
            If a response indicates an error during the exchange
        """
        all_tags = list()
        for conn in self.__get_connection_list(connection):
            process = GetTagsProcess(self._scamp_connection_selector)
            all_tags.extend(process.get_tags(conn))
        return all_tags

    def malloc_sdram(
            self, x: int, y: int, size: int, app_id: int, tag=0) -> int:
        """
        Allocates a chunk of SDRAM on a chip on the machine.

        :param int x: The x-coordinate of the chip onto which to ask for memory
        :param int y: The y-coordinate of the chip onto which to ask for memory
        :param int size: the amount of memory to allocate in bytes
        :param int app_id: The ID of the application with which to associate
            the routes.  If not specified, defaults to 0.
        :param int tag: the tag for the SDRAM, a 8-bit (chip-wide) tag that can
            be looked up by a SpiNNaker application to discover the address of
            the allocated block. If `0` then no tag is applied.
        :return: the base address of the allocated memory
        :rtype: int
        """
        try:
            process = MallocSDRAMProcess(self._scamp_connection_selector)
            process.malloc_sdram(x, y, size, app_id, tag)
            return process.base_address
        except Exception:
            logger.info(self.__where_is_xy(x, y))
            raise

    def free_sdram(self, x: int, y: int, base_address: int, app_id: int):
        """
        Free allocated SDRAM.

        .. warning::
            This method is currently deprecated and likely to be removed.

        :param int x: The x-coordinate of the chip onto which to ask for memory
        :param int y: The y-coordinate of the chip onto which to ask for memory
        :param int base_address: The base address of the allocated memory
        :param int app_id: The app ID of the allocated memory
        """
        try:
            warn_once(logger, "The free_sdram method is deprecated and "
                      "likely to be removed.")
            process = DeAllocSDRAMProcess(self._scamp_connection_selector)
            process.de_alloc_sdram(x, y, app_id, base_address)
        except Exception:
            logger.info(self.__where_is_xy(x, y))
            raise

    def free_sdram_by_app_id(self, x: int, y: int, app_id: int):
        """
        Free all SDRAM allocated to a given app ID.

        .. warning::
            This method is currently deprecated and untested as there is no
            known use. Same functionality provided by ybug and bmpc.
            Retained in case needed for hardware debugging.

        :param int x: The x-coordinate of the chip onto which to ask for memory
        :param int y: The y-coordinate of the chip onto which to ask for memory
        :param int app_id: The app ID of the allocated memory
        :return: The number of blocks freed
        :rtype: int
        """
        try:
            warn_once(logger, "The free_sdram_by_app_id method is deprecated "
                              "and untested due to no known use.")
            process = DeAllocSDRAMProcess(self._scamp_connection_selector)
            process.de_alloc_sdram(x, y, app_id)
            return process.no_blocks_freed
        except Exception:
            logger.info(self.__where_is_xy(x, y))
            raise

    def load_multicast_routes(
            self, x: int, y: int, routes: Collection[MulticastRoutingEntry],
            app_id: int):
        """
        Load a set of multicast routes on to a chip.

        :param int x:
            The x-coordinate of the chip onto which to load the routes
        :param int y:
            The y-coordinate of the chip onto which to load the routes
        :param iterable(~spinn_machine.MulticastRoutingEntry) routes:
            An iterable of multicast routes to load
        :param int app_id: The ID of the application with which to associate
            the routes.  If not specified, defaults to 0.
        :raise SpinnmanIOException:
            If there is an error communicating with the board
        :raise SpinnmanInvalidPacketException:
            If a packet is received that is not in the valid format
        :raise SpinnmanInvalidParameterException:
            * If any of the routes are invalid
            * If a packet is received that has invalid parameters
        :raise SpinnmanUnexpectedResponseCodeException:
            If a response indicates an error during the exchange
        """
        try:
            process = LoadMultiCastRoutesProcess(
                self._scamp_connection_selector)
            process.load_routes(x, y, routes, app_id)
        except Exception:
            logger.info(self.__where_is_xy(x, y))
            raise

    def load_fixed_route(
            self, x: int, y: int, fixed_route: FixedRouteEntry, app_id: int):
        """
        Loads a fixed route routing table entry onto a chip's router.

        :param int x:
            The x-coordinate of the chip onto which to load the routes
        :param int y:
            The y-coordinate of the chip onto which to load the routes
        :param ~spinn_machine.FixedRouteEntry fixed_route:
            the route for the fixed route entry on this chip
        :param int app_id: The ID of the application with which to associate
            the routes.  If not specified, defaults to 0.
        :raise SpinnmanIOException:
            If there is an error communicating with the board
        :raise SpinnmanInvalidPacketException:
            If a packet is received that is not in the valid format
        :raise SpinnmanInvalidParameterException:
            * If any of the routes are invalid
            * If a packet is received that has invalid parameters
        :raise SpinnmanUnexpectedResponseCodeException:
            If a response indicates an error during the exchange
        """
        try:
            process = LoadFixedRouteRoutingEntryProcess(
                self._scamp_connection_selector)
            process.load_fixed_route(x, y, fixed_route, app_id)
        except Exception:
            logger.info(self.__where_is_xy(x, y))
            raise

    def read_fixed_route(self, x: int, y: int, app_id: int) -> FixedRouteEntry:
        """
        Reads a fixed route routing table entry from a chip's router.

        :param int x:
            The x-coordinate of the chip onto which to load the routes
        :param int y:
            The y-coordinate of the chip onto which to load the routes
        :param int app_id:
            The ID of the application with which to associate the
            routes.  If not specified, defaults to 0.
        :return: the route as a fixed route entry
        """
        try:
            process = ReadFixedRouteRoutingEntryProcess(
                self._scamp_connection_selector)
            return process.read_fixed_route(x, y, app_id)
        except Exception:
            logger.info(self.__where_is_xy(x, y))
            raise

    def get_multicast_routes(
            self, x: int, y: int,
            app_id: Optional[int] = None) -> List[MulticastRoutingEntry]:
        """
        Get the current multicast routes set up on a chip.

        :param int x:
            The x-coordinate of the chip from which to get the routes
        :param int y:
            The y-coordinate of the chip from which to get the routes
        :param int app_id:
            The ID of the application to filter the routes for. If
            not specified, will return all routes
        :return: An iterable of multicast routes
        :rtype: list(~spinn_machine.MulticastRoutingEntry)
        :raise SpinnmanIOException:
            If there is an error communicating with the board
        :raise SpinnmanInvalidPacketException:
            If a packet is received that is not in the valid format
        :raise SpinnmanInvalidParameterException:
            If a packet is received that has invalid parameters
        :raise SpinnmanUnexpectedResponseCodeException:
            If a response indicates an error during the exchange
        """
        try:
            base_address = cast(int, self._get_sv_data(
                x, y, SystemVariableDefinition.router_table_copy_address))
            process = GetMultiCastRoutesProcess(
                self._scamp_connection_selector, app_id)
            return process.get_routes(x, y, base_address)
        except Exception:
            logger.info(self.__where_is_xy(x, y))
            raise

    def clear_multicast_routes(self, x: int, y: int):
        """
        Remove all the multicast routes on a chip.

        :param int x: The x-coordinate of the chip on which to clear the routes
        :param int y: The y-coordinate of the chip on which to clear the routes
        :raise SpinnmanIOException:
            If there is an error communicating with the board
        :raise SpinnmanInvalidPacketException:
            If a packet is received that is not in the valid format
        :raise SpinnmanInvalidParameterException:
            If a packet is received that has invalid parameters
        :raise SpinnmanUnexpectedResponseCodeException:
            If a response indicates an error during the exchange
        """
        try:
            self.__call(RouterClear(x, y))
        except Exception:
            logger.info(self.__where_is_xy(x, y))
            raise

    def get_router_diagnostics(self, x: int, y: int) -> RouterDiagnostics:
        """
        Get router diagnostic information from a chip.

        :param int x:
            The x-coordinate of the chip from which to get the information
        :param int y:
            The y-coordinate of the chip from which to get the information
        :return: The router diagnostic information
        :rtype: RouterDiagnostics
        :raise SpinnmanIOException:
            If there is an error communicating with the board
        :raise SpinnmanInvalidPacketException:
            If a packet is received that is not in the valid format
        :raise SpinnmanInvalidParameterException:
            If a packet is received that has invalid parameters
        :raise SpinnmanUnexpectedResponseCodeException:
            If a response indicates an error during the exchange
        """
        try:
            process = ReadRouterDiagnosticsProcess(
                self._scamp_connection_selector)
            return process.get_router_diagnostics(x, y)
        except Exception:
            logger.info(self.__where_is_xy(x, y))
            raise

    def set_router_diagnostic_filter(
            self, x: int, y: int, position: int,
            diagnostic_filter: DiagnosticFilter):
        """
        Sets a router diagnostic filter in a router.

        :param int x:
            The X address of the router in which this filter is being set.
        :param int y:
            The Y address of the router in which this filter is being set.
        :param int position:
            The position in the list of filters where this filter is to be
            added.
        :param DiagnosticFilter diagnostic_filter:
            The diagnostic filter being set in the placed, between 0 and 15.

            .. note::
                Positions 0 to 11 are used by the default filters,
                and setting these positions will result in a warning.
        :raise SpinnmanIOException:
            * If there is an error communicating with the board
            * If there is an error reading the data
        :raise SpinnmanInvalidPacketException:
            If a packet is received that is not in the valid format
        :raise SpinnmanInvalidParameterException:
            * If x, y does not lead to a valid chip
            * If position is less than 0 or more than 15
        :raise SpinnmanUnexpectedResponseCodeException:
            If a response indicates an error during the exchange
        """
        try:
            self.__set_router_diagnostic_filter(
                x, y, position, diagnostic_filter)
        except Exception:
            logger.info(self.__where_is_xy(x, y))
            raise

    def __set_router_diagnostic_filter(
            self, x: int, y: int, position: int,
            diagnostic_filter: DiagnosticFilter):
        data_to_send = diagnostic_filter.filter_word
        if position > NO_ROUTER_DIAGNOSTIC_FILTERS:
            raise SpinnmanInvalidParameterException(
                "position", str(position),
                "the range of the position of a router filter is 0 and 16.")
        if position <= ROUTER_DEFAULT_FILTERS_MAX_POSITION:
            logger.warning(
                "You are planning to change a filter which is set by default. "
                "By doing this, other runs occurring on this machine will be "
                "forced to use this new configuration until the machine is "
                "reset. Please also note that these changes will make the "
                "the reports from ybug not correct. This has been executed "
                "and is trusted that the end user knows what they are doing.")
        memory_position = (
            ROUTER_REGISTER_BASE_ADDRESS + ROUTER_FILTER_CONTROLS_OFFSET +
            position * ROUTER_DIAGNOSTIC_FILTER_SIZE)

        self.__call(WriteMemory(
            x, y, memory_position, _ONE_WORD.pack(data_to_send)))

    def get_router_diagnostic_filter(
            self, x: int, y: int, position: int) -> DiagnosticFilter:
        """
        Gets a router diagnostic filter from a router.

        :param int x:
            the X address of the router from which this filter is being
            retrieved
        :param int y:
            the Y address of the router from which this filter is being
            retrieved
        :param int position:
            the position in the list of filters to read the information from
        :return: The diagnostic filter read
        :rtype: DiagnosticFilter
        :raise SpinnmanIOException:
            * If there is an error communicating with the board
            * If there is an error reading the data
        :raise SpinnmanInvalidPacketException:
            If a packet is received that is not in the valid format
        :raise SpinnmanInvalidParameterException:
            * If x, y does not lead to a valid chip
            * If a packet is received that has invalid parameters
            * If position is less than 0 or more than 15
        :raise SpinnmanUnexpectedResponseCodeException:
            If a response indicates an error during the exchange
        """
        try:
            memory_position = (
                ROUTER_REGISTER_BASE_ADDRESS + ROUTER_FILTER_CONTROLS_OFFSET +
                position * ROUTER_DIAGNOSTIC_FILTER_SIZE)

            response = self.__call(ReadMemory(x, y, memory_position, 4))
            return DiagnosticFilter.read_from_int(_ONE_WORD.unpack_from(
                response.data, response.offset)[0])
            # pylint: disable=no-member
        except Exception:
            logger.info(self.__where_is_xy(x, y))
            raise

    def clear_router_diagnostic_counters(self, x: int, y: int):
        """
        Clear router diagnostic information on a chip.

        :param int x: The x-coordinate of the chip
        :param int y: The y-coordinate of the chip
        :raise SpinnmanIOException:
            If there is an error communicating with the board
        :raise SpinnmanInvalidPacketException:
            If a packet is received that is not in the valid format
        :raise SpinnmanInvalidParameterException:
            If a packet is received that has invalid parameters or a counter
            ID is out of range
        :raise SpinnmanUnexpectedResponseCodeException:
            If a response indicates an error during the exchange
        """
        try:
            # Clear all
            self.__call(WriteMemory(
                x, y, 0xf100002c, _ONE_WORD.pack(0xFFFFFFFF)))
        except Exception:
            logger.info(self.__where_is_xy(x, y))
            raise

    @property
    def number_of_boards_located(self) -> int:
        """
        The number of boards currently configured.

        .. warning::
            This property is currently deprecated and likely to be removed.

        :rtype: int
        """
        warn_once(logger, "The number_of_boards_located method is deprecated "
                          "and likely to be removed.")
        boards = 0
        for bmp_connection in self._bmp_connections:
            boards += len(bmp_connection.boards)

        # if no BMPs are available, then there's still at least one board
        return max(1, boards)

    def close(self) -> None:
        """
        Close the transceiver and any threads that are running.
        """
        if self._bmp_connections:
            if get_config_bool("Machine", "turn_off_machine"):
                self.power_off_machine()

        for connection in self._all_connections:
            connection.close()

    @property
    def bmp_connection(self) -> Dict[Tuple[int, int], FixedConnectionSelector]:
        """
        The BMP connections.

        .. warning::
            This property is currently deprecated and likely to be removed.

        :rtype: dict(tuple(int,int),FixedConnectionSelector)
        """
        warn_once(logger, "The bmp_connection property is deprecated and "
                  "likely to be removed.")
        return self._bmp_connection_selectors

    def get_heap(
            self, x: int, y: int,
            heap: SystemVariableDefinition = (
                SystemVariableDefinition.sdram_heap_address)
            ) -> Sequence[HeapElement]:
        """
        Get the contents of the given heap on a given chip.

        :param int x: The x-coordinate of the chip
        :param int y: The y-coordinate of the chip
        :param SystemVariableDefinition heap:
            The SystemVariableDefinition which is the heap to read
        :rtype: list(HeapElement)
        """
        try:
            process = GetHeapProcess(self._scamp_connection_selector)
            return process.get_heap((x, y), heap)
        except Exception:
            logger.info(self.__where_is_xy(x, y))
            raise

    def control_sync(self, do_sync: bool):
        """
        Control the synchronisation of the chips.

        :param bool do_sync: Whether to synchronise or not
        """
        self.__call(DoSync(do_sync))

    def update_provenance_and_exit(self, x: int, y: int, p: int):
        """
        Sends a command to update prevenance and exit

        :param int x:
            The x-coordinate of the core
        :param int y:
            The y-coordinate of the core
        :param int p:
            The processor on the core
        """
        # Send these signals to make sure the application isn't stuck
        self.send_sdp_message(SDPMessage(
            sdp_header=SDPHeader(
                flags=SDPFlag.REPLY_NOT_EXPECTED,
                destination_port=SDP_PORTS.RUNNING_COMMAND_SDP_PORT.value,
                destination_chip_x=x, destination_chip_y=y, destination_cpu=p),
            data=_ONE_WORD.pack(SDP_RUNNING_MESSAGE_CODES
                                .SDP_UPDATE_PROVENCE_REGION_AND_EXIT.value)))

    def __str__(self) -> str:
        addr = self._scamp_connections[0].remote_ip_address
        n = len(self._all_connections)
        return f"transceiver object connected to {addr} with {n} connections"

    def __repr__(self) -> str:
        return self.__str__()<|MERGE_RESOLUTION|>--- conflicted
+++ resolved
@@ -52,14 +52,10 @@
     SpinnmanTimeoutException, SpinnmanGenericProcessException,
     SpinnmanUnexpectedResponseCodeException,
     SpiNNManCoresNotInStateException)
-<<<<<<< HEAD
 from spinnman.model import (
     ADCInfo, CPUInfo, CPUInfos, DiagnosticFilter,
     ChipSummaryInfo, ExecutableTargets,
     HeapElement, IOBuffer, MachineDimensions, RouterDiagnostics, VersionInfo)
-=======
-from spinnman.model import DiagnosticFilter, MachineDimensions
->>>>>>> 235ea067
 from spinnman.model.enums import (
     CPUState, SDP_PORTS, SDP_RUNNING_MESSAGE_CODES, UserRegister)
 from spinnman.messages.scp.abstract_messages import (
@@ -917,14 +913,10 @@
             logger.info("Found board with version {}", version_info)
         return version_info
 
-<<<<<<< HEAD
-    def get_cpu_information(
-            self, core_subsets: Optional[CoreSubsets] = None
-            ) -> Sequence[CPUInfo]:
-=======
     def get_cpu_infos(
-            self, core_subsets=None, states=None, include=True):
->>>>>>> 235ea067
+            self, core_subsets: Optional[CoreSubsets] = None,
+            states: Union[CPUState, Iterable[CPUState], None] = None,
+            include: bool = True) -> CPUInfos:
         """
         Get information about the processors on the board.
 
@@ -933,11 +925,11 @@
             information. If not specified, the information from all of the
             cores on all of the chips on the board are obtained.
         :param states: The state or states to filter on (if any)
-        :type states: None, CPUState or collection(CPUState)
+        :type states: None, CPUState or iterable(CPUState)
         :param bool include:
-            If True includes only infos in the requested state(s).
-            If False includes only infos NOT in the requested state(s).
-            Ignored if states is None.
+            If `True` includes only infos in the requested state(s).
+            If `False` includes only infos *not* in the requested state(s).
+            Ignored if states is `None`.
         :return: The CPU information for the selected cores and States, or
             all cores/states  if core_subsets/states is not specified
         :rtype: ~spinnman.model.CPUInfos
@@ -959,27 +951,21 @@
                     core_subsets.add_processor(
                         chip.x, chip.y, processor.processor_id)
 
-<<<<<<< HEAD
-        process = GetCPUInfoProcess(self._scamp_connection_selector)
-        return process.get_cpu_info(core_subsets)
-=======
         if states is None:
             process = GetCPUInfoProcess(self._scamp_connection_selector)
         else:
             if isinstance(states, CPUState):
-                new_states = set()
-                new_states.add(states)
-                states = new_states
+                state_set = frozenset((states, ))
+            else:
+                state_set = frozenset(states)
             if include:
                 process = GetIncludeCPUInfoProcess(
-                    self._scamp_connection_selector, states)
+                    self._scamp_connection_selector, state_set)
             else:
                 process = GetExcludeCPUInfoProcess(
-                    self._scamp_connection_selector, states)
-
-        cpu_info = process.get_cpu_info(core_subsets)
-        return cpu_info
->>>>>>> 235ea067
+                    self._scamp_connection_selector, state_set)
+
+        return process.get_cpu_info(core_subsets)
 
     def get_clock_drift(self, x: int, y: int) -> float:
         """
@@ -1324,14 +1310,9 @@
         # Check that the binaries have reached a wait state
         count = self.get_core_state_count(app_id, CPUState.READY)
         if count < executable_targets.total_processors:
-<<<<<<< HEAD
-            cores_ready = self.get_cores_not_in_state(
-                executable_targets.all_core_subsets, CPUState.READY)
-=======
             cores_ready = self.get_cpu_infos(
-                executable_targets.all_core_subsets, [CPUState.READY],
+                executable_targets.all_core_subsets, CPUState.READY,
                 include=False)
->>>>>>> 235ea067
             if len(cores_ready) > 0:
                 raise SpinnmanException(
                     f"Only {count} of {executable_targets.total_processors} "
@@ -2037,13 +2018,8 @@
                 # do a full check if required
                 tries += 1
                 if tries >= counts_between_full_check:
-<<<<<<< HEAD
-                    cores_in_state = self.get_cores_in_state(
-                        all_core_subsets, target_states)
-=======
                     cores_in_state = self.get_cpu_infos(
-                        all_core_subsets, cpu_states, True)
->>>>>>> 235ea067
+                        all_core_subsets, cpu_states, include=True)
                     processors_ready = len(cores_in_state)
                     tries = 0
 
@@ -2064,13 +2040,8 @@
 
         # If we haven't reached the final state, do a final full check
         if processors_ready < len(all_core_subsets):
-<<<<<<< HEAD
-            cores_not_in_state = self.get_cores_not_in_state(
-                all_core_subsets, target_states)
-=======
             cores_not_in_state = self.get_cpu_infos(
-                all_core_subsets, cpu_states, False)
->>>>>>> 235ea067
+                all_core_subsets, cpu_states, include=False)
 
             # If we are sure we haven't reached the final state,
             # report a timeout error
@@ -2079,55 +2050,7 @@
                 raise SpiNNManCoresNotInStateException(
                     timeout, target_states, cores_not_in_state)
 
-<<<<<<< HEAD
-    def get_cores_in_state(
-            self, all_core_subsets: Optional[CoreSubsets],
-            states: _States) -> CPUInfos:
-        """
-        Get all cores that are in a given state or set of states.
-
-        :param ~spinn_machine.CoreSubsets all_core_subsets:
-            The cores to filter
-        :param states: The state or states to filter on
-        :type states: CPUState or set(CPUState)
-        :return: Core subsets object containing cores in the given state(s)
-        :rtype: CPUInfos
-        """
-        core_infos = self.get_cpu_information(all_core_subsets)
-        cores_in_state = CPUInfos()
-        cpu_states = self.__state_set(states)
-        for core_info in core_infos:
-            if core_info.state in cpu_states:
-                cores_in_state.add_processor(
-                    core_info.x, core_info.y, core_info.p, core_info)
-        return cores_in_state
-
-    def get_cores_not_in_state(
-            self, all_core_subsets: CoreSubsets,
-            states: _States) -> CPUInfos:
-        """
-        Get all cores that are not in a given state or set of states.
-
-        :param ~spinn_machine.CoreSubsets all_core_subsets:
-            The cores to filter
-        :param states: The state or states to filter on
-        :type states: CPUState or set(CPUState)
-        :return: Core subsets object containing cores not in the given state(s)
-        :rtype: CPUInfos
-        """
-        core_infos = self.get_cpu_information(all_core_subsets)
-        cores_not_in_state = CPUInfos()
-        cpu_states = self.__state_set(states)
-        for core_info in core_infos:
-            if core_info.state not in cpu_states:
-                cores_not_in_state.add_processor(
-                    core_info.x, core_info.y, core_info.p, core_info)
-        return cores_not_in_state
-
     def send_signal(self, app_id: int, signal: Signal):
-=======
-    def send_signal(self, app_id, signal):
->>>>>>> 235ea067
         """
         Send a signal to an application.
 
