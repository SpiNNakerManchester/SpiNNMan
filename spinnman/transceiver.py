--- conflicted
+++ resolved
@@ -1,14 +1,3 @@
-<<<<<<< HEAD
-# local imports
-from spinnman.constants import \
-    BMP_POWER_ON_TIMEOUT, CPU_USER_0_START_ADDRESS, CPU_USER_1_START_ADDRESS,\
-    BMP_TIMEOUT, CPU_USER_2_START_ADDRESS, IPTAG_TIME_OUT_WAIT_TIMES, \
-    NO_ROUTER_DIAGNOSTIC_FILTERS, ROUTER_DEFAULT_FILTERS_MAX_POSITION, \
-    ROUTER_DIAGNOSTIC_FILTER_SIZE, ROUTER_FILTER_CONTROLS_OFFSET, \
-    ROUTER_REGISTER_BASE_ADDRESS, SCP_SCAMP_PORT, \
-    SYSTEM_VARIABLE_BASE_ADDRESS, UDP_BOOT_CONNECTION_DEFAULT_PORT, \
-    BMP_POST_POWER_ON_SLEEP_TIME
-=======
 # pylint: disable=too-many-arguments
 # local imports
 from spinnman.constants import \
@@ -19,7 +8,6 @@
     NO_ROUTER_DIAGNOSTIC_FILTERS, ROUTER_REGISTER_BASE_ADDRESS, \
     ROUTER_DEFAULT_FILTERS_MAX_POSITION, ROUTER_FILTER_CONTROLS_OFFSET, \
     ROUTER_DIAGNOSTIC_FILTER_SIZE
->>>>>>> ba14bfd7
 from spinnman.exceptions import SpinnmanInvalidParameterException, \
     SpinnmanException, SpinnmanIOException, SpinnmanTimeoutException, \
     SpinnmanGenericProcessException, SpinnmanUnexpectedResponseCodeException,\
@@ -36,19 +24,11 @@
 from spinnman.messages.scp.impl import BMPSetLed, BMPGetVersion, SetPower
 from spinnman.messages.scp.impl import ReadADC, ReadFPGARegister
 from spinnman.messages.scp.impl import WriteFPGARegister, IPTagSetTTO
-<<<<<<< HEAD
-=======
-from spinnman.messages.spinnaker_boot import SystemVariableDefinition
-from spinnman.messages.spinnaker_boot import SpinnakerBootMessages
->>>>>>> ba14bfd7
 from spinnman.messages.scp.impl import ReverseIPTagSet, ReadMemory
 from spinnman.messages.scp.impl import CountState, WriteMemory, SetLED
 from spinnman.messages.scp.impl import ApplicationRun, SendSignal, AppStop
 from spinnman.messages.scp.impl import IPTagSet, IPTagClear, RouterClear
-<<<<<<< HEAD
-
-=======
->>>>>>> ba14bfd7
+
 from spinnman.connections import ConnectionListener
 from spinnman.connections.abstract_classes \
     import SpinnakerBootReceiver, SpinnakerBootSender
@@ -64,14 +44,8 @@
 from spinnman.processes import GetCPUInfoProcess, ReadIOBufProcess
 from spinnman.processes import ApplicationRunProcess, GetHeapProcess
 from spinnman.processes import FillProcess, FillDataType
-<<<<<<< HEAD
-=======
 from spinnman.processes import LoadFixedRouteRoutingEntryProcess
 from spinnman.processes import ReadFixedRouteRoutingEntryProcess
-from spinnman.utilities.appid_tracker import AppIdTracker
-from spinnman.messages.scp.enums import Signal
-from spinnman.messages.scp.enums import PowerCommand
->>>>>>> ba14bfd7
 from spinnman.processes import WriteMemoryFloodProcess
 from spinnman.processes import LoadMultiCastRoutesProcess, GetTagsProcess
 from spinnman.processes import GetMultiCastRoutesProcess
@@ -193,25 +167,12 @@
 
     # handle BMP connections
     if bmp_connection_data is not None:
-<<<<<<< HEAD
-        bmp_string = list()
-        for bmp_connection in bmp_connection_data:
-
-            udp_bmp_connection = BMPConnection(
-                bmp_connection.cabinet, bmp_connection.frame,
-                bmp_connection.boards, remote_host=bmp_connection.ip_address,
-                remote_port=bmp_connection.port_num)
-            connections.append(udp_bmp_connection)
-            bmp_string.append(udp_bmp_connection.remote_ip_address)
-        logger.info("Transceiver using BMPs: {}".format(bmp_string))
-=======
         bmp_ip_list = list()
         for conn_data in bmp_connection_data:
             bmp_connection = BMPConnection(conn_data)
             connections.append(bmp_connection)
             bmp_ip_list.append(bmp_connection.remote_ip_address)
         logger.info("Transceiver using BMPs: {}", bmp_ip_list)
->>>>>>> ba14bfd7
 
     # handle the spinnaker connection
     if scamp_connections is None:
@@ -509,29 +470,19 @@
                             version_info.name, version_info.version_string,
                             _BMP_NAME, _BMP_MAJOR_VERSIONS))
 
-<<<<<<< HEAD
-                logger.info("Using BMP at %s with version %s %s",
+                logger.info("Using BMP at {} with version {} {}",
                             conn.remote_ip_address, version_info.name,
-=======
-                logger.info("Using BMP at {} with version {} {}",
-                            connection.remote_ip_address, version_info.name,
->>>>>>> ba14bfd7
                             version_info.version_string)
 
-            # If it fails to respond due to timeout, maybe that the conn
+            # If it fails to respond due to timeout, maybe that the connection
             # isn't valid
             except SpinnmanTimeoutException:
                 raise SpinnmanException(
                     "BMP connection to {} is not responding".format(
                         conn.remote_ip_address))
             except Exception:
-<<<<<<< HEAD
-                logger.exception("Failed to speak to BMP at {}".format(
-                    conn.remote_ip_address))
-=======
                 logger.exception("Failed to speak to BMP at {}",
-                                 connection.remote_ip_address)
->>>>>>> ba14bfd7
+                                 conn.remote_ip_address)
                 raise
 
     def _try_sver_though_scamp_connection(self, connection_selector, retries):
@@ -556,24 +507,14 @@
         """ Get a lock for executing an executable on a chip
         """
 
+        key = (x, y)
         # Check if there is a lock for the given chip
-<<<<<<< HEAD
         with self._chip_execute_lock_condition:
-            if not (x, y) in self._chip_execute_locks:
+            if key not in self._chip_execute_locks:
                 chip_lock = Condition()
-                self._chip_execute_locks[x, y] = chip_lock
+                self._chip_execute_locks[key] = chip_lock
             else:
-                chip_lock = self._chip_execute_locks[x, y]
-=======
-        self._chip_execute_lock_condition.acquire()
-        key = (x, y)
-        if key not in self._chip_execute_locks:
-            chip_lock = Condition()
-            self._chip_execute_locks[key] = chip_lock
-        else:
-            chip_lock = self._chip_execute_locks[key]
-        self._chip_execute_lock_condition.release()
->>>>>>> ba14bfd7
+                chip_lock = self._chip_execute_locks[key]
 
         # Get the lock for the chip
         chip_lock.acquire()
@@ -587,13 +528,8 @@
         """
 
         # Get the chip lock
-<<<<<<< HEAD
         with self._chip_execute_lock_condition:
             chip_lock = self._chip_execute_locks[x, y]
-=======
-        self._chip_execute_lock_condition.acquire()
-        chip_lock = self._chip_execute_locks[x, y]
->>>>>>> ba14bfd7
 
             # Release the chip lock
             chip_lock.release()
@@ -753,11 +689,7 @@
         # TODO: Actually get the existing APP_IDs in use
         self._app_id_tracker = AppIdTracker()
 
-<<<<<<< HEAD
-        logger.info("Detected a machine on IP address %s which has %s",
-=======
-        logger.info("Detected a machine on ip address {} which has {}",
->>>>>>> ba14bfd7
+        logger.info("Detected a machine on IP address {} which has {}",
                     self._boot_send_connection.remote_ip_address,
                     self._machine.cores_and_link_output_string())
 
@@ -793,37 +725,6 @@
         # Find all the new connections via the machine Ethernet-connected chips
         new_connections = list()
         for chip in self._machine.ethernet_connected_chips:
-<<<<<<< HEAD
-            if chip.ip_address not in self._udp_scamp_connections:
-                conn = self._search_for_proxies(chip)
-
-                # if no data, no proxy
-                if conn is None:
-                    conn = SCAMPConnection(
-                        remote_host=chip.ip_address, chip_x=chip.x,
-                        chip_y=chip.y)
-                    new_connections.append(conn)
-                    self._udp_scamp_connections[chip.ip_address] = conn
-                    self._scamp_connections.append(conn)
-                else:
-
-                    # proxy, needs an adjustment
-                    if conn.remote_ip_address in self._udp_scamp_connections:
-                        del self._udp_scamp_connections[conn.remote_ip_address]
-                    self._udp_scamp_connections[chip.ip_address] = conn
-
-                # check if it works
-                if self._try_sver_though_scamp_connection(
-                        MostDirectConnectionSelector(None, [conn]),
-                        _STANDARD_RETIRES_NO):
-                    self._scp_sender_connections.append(conn)
-                    self._all_connections.add(conn)
-                else:
-                    logger.warn(
-                        "Additional Ethernet connection on %s at chip %d, %d"
-                        " cannot be contacted",
-                        chip.ip_address, chip.x, chip.y)
-=======
             if chip.ip_address in self._udp_scamp_connections:
                 continue
             conn = self._search_for_proxies(chip)
@@ -851,7 +752,6 @@
                 logger.warn(
                     "Additional Ethernet connection on {} at chip {}, {} "
                     "cannot be contacted", chip.ip_address, chip.x, chip.y)
->>>>>>> ba14bfd7
 
         # Update the connection queues after finding new connections
         return new_connections
@@ -956,13 +856,13 @@
             connection_selector=None):
         """ Get the version of scamp which is running on the board
 
-        :param connection_selector: the connection to send the scamp\
-            version or none (if none then a random scamp connection is used)
+        :param connection_selector: the connection to send the SCAMP\
+            version or none (if none then a random SCAMP connection is used)
         :type connection_selector: \
             :py:class:'spinnman.processes.abstract_multi_connection_process_connection_selector.AbstractMultiConnectionProcessConnectionSelector'
-        :param chip_x: the chip's x coordinate to query for scamp version
+        :param chip_x: the chip's x coordinate to query for SCAMP version
         :type chip_x: int
-        :param chip_y: the chip's y coordinate to query for scamp version
+        :param chip_y: the chip's y coordinate to query for SCAMP version
         :type chip_y: int
         :return: The version identifier
         :rtype: :py:class:`spinnman.model.version_info.VersionInfo`
@@ -1171,11 +1071,7 @@
             except SpinnmanException:
                 pass
         if version_info is not None:
-<<<<<<< HEAD
-            logger.info("Found board with version %s", str(version_info))
-=======
             logger.info("Found board with version {}", version_info)
->>>>>>> ba14bfd7
         return version_info
 
     def get_cpu_information(self, core_subsets=None):
@@ -1219,12 +1115,7 @@
         return struct.unpack_from(
             data_item.data_type.struct_code,
             str(self.read_memory(
-<<<<<<< HEAD
                 x, y, SYSTEM_VARIABLE_BASE_ADDRESS + data_item.offset,
-=======
-                x, y,
-                SYSTEM_VARIABLE_BASE_ADDRESS + data_item.offset,
->>>>>>> ba14bfd7
                 data_item.data_type.value)))[0]
 
     def get_user_0_register_address_from_core(self, x, y, p):
@@ -1246,11 +1137,7 @@
         :raise spinnman.exceptions.SpinnmanUnexpectedResponseCodeException: \
             If a response indicates an error during the exchange
         """
-<<<<<<< HEAD
         return get_vcpu_address(p) + CPU_USER_0_START_ADDRESS
-=======
-        return utility_functions.get_vcpu_address(p) + CPU_USER_0_START_ADDRESS
->>>>>>> ba14bfd7
 
     def get_user_1_register_address_from_core(self, x, y, p):
         """ Get the address of user 1 for a given processor on the board
@@ -1271,11 +1158,7 @@
         :raise spinnman.exceptions.SpinnmanUnexpectedResponseCodeException: \
             If a response indicates an error during the exchange
         """
-<<<<<<< HEAD
         return get_vcpu_address(p) + CPU_USER_1_START_ADDRESS
-=======
-        return utility_functions.get_vcpu_address(p) + CPU_USER_1_START_ADDRESS
->>>>>>> ba14bfd7
 
     def get_user_2_register_address_from_core(self, x, y, p):
         """ Get the address of user 2 for a given processor on the board
@@ -1296,11 +1179,7 @@
         :raise spinnman.exceptions.SpinnmanUnexpectedResponseCodeException: \
             If a response indicates an error during the exchange
         """
-<<<<<<< HEAD
         return get_vcpu_address(p) + CPU_USER_2_START_ADDRESS
-=======
-        return utility_functions.get_vcpu_address(p) + CPU_USER_2_START_ADDRESS
->>>>>>> ba14bfd7
 
     def get_cpu_information_from_core(self, x, y, p):
         """ Get information about a specific processor on the board
@@ -1378,27 +1257,16 @@
 
         # build what we expect it to be
         value_to_set = watch_dog
-<<<<<<< HEAD
-        watchdog_count = SystemVariableDefinition.software_watchdog_count
-        if isinstance(watch_dog, bool):
-            value_to_set = watchdog_count.default if watch_dog else 0
-=======
         WATCHDOG = SystemVariableDefinition.software_watchdog_count
         if isinstance(watch_dog, bool):
             value_to_set = WATCHDOG.default if watch_dog else 0
->>>>>>> ba14bfd7
 
         # build data holder
         data = _ONE_BYTE.pack(value_to_set)
 
         # write data
-<<<<<<< HEAD
-        base_address = SYSTEM_VARIABLE_BASE_ADDRESS + watchdog_count.offset
-        self.write_memory(x=x, y=y, base_address=base_address, data=data)
-=======
         address = SYSTEM_VARIABLE_BASE_ADDRESS + WATCHDOG.offset
         self.write_memory(x=x, y=y, base_address=address, data=data)
->>>>>>> ba14bfd7
 
     def set_watch_dog(self, watch_dog):
         """ Enable, disable or set the value of the watch dog timer
@@ -1483,17 +1351,10 @@
             * A filename of a file containing the executable (in which case\
                 is_filename must be set to True)
         :type executable:\
-<<<<<<< HEAD
-                    :py:class:`spinn_storage_handlers.abstract_classes.AbstractDataReader`\
-                    or bytearray or str
-        :param app_id: The id of the application with which to associate the\
-                    executable
-=======
             :py:class:`spinnman.data.abstract_data_reader.AbstractDataReader`\
             or bytearray or str
         :param app_id: \
             The id of the application with which to associate the executable
->>>>>>> ba14bfd7
         :type app_id: int
         :param n_bytes: \
             The size of the executable data in bytes. If not specified:
@@ -1561,17 +1422,10 @@
             * A filename of an executable (in which case is_filename must be\
                 set to True)
         :type executable:\
-<<<<<<< HEAD
-                    :py:class:`spinn_storage_handlers.abstract_classes.AbstractDataReader`\
-                    or bytearray or str
-        :param app_id: The id of the application with which to associate the\
-                    executable
-=======
             :py:class:`spinnman.data.abstract_data_reader.AbstractDataReader`\
             or bytearray or str
         :param app_id: \
             The id of the application with which to associate the executable
->>>>>>> ba14bfd7
         :type app_id: int
         :param n_bytes: \
             The size of the executable data in bytes. If not specified:
@@ -1840,17 +1694,6 @@
             * A filename of a data file (in which case is_filename must be\
                 set to True)
         :type data:\
-<<<<<<< HEAD
-                    :py:class:`spinn_storage_handlers.abstract_classes.AbstractDataReader`\
-                    or bytearray or int or str
-        :param n_bytes: The amount of data to be written in bytes.  If not\
-                    specified:
-                        * If data is an AbstractDataReader, an error is raised
-                        * If data is a bytearray, the length of the bytearray\
-                          will be used
-                        * If data is an int, 4 will be used
-                        * If data is a str, the length of the file will be used
-=======
             :py:class:`spinnman.data.abstract_data_reader.AbstractDataReader`\
             or bytearray or int or str
         :param n_bytes: \
@@ -1859,7 +1702,6 @@
             * If data is a bytearray, the length of the bytearray will be used
             * If data is an int, 4 will be used
             * If data is a str, the length of the file will be used
->>>>>>> ba14bfd7
         :type n_bytes: int
         :param offset: The offset from which the valid data begins
         :type offset: int
@@ -1889,15 +1731,9 @@
             process.write_memory_from_reader(
                 x, y, cpu, base_address, data, n_bytes)
         elif isinstance(data, str) and is_filename:
-<<<<<<< HEAD
-            with FileDataReader(data) as reader:
-                if n_bytes is None:
-                    n_bytes = os.stat(data).st_size
-=======
             if n_bytes is None:
                 n_bytes = os.stat(data).st_size
             with FileDataReader(data) as reader:
->>>>>>> ba14bfd7
                 process.write_memory_from_reader(
                     x, y, cpu, base_address, reader, n_bytes)
         elif isinstance(data, int):
@@ -1937,16 +1773,7 @@
             * A bytearray
             * A single integer; will be written in little-endian byte order
         :type data:\
-<<<<<<< HEAD
-                    :py:class:`spinn_storage_handlers.abstract_classes.AbstractDataReader`\
-                    or bytearray or int
-        :param n_bytes: The amount of data to be written in bytes.  If not\
-                    specified:
-                        * If data is an AbstractDataReader, an error is raised
-                        * If data is a bytearray, the length of the bytearray\
-                          will be used
-                        * If data is an int, 4 will be used
-=======
+
             :py:class:`spinnman.data.abstract_data_reader.AbstractDataReader`\
             or bytearray or int
         :param n_bytes: \
@@ -1954,7 +1781,6 @@
             * If data is an AbstractDataReader, an error is raised
             * If data is a bytearray, the length of the bytearray will be used
             * If data is an int, 4 will be used
->>>>>>> ba14bfd7
         :type n_bytes: int
         :param offset: The offset where the valid data starts (if the data is \
             an int then offset will be ignored and used 0
@@ -2013,17 +1839,6 @@
             * A file name of a file to read (in which case is_filename should\
                 be set to True)
         :type data:\
-<<<<<<< HEAD
-                    :py:class:`spinn_storage_handlers.abstract_classes.AbstractDataReader`\
-                    or bytearray or int
-        :param n_bytes: The amount of data to be written in bytes.  If not\
-                    specified:
-                        * If data is an AbstractDataReader, an error is raised
-                        * If data is a bytearray, the length of the bytearray\
-                          will be used
-                        * If data is an int, 4 will be used
-                        * If data is a str, the size of the file will be used
-=======
             :py:class:`spinnman.data.abstract_data_reader.AbstractDataReader`\
             or bytearray or int
         :param n_bytes: \
@@ -2032,7 +1847,6 @@
             * If data is a bytearray, the length of the bytearray will be used
             * If data is an int, 4 will be used
             * If data is a str, the size of the file will be used
->>>>>>> ba14bfd7
         :type n_bytes: int
         :param offset: The offset where the valid data starts, if the data is \
             a int, then the offset will be ignored and 0 is used.
@@ -2065,15 +1879,9 @@
             process.write_memory_from_reader(
                 nearest_neighbour_id, base_address, data, n_bytes)
         elif isinstance(data, str) and is_filename:
-<<<<<<< HEAD
-            with FileDataReader(data) as reader:
-                if n_bytes is None:
-                    n_bytes = os.stat(data).st_size
-=======
             if n_bytes is None:
                 n_bytes = os.stat(data).st_size
             with FileDataReader(data) as reader:
->>>>>>> ba14bfd7
                 process.write_memory_from_reader(
                     nearest_neighbour_id, base_address, reader, n_bytes)
         elif isinstance(data, int):
@@ -2462,14 +2270,14 @@
         """
         if connection is not None:
             return [connection]
-        elif board_address is not None:
-            connection = self.locate_spinnaker_connection_for_board_address(
-                board_address)
-            if connection is None:
-                return []
-            return [connection]
-        else:
+        elif board_address is None:
             return self._scamp_connections
+
+        connection = self.locate_spinnaker_connection_for_board_address(
+            board_address)
+        if connection is None:
+            return []
+        return [connection]
 
     def set_reverse_ip_tag(self, reverse_ip_tag):
         """ Set up a reverse ip tag
@@ -2504,12 +2312,7 @@
                 "reverse_ip_tag.port", reverse_ip_tag.port,
                 "The port number for the reverse ip tag conflicts with"
                 " the spiNNaker system ports ({} and {})".format(
-<<<<<<< HEAD
                     SCP_SCAMP_PORT, UDP_BOOT_CONNECTION_DEFAULT_PORT))
-=======
-                    SCP_SCAMP_PORT,
-                    UDP_BOOT_CONNECTION_DEFAULT_PORT))
->>>>>>> ba14bfd7
 
         # Get the connections - if the tag specifies a connection, use that,
         # otherwise apply the tag to all connections
@@ -2555,19 +2358,7 @@
         :raise spinnman.exceptions.SpinnmanUnexpectedResponseCodeException: \
             If a response indicates an error during the exchange
         """
-<<<<<<< HEAD
         for conn in self.__get_connection_list(connection, board_address):
-=======
-        if connection is not None:
-            connections = [connection]
-        elif board_address is not None:
-            connections = [self.locate_spinnaker_connection_for_board_address(
-                board_address)]
-        else:
-            connections = self._scamp_connections
-
-        for conn in connections:
->>>>>>> ba14bfd7
             process = SendSingleCommandProcess(self._scamp_connection_selector)
             process.execute(IPTagClear(conn.chip_x, conn.chip_y, tag))
 
@@ -2592,22 +2383,10 @@
         :raise spinnman.exceptions.SpinnmanUnexpectedResponseCodeException: \
             If a response indicates an error during the exchange
         """
-<<<<<<< HEAD
         all_tags = list()
         for conn in self.__get_connection_list(connection):
             process = GetTagsProcess(self._scamp_connection_selector)
             all_tags.extend(process.get_tags(conn))
-=======
-        if connection is not None:
-            conns = [connection]
-        else:
-            conns = self._scamp_connections
-
-        all_tags = list()
-        for c in conns:
-            process = GetTagsProcess(self._scamp_connection_selector)
-            all_tags.extend(process.get_tags(c))
->>>>>>> ba14bfd7
         return all_tags
 
     def malloc_sdram(self, x, y, size, app_id, tag=None):
@@ -2854,15 +2633,9 @@
                 " the reports from ybug not correct."
                 "This has been executed and is trusted that the end user knows"
                 " what they are doing")
-<<<<<<< HEAD
         memory_position = (
             ROUTER_REGISTER_BASE_ADDRESS + ROUTER_FILTER_CONTROLS_OFFSET +
             position * ROUTER_DIAGNOSTIC_FILTER_SIZE)
-=======
-        memory_position = (ROUTER_REGISTER_BASE_ADDRESS +
-                           ROUTER_FILTER_CONTROLS_OFFSET +
-                           position * ROUTER_DIAGNOSTIC_FILTER_SIZE)
->>>>>>> ba14bfd7
 
         process = SendSingleCommandProcess(self._scamp_connection_selector)
         process.execute(WriteMemory(
@@ -2894,15 +2667,10 @@
         :raise spinnman.exceptions.SpinnmanUnexpectedResponseCodeException: If\
             a response indicates an error during the exchange
         """
-<<<<<<< HEAD
         memory_position = (
             ROUTER_REGISTER_BASE_ADDRESS + ROUTER_FILTER_CONTROLS_OFFSET +
             position * ROUTER_DIAGNOSTIC_FILTER_SIZE)
-=======
-        memory_position = (ROUTER_REGISTER_BASE_ADDRESS +
-                           ROUTER_FILTER_CONTROLS_OFFSET +
-                           position * ROUTER_DIAGNOSTIC_FILTER_SIZE)
->>>>>>> ba14bfd7
+
         process = SendSingleCommandProcess(self._scamp_connection_selector)
         response = process.execute(ReadMemory(x, y, memory_position, 4))
         return DiagnosticFilter.read_from_int(_ONE_WORD.unpack_from(
