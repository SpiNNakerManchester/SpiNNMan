# Copyright (c) 2017-2019 The University of Manchester
#
# This program is free software: you can redistribute it and/or modify
# it under the terms of the GNU General Public License as published by
# the Free Software Foundation, either version 3 of the License, or
# (at your option) any later version.
#
# This program is distributed in the hope that it will be useful,
# but WITHOUT ANY WARRANTY; without even the implied warranty of
# MERCHANTABILITY or FITNESS FOR A PARTICULAR PURPOSE.  See the
# GNU General Public License for more details.
#
# You should have received a copy of the GNU General Public License
# along with this program.  If not, see <http://www.gnu.org/licenses/>.

# pylint: disable=too-many-arguments
import io
import os
import random
import struct
from threading import Condition, RLock
from collections import defaultdict
from contextlib import contextmanager, suppress
import logging
import socket
import time
from spinn_utilities.config_holder import get_config_bool
from spinn_utilities.abstract_context_manager import AbstractContextManager
from spinn_utilities.log import FormatAdapter
from spinn_utilities.logger_utils import warn_once
from spinn_machine import CoreSubsets
from spinnman.constants import (
    BMP_POST_POWER_ON_SLEEP_TIME, BMP_POWER_ON_TIMEOUT, BMP_TIMEOUT,
    CPU_USER_0_START_ADDRESS, CPU_USER_1_START_ADDRESS,
    CPU_USER_2_START_ADDRESS, CPU_USER_3_START_ADDRESS,
    IPTAG_TIME_OUT_WAIT_TIMES, SCP_SCAMP_PORT, SYSTEM_VARIABLE_BASE_ADDRESS,
    UDP_BOOT_CONNECTION_DEFAULT_PORT, NO_ROUTER_DIAGNOSTIC_FILTERS,
    ROUTER_REGISTER_BASE_ADDRESS, ROUTER_DEFAULT_FILTERS_MAX_POSITION,
    ROUTER_FILTER_CONTROLS_OFFSET, ROUTER_DIAGNOSTIC_FILTER_SIZE, N_RETRIES,
    BOOT_RETRIES)
from spinnman.data import SpiNNManDataView
from spinnman.exceptions import (
    SpinnmanInvalidParameterException, SpinnmanException, SpinnmanIOException,
    SpinnmanTimeoutException, SpinnmanGenericProcessException,
    SpinnmanUnexpectedResponseCodeException, SpinnmanInvalidPacketException,
    SpiNNManCoresNotInStateException)
from spinnman.model import CPUInfos, DiagnosticFilter, MachineDimensions
from spinnman.model.enums import CPUState
from spinnman.messages.scp.impl.get_chip_info import GetChipInfo
from spinn_machine.spinnaker_triad_geometry import SpiNNakerTriadGeometry
from spinnman.messages.spinnaker_boot import (
    SystemVariableDefinition, SpinnakerBootMessages)
from spinnman.messages.scp.enums import Signal, PowerCommand
from spinnman.messages.scp.abstract_messages import AbstractSCPRequest
from spinnman.messages.scp.impl import (
    BMPSetLed, BMPGetVersion, SetPower, ReadADC, ReadFPGARegister,
    WriteFPGARegister, IPTagSetTTO, ReverseIPTagSet, ReadMemory,
    CountState, WriteMemory, SetLED, ApplicationRun, SendSignal, AppStop,
    IPTagSet, IPTagClear, RouterClear)
from spinnman.connections import ConnectionListener
from spinnman.connections.abstract_classes import (
    SpinnakerBootSender, SCPSender, SDPSender,
    MulticastSender, SCPReceiver, Listenable)
from spinnman.connections.udp_packet_connections import (
    BMPConnection, UDPConnection, BootConnection, SCAMPConnection)
from spinnman.processes import (
    DeAllocSDRAMProcess, GetMachineProcess, GetVersionProcess,
    MallocSDRAMProcess, WriteMemoryProcess, ReadMemoryProcess,
    GetCPUInfoProcess, ReadIOBufProcess, ApplicationRunProcess, GetHeapProcess,
    LoadFixedRouteRoutingEntryProcess,
    ReadFixedRouteRoutingEntryProcess, WriteMemoryFloodProcess,
    LoadMultiCastRoutesProcess, GetTagsProcess, GetMultiCastRoutesProcess,
    SendSingleCommandProcess, ReadRouterDiagnosticsProcess,
    MostDirectConnectionSelector)
from spinnman.utilities.utility_functions import (
    get_vcpu_address, work_out_bmp_from_machine_details)

logger = FormatAdapter(logging.getLogger(__name__))

_SCAMP_NAME = "SC&MP"
_SCAMP_VERSION = (3, 0, 1)

_BMP_NAME = "BC&MP"
_BMP_MAJOR_VERSIONS = [1, 2]

_CONNECTION_CHECK_RETRIES = 3
INITIAL_FIND_SCAMP_RETRIES_COUNT = 3

_ONE_BYTE = struct.Struct("B")
_TWO_BYTES = struct.Struct("<BB")
_FOUR_BYTES = struct.Struct("<BBBB")
_ONE_WORD = struct.Struct("<I")
_ONE_LONG = struct.Struct("<Q")
_EXECUTABLE_ADDRESS = 0x67800000


def create_transceiver_from_hostname(
        hostname, version, bmp_connection_data=None, number_of_boards=None,
        auto_detect_bmp=False, scamp_connections=None,
        boot_port_no=None):
    """ Create a Transceiver by creating a :py:class:`~.UDPConnection` to the\
        given hostname on port 17893 (the default SCAMP port), and a\
        :py:class:`~.BootConnection` on port 54321 (the default boot port),\
        optionally discovering any additional links using the UDPConnection,\
        and then returning the transceiver created with the conjunction of\
        the created UDPConnection and the discovered connections.

    :param hostname: The hostname or IP address of the board or None if
        only the BMP conenctions are of interest
    :type hostname: str or None
    :param number_of_boards: a number of boards expected to be supported, or
        ``None``, which defaults to a single board
    :type number_of_boards: int or None
    :param int version: the type of SpiNNaker board used within the SpiNNaker
        machine being used. If a spinn-5 board, then the version will be 5,
        spinn-3 would equal 3 and so on.
    :param list(BMPConnectionData) bmp_connection_data:
        the details of the BMP connections used to boot multi-board systems
    :param bool auto_detect_bmp:
        ``True`` if the BMP of version 4 or 5 boards should be
        automatically determined from the board IP address
    :param int boot_port_no: the port number used to boot the machine
    :param list(SCAMPConnection) scamp_connections:
        the list of connections used for SCAMP communications
    :return: The created transceiver
    :rtype: Transceiver
    :raise SpinnmanIOException:
        If there is an error communicating with the board
    :raise SpinnmanInvalidPacketException:
        If a packet is received that is not in the valid format
    :raise SpinnmanInvalidParameterException:
        If a packet is received that has invalid parameters
    :raise SpinnmanUnexpectedResponseCodeException:
        If a response indicates an error during the exchange
    """
    if hostname is not None:
        logger.info("Creating transceiver for {}", hostname)
    connections = list()

    # if no BMP has been supplied, but the board is a spinn4 or a spinn5
    # machine, then an assumption can be made that the BMP is at -1 on the
    # final value of the IP address
    if (version >= 4 and auto_detect_bmp is True and
            (bmp_connection_data is None or not bmp_connection_data)):
        bmp_connection_data = [
            work_out_bmp_from_machine_details(hostname, number_of_boards)]

    # handle BMP connections
    if bmp_connection_data is not None:
        bmp_ip_list = list()
        for conn_data in bmp_connection_data:
            bmp_connection = BMPConnection(conn_data)
            connections.append(bmp_connection)
            bmp_ip_list.append(bmp_connection.remote_ip_address)
        logger.info("Transceiver using BMPs: {}", bmp_ip_list)

    # handle the SpiNNaker connection
    if scamp_connections is None:
        connections.append(SCAMPConnection(remote_host=hostname))

    # handle the boot connection
    connections.append(BootConnection(
        remote_host=hostname, remote_port=boot_port_no))

    return Transceiver(
        version, connections=connections, scamp_connections=scamp_connections)


class Transceiver(AbstractContextManager):
    """ An encapsulation of various communications with the SpiNNaker board.

    The methods of this class are designed to be thread-safe;
    thus you can make multiple calls to the same (or different) methods
    from multiple threads and expect each call to work as if it had been
    called sequentially, although the order of returns is not guaranteed.

    Note also that with multiple connections to the board, using multiple
    threads in this way may result in an increase in the overall speed of
    operation, since the multiple calls may be made separately over the
    set of given connections.
    """
    __slots__ = [
        "_all_connections",
        "_bmp_connection_selectors",
        "_bmp_connections",
        "_boot_send_connection",
        "_chip_execute_lock_condition",
        "_chip_execute_locks",
        "_flood_write_lock",
        "_height",
        "_iobuf_size",
        "_machine_off",
        "_multicast_sender_connections",
        "_n_chip_execute_locks",
        "_nearest_neighbour_id",
        "_nearest_neighbour_lock",
        "_original_connections",
        "_scamp_connection_selector",
        "_scamp_connections",
        "_scp_sender_connections",
        "_sdp_sender_connections",
        "_udp_listenable_connections_by_class",
        "_udp_receive_connections_by_port",
        "_udp_scamp_connections",
        "_version",
        "_width"]

    def __init__(
            self, version, connections=None, scamp_connections=None):
        """
        :param int version: The version of the board being connected to
        :param list(Connection) connections:
            An iterable of connections to the board.  If not specified, no
            communication will be possible until connections are found.
        :param list(SocketAddressWithChip) scamp_connections:
            a list of SCAMP connection data or None
        :raise SpinnmanIOException:
            If there is an error communicating with the board, or if no
            connections to the board can be found (if connections is ``None``)
        :raise SpinnmanInvalidPacketException:
            If a packet is received that is not in the valid format
        :raise SpinnmanInvalidParameterException:
            If a packet is received that has invalid parameters
        :raise SpinnmanUnexpectedResponseCodeException:
            If a response indicates an error during the exchange
        """

        # Place to keep the current machine
        self._version = version
        self._width = None
        self._height = None
        self._iobuf_size = None

        # A set of the original connections - used to determine what can
        # be closed
        if connections is None:
            connections = list()
        self._original_connections = set()
        self._original_connections.update(connections)

        # A set of all connection - used for closing
        self._all_connections = set()
        self._all_connections.update(connections)

        # A boot send connection - there can only be one in the current system,
        # or otherwise bad things can happen!
        self._boot_send_connection = None

        # A dict of port -> dict of IP address -> (connection, listener)
        # for UDP connections.  Note listener might be None if the connection
        # has not been listened to before.
        # Used to keep track of what connection is listening on what port
        # to ensure only one type of traffic is received on any port for any
        # interface
        self._udp_receive_connections_by_port = defaultdict(dict)

        # A dict of class -> list of (connection, listener) for UDP connections
        # that are listenable.  Note that listener might be None if the
        # connection has not be listened to before.
        self._udp_listenable_connections_by_class = defaultdict(list)

        # A list of all connections that can be used to send SCP messages
        # Note that some of these might not be able to receive SCP; this
        # could be useful if they are just using SCP to send a command that
        # doesn't expect a response
        self._scp_sender_connections = list()

        # A list of all connections that can be used to send SDP messages
        self._sdp_sender_connections = list()

        # A list of all connections that can be used to send Multicast messages
        self._multicast_sender_connections = list()

        # A dict of IP address -> SCAMP connection
        # These are those that can be used for setting up IP Tags
        self._udp_scamp_connections = dict()

        # A list of all connections that can be used to send and receive SCP
        # messages for SCAMP interaction
        self._scamp_connections = list()

        # if there has been SCAMP connections given, build them
        if scamp_connections is not None:
            for socket_address in scamp_connections:
                connections.append(SCAMPConnection(
                    remote_host=socket_address.hostname,
                    remote_port=socket_address.port_num,
                    chip_x=socket_address.chip_x,
                    chip_y=socket_address.chip_y))

        # The BMP connections
        self._bmp_connections = list()

        # build connection selectors for the processes.
        self._bmp_connection_selectors = dict()
        self._scamp_connection_selector = \
            self._identify_connections(connections)

        # The nearest neighbour start ID and lock
        self._nearest_neighbour_id = 1
        self._nearest_neighbour_lock = RLock()

        # A lock against multiple flood fill writes - needed as SCAMP cannot
        # cope with this
        self._flood_write_lock = Condition()

        # A lock against single chip executions (entry is (x, y))
        # The condition should be acquired before the locks are
        # checked or updated
        # The write lock condition should also be acquired to avoid a flood
        # fill during an individual chip execute
        self._chip_execute_locks = defaultdict(Condition)
        self._chip_execute_lock_condition = Condition()
        self._n_chip_execute_locks = 0

        # Check that the BMP connections are valid
        self._check_bmp_connections()

        self._machine_off = False

    def __where_is_xy(self, x, y):
        """
        Attempts to get where_is_x_y info from the machine

        If no machine will do its best.

        :param int x:
        :param int y:
        :rtype: str
        """
        try:
            if self._machine:
                return self._machine.where_is_xy(x, y)
            return f"No Machine. " \
                   f"Root IP:{self._scamp_connections[0].remote_ip_address}" \
                   f"x:{y} y:{y}"
        except Exception as ex:
            return str(ex)

    def _identify_connections(self, connections):
        for conn in connections:

            # locate the only boot send conn
            if isinstance(conn, SpinnakerBootSender):
                if self._boot_send_connection is not None:
                    raise SpinnmanInvalidParameterException(
                        "connections", "[... {} ...]".format(conn),
                        "Only a single SpinnakerBootSender can be"
                        " specified")
                self._boot_send_connection = conn

            # Locate any connections listening on a UDP port
            if isinstance(conn, UDPConnection):
                self._udp_receive_connections_by_port[conn.local_port][
                    conn.local_ip_address] = (conn, None)
                if isinstance(conn, Listenable):
                    self._udp_listenable_connections_by_class[
                        conn.__class__].append((conn, None))

            # Locate any connections that can send SCP
            # (that are not BMP connections)
            if (isinstance(conn, SCPSender) and
                    not isinstance(conn, BMPConnection)):
                self._scp_sender_connections.append(conn)

            # Locate any connections that can send SDP
            if isinstance(conn, SDPSender):
                self._sdp_sender_connections.append(conn)

            # Locate any connections that can send Multicast
            if isinstance(conn, MulticastSender):
                self._multicast_sender_connections.append(conn)

            # Locate any connections that can send and receive SCP
            if isinstance(conn, SCPSender) and isinstance(conn, SCPReceiver):
                # If it is a BMP conn, add it here
                if isinstance(conn, BMPConnection):
                    self._bmp_connections.append(conn)
                    self._bmp_connection_selectors[conn.cabinet, conn.frame] =\
                        MostDirectConnectionSelector([conn])
                else:
                    self._scamp_connections.append(conn)

                    # If also a UDP conn, add it here (for IP tags)
                    if isinstance(conn, UDPConnection):
                        board_address = conn.remote_ip_address
                        self._udp_scamp_connections[board_address] = conn

        # update the transceiver with the conn selectors.
        return MostDirectConnectionSelector(self._scamp_connections)

    def _check_bmp_connections(self):
        """ Check that the BMP connections are actually connected to valid BMPs

        :raise SpinnmanIOException: when the conn is not linked to a BMP s
        """
        # check that the UDP BMP conn is actually connected to a BMP
        # via the sver command
        for conn in self._bmp_connections:

            # try to send a BMP sver to check if it responds as expected
            try:
                version_info = self.get_scamp_version(
                    conn.chip_x, conn.chip_y,
                    self._bmp_connection_selectors[conn.cabinet, conn.frame])
                fail_version_name = version_info.name != _BMP_NAME
                fail_version_num = \
                    version_info.version_number[0] not in _BMP_MAJOR_VERSIONS
                if fail_version_name or fail_version_num:
                    raise SpinnmanIOException(
                        "The BMP at {} is running {} {} which is incompatible "
                        "with this transceiver, required version is {} {}"
                        .format(
                            conn.remote_ip_address,
                            version_info.name, version_info.version_string,
                            _BMP_NAME, _BMP_MAJOR_VERSIONS))

                logger.info("Using BMP at {} with version {} {}",
                            conn.remote_ip_address, version_info.name,
                            version_info.version_string)

            # If it fails to respond due to timeout, maybe that the connection
            # isn't valid
            except SpinnmanTimeoutException as e:
                raise SpinnmanException(
                    "BMP connection to {} is not responding".format(
                        conn.remote_ip_address)) from e
            except Exception:
                logger.exception("Failed to speak to BMP at {}",
                                 conn.remote_ip_address)
                raise

    def _check_connection(
            self, connection_selector, chip_x, chip_y):
        """ Check that the given connection to the given chip works

        :param connection_selector: the connection selector to use
        :type connection_selector:
            AbstractMultiConnectionProcessConnectionSelector
        :param int chip_x: the chip x coordinate to try to talk to
        :param int chip_y: the chip y coordinate to try to talk to
        :return: True if a valid response is received, False otherwise
        :rtype: bool
        """
        for _ in range(_CONNECTION_CHECK_RETRIES):
            try:
                sender = SendSingleCommandProcess(connection_selector)
                chip_info = sender.execute(  # pylint: disable=no-member
                    GetChipInfo(chip_x, chip_y)).chip_info
                if not chip_info.is_ethernet_available:
                    time.sleep(0.1)
                else:
                    return True
            except (SpinnmanGenericProcessException, SpinnmanTimeoutException,
                    SpinnmanUnexpectedResponseCodeException):
                pass
            except SpinnmanIOException:
                break
        return False

    @contextmanager
    def _chip_execute_lock(self, x, y):
        """ Get a lock for executing an executable on a chip

        This method is currently deprecated and untested as there is no
        known use except for excute which is itself deprecated.

        :param int x:
        :param int y:
        """
        # Check if there is a lock for the given chip
        with self._chip_execute_lock_condition:
            chip_lock = self._chip_execute_locks[x, y]
        # Acquire the lock for the chip
        chip_lock.acquire()

        # Increment the lock counter (used for the flood lock)
        with self._chip_execute_lock_condition:
            self._n_chip_execute_locks += 1

        try:
            yield chip_lock
        finally:
            with self._chip_execute_lock_condition:
                # Release the chip lock
                chip_lock.release()
                # Decrement the lock and notify
                self._n_chip_execute_locks -= 1
                self._chip_execute_lock_condition.notify_all()

    @contextmanager
    def _flood_execute_lock(self):
        """ Get a lock for executing a flood fill of an executable
        """
        # Get the execute lock all together, so nothing can access it
        with self._chip_execute_lock_condition:
            # Wait until nothing is executing
            self._chip_execute_lock_condition.wait_for(
                lambda: self._n_chip_execute_locks < 1)
            yield self._chip_execute_lock_condition

    @staticmethod
    def _get_random_connection(connections):
        """ Returns the given connection, or else picks one at random

        :param list(Connection) connections:
            the list of connections to locate a random one from
        :return: a connection object
        :rtype: Connection or None
        """
        if not connections:
            return None
        return connections[random.randint(0, len(connections) - 1)]

    def send_scp_message(self, message, connection=None):
        """ Sends an SCP message, without expecting a response

        :param AbstractSCPRequest message: The message to send
        :param SCAMPConnection connection:
            The connection to use (omit to pick a random one)
        :raise SpinnmanTimeoutException:
            If there is a timeout before a message is received
        :raise SpinnmanInvalidParameterException:
            If one of the fields of the received message is invalid
        :raise SpinnmanInvalidPacketException:
            * If the message is not a recognised packet type
            * If a packet is received that is not a valid response
        :raise SpinnmanUnsupportedOperationException:
            If no connection can send the type of message given
        :raise SpinnmanIOException:
            If there is an error sending the message or receiving the response
        :raise SpinnmanUnexpectedResponseCodeException:
            If the response is not one of the expected codes
        """
        if connection is None:
            connection = self._get_random_connection(
                self._scp_sender_connections)
        connection.send_scp_request(message)

    def send_sdp_message(self, message, connection=None):
        """ Sends an SDP message using one of the connections.

        :param SDPMessage message: The message to send
        :param SDPConnection connection: An optional connection to use
        """
        if connection is None:
            connection_to_use = self._get_random_connection(
                self._sdp_sender_connections)
        else:
            connection_to_use = connection
        connection_to_use.send_sdp_message(message)

    def discover_scamp_connections(self):
        """ Find connections to the board and store these for future use.\
            Note that connections can be empty, in which case another local\
            discovery mechanism will be used.  Note that an exception will be\
            thrown if no initial connections can be found to the board.

        :return: An iterable of discovered connections, not including the
            initially given connections in the constructor
        :rtype: list(SCAMPConnection)
        :raise SpinnmanIOException:
            If there is an error communicating with the board
        :raise SpinnmanInvalidPacketException:
            If a packet is received that is not in the valid format
        :raise SpinnmanInvalidParameterException:
            If a packet is received that has invalid parameters
        :raise SpinnmanUnexpectedResponseCodeException:
            If a response indicates an error during the exchange
        """

        # Currently, this only finds other UDP connections given a connection
        # that supports SCP - this is done via the machine
        if not self._scamp_connections:
            return list()

        # Get the machine dimensions
        dims = self.get_machine_dimensions()

        # Find all the new connections via the machine Ethernet-connected chips
        new_connections = list()
        geometry = SpiNNakerTriadGeometry.get_spinn5_geometry()
        for x, y in geometry.get_potential_ethernet_chips(
                dims.width, dims.height):
            ip_addr_item = SystemVariableDefinition.ethernet_ip_address
            ip_address_data = _FOUR_BYTES.unpack_from(
                self.read_memory(
                    x, y,
                    SYSTEM_VARIABLE_BASE_ADDRESS + ip_addr_item.offset, 4))
            ip_address = "{}.{}.{}.{}".format(*ip_address_data)

            if ip_address in self._udp_scamp_connections:
                continue
            conn = self._search_for_proxies(x, y)

            # if no data, no proxy
            if conn is None:
                conn = SCAMPConnection(
                    remote_host=ip_address, chip_x=x, chip_y=y)
            else:
                # proxy, needs an adjustment
                if conn.remote_ip_address in self._udp_scamp_connections:
                    del self._udp_scamp_connections[conn.remote_ip_address]

            # check if it works
            if self._check_connection(
                    MostDirectConnectionSelector([conn]), x, y):
                self._scp_sender_connections.append(conn)
                self._all_connections.add(conn)
                self._udp_scamp_connections[ip_address] = conn
                self._scamp_connections.append(conn)
                new_connections.append(conn)
            else:
                logger.warning(
                    "Additional Ethernet connection on {} at chip {}, {} "
                    "cannot be contacted", ip_address, x, y)

        # Update the connection queues after finding new connections
        return new_connections

    def _search_for_proxies(self, x, y):
        """ Looks for an entry within the UDP SCAMP connections which is\
            linked to a given chip

        :param int x: The x-coordinate of the chip
        :param int y: The y-coordinate of the chip
        :return: the connection to use connection
        :rtype: None or SCAMPConnection
        """
        for connection in self._scamp_connections:
            if connection.chip_x == x and connection.chip_y == y:
                return connection
        return None

    def get_connections(self):
        """ Get the currently known connections to the board, made up of those\
            passed in to the transceiver and those that are discovered during\
            calls to discover_connections.  No further discovery is done here.

        :return: An iterable of connections known to the transceiver
        :rtype: list(Connection)
        """
        return self._all_connections

    def get_machine_dimensions(self):
        """ Get the maximum chip x-coordinate and maximum chip y-coordinate of\
            the chips in the machine

        :return: The dimensions of the machine
        :rtype: MachineDimensions
        :raise SpinnmanIOException:
            If there is an error communicating with the board
        :raise SpinnmanInvalidPacketException:
            If a packet is received that is not in the valid format
        :raise SpinnmanInvalidParameterException:
            If a packet is received that has invalid parameters
        :raise SpinnmanUnexpectedResponseCodeException:
            If a response indicates an error during the exchange
        """
        if self._width is None or self._height is None:
            height_item = SystemVariableDefinition.y_size
            self._height, self._width = _TWO_BYTES.unpack_from(
                self.read_memory(
                    AbstractSCPRequest.DEFAULT_DEST_X_COORD,
                    AbstractSCPRequest.DEFAULT_DEST_Y_COORD,
                    SYSTEM_VARIABLE_BASE_ADDRESS + height_item.offset,
                    2))
        return MachineDimensions(self._width, self._height)

    def get_machine_details(self):
        """ Get the details of the machine made up of chips on a board and how\
            they are connected to each other.

        :return: A machine description
        :rtype: ~spinn_machine.Machine
        :raise SpinnmanIOException:
            If there is an error communicating with the board
        :raise SpinnmanInvalidPacketException:
            If a packet is received that is not in the valid format
        :raise SpinnmanInvalidParameterException:
            If a packet is received that has invalid parameters
        :raise SpinnmanUnexpectedResponseCodeException:
            If a response indicates an error during the exchange
        """

        # Get the width and height of the machine
        self.get_machine_dimensions()

        # Get the coordinates of the boot chip
        version_info = self.get_scamp_version()

        # Get the details of all the chips
        get_machine_process = GetMachineProcess(
            self._scamp_connection_selector)
        machine = get_machine_process.get_machine_details(
            version_info.x, version_info.y, self._width, self._height)

        # Work out and add the SpiNNaker links and FPGA links
        machine.add_spinnaker_links()
        machine.add_fpga_links()

        logger.info("Detected a machine on IP address {} which has {}",
                    self._boot_send_connection.remote_ip_address,
                    machine.cores_and_link_output_string())
        return machine

    def is_connected(self, connection=None):
        """ Determines if the board can be contacted

        :param Connection connection:
            The connection which is to be tested.  If None,
            all connections will be tested, and the board will be considered
            to be connected if any one connection works.
        :return: True if the board can be contacted, False otherwise
        :rtype: bool
        """
        if connection is not None:
            return connection.is_connected()
        return any(c.is_connected() for c in self._scamp_connections)

    def get_scamp_version(
            self, chip_x=AbstractSCPRequest.DEFAULT_DEST_X_COORD,
            chip_y=AbstractSCPRequest.DEFAULT_DEST_Y_COORD,
            connection_selector=None, n_retries=N_RETRIES):
        """ Get the version of SCAMP which is running on the board.

        :param int chip_x: the chip's x coordinate to query for SCAMP version
        :param int chip_y: the chip's y coordinate to query for SCAMP version
        :param connection_selector: the connection to send the SCAMP
            version or none (if none then a random SCAMP connection is used).
        :type connection_selector:
            AbstractMultiConnectionProcessConnectionSelector
        :param int n_retries:
        :return: The version identifier
        :rtype: VersionInfo
        :raise SpinnmanIOException:
            If there is an error communicating with the board
        :raise SpinnmanInvalidParameterException:
            If the timeout is less than 1
        :raise SpinnmanTimeoutException:
            If none of the retries resulted in a response before the timeout
            (suggesting that the board is not booted).
        """
        if connection_selector is None:
            connection_selector = self._scamp_connection_selector
        process = GetVersionProcess(connection_selector, n_retries)
        return process.get_version(x=chip_x, y=chip_y, p=0)

    def boot_board(
            self, number_of_boards=None, width=None, height=None,
            extra_boot_values=None):
        """ Attempt to boot the board. No check is performed to see if the\
            board is already booted.

        :param number_of_boards: this parameter is deprecated
        :param width: this parameter is deprecated
        :param height: this parameter is deprecated
        :param dict(SystemVariableDefinition,object) extra_boot_values:
            extra values to set during boot
        :raise SpinnmanInvalidParameterException:
            If the board version is not known
        :raise SpinnmanIOException:
            If there is an error communicating with the board
        """
        if (width is not None or height is not None or
                number_of_boards is not None):
            logger.warning(
                "The width, height and number_of_boards are no longer"
                " supported, and might be removed in a future version")
        boot_messages = SpinnakerBootMessages(
            board_version=self._version, extra_boot_values=extra_boot_values)
        for boot_message in boot_messages.messages:
            self._boot_send_connection.send_boot_message(boot_message)
        time.sleep(2.0)

    @staticmethod
    def is_scamp_version_compabible(version):
        """ Determine if the version of SCAMP is compatible with this\
            transceiver

        :param tuple(int,int,int) version: The version to test
        :rtype: bool
        """

        # The major version must match exactly
        if version[0] != _SCAMP_VERSION[0]:
            return False

        # If the minor version matches, the patch version must be >= the
        # required version
        if version[1] == _SCAMP_VERSION[1]:
            return version[2] >= _SCAMP_VERSION[2]

        # If the minor version is > than the required version, the patch
        # version is irrelevant
        return version[1] > _SCAMP_VERSION[1]

    def ensure_board_is_ready(
            self, number_of_boards=None, width=None, height=None,
            n_retries=5, extra_boot_values=None):
        """ Ensure that the board is ready to interact with this version\
            of the transceiver. Boots the board if not already booted and\
            verifies that the version of SCAMP running is compatible with\
            this transceiver.

        :param number_of_boards:
            this parameter is deprecated and will be ignored
        :type number_of_boards: int or None
        :param width: this parameter is deprecated and will be ignored
        :type width: int or None
        :param height: this parameter is deprecated and will be ignored
        :type height: int or None
        :param int n_retries: The number of times to retry booting
        :param dict(SystemVariableDefinition,object) extra_boot_values:
            Any additional values to set during boot
        :return: The version identifier
        :rtype: VersionInfo
        :raise: SpinnmanIOException:
            * If there is a problem booting the board
            * If the version of software on the board is not compatible with\
                this transceiver
        """

        # if the machine sizes not been given, calculate from assumption
        if (width is not None or height is not None or
                number_of_boards is not None):
            logger.warning(
                "The width, height and number_of_boards are no longer"
                " supported, and might be removed in a future version")

        # try to get a SCAMP version once
        logger.info("Working out if machine is booted")
        if self._machine_off:
            version_info = None
        else:
            version_info = self._try_to_find_scamp_and_boot(
                INITIAL_FIND_SCAMP_RETRIES_COUNT, number_of_boards,
                width, height, extra_boot_values)

        # If we fail to get a SCAMP version this time, try other things
        if version_info is None and self._bmp_connections:

            # start by powering up each BMP connection
            logger.info("Attempting to power on machine")
            self.power_on_machine()

            # Sleep a bit to let things get going
            time.sleep(2.0)
            logger.info("Attempting to boot machine")

            # retry to get a SCAMP version, this time trying multiple times
            version_info = self._try_to_find_scamp_and_boot(
                n_retries, number_of_boards, width, height, extra_boot_values)

        # verify that the version is the expected one for this transceiver
        if version_info is None:
            raise SpinnmanIOException(
                "Failed to communicate with the machine")
        if (version_info.name != _SCAMP_NAME or
                not self.is_scamp_version_compabible(
                    version_info.version_number)):
            raise SpinnmanIOException(
                "The machine is currently booted with {}"
                " {} which is incompatible with this transceiver, "
                "required version is {} {}".format(
                    version_info.name, version_info.version_number,
                    _SCAMP_NAME, _SCAMP_VERSION))

        logger.info("Machine communication successful")

        # Change the default SCP timeout on the machine, keeping the old one to
        # revert at close
        for scamp_connection in self._scamp_connections:
            process = SendSingleCommandProcess(self._scamp_connection_selector)
            process.execute(IPTagSetTTO(
                scamp_connection.chip_x, scamp_connection.chip_y,
                IPTAG_TIME_OUT_WAIT_TIMES.TIMEOUT_2560_ms))

        return version_info

    def __is_default_destination(self, version_info):
        return (version_info.x == AbstractSCPRequest.DEFAULT_DEST_X_COORD
                and version_info.y == AbstractSCPRequest.DEFAULT_DEST_Y_COORD)

    def _try_to_find_scamp_and_boot(
            self, tries_to_go, number_of_boards, width, height,
            extra_boot_values):
        """ Try to detect if SCAMP is running, and if not, boot the machine

        :param int tries_to_go: how many attempts should be supported
        :param number_of_boards:
            the number of boards that this machine is built out of;
            this parameter is deprecated
        :param width: The width of the machine in chips;
            this parameter is deprecated
        :param height: The height of the machine in chips;
            this parameter is deprecated
        :param dict(SystemVariableDefinition,object) extra_boot_values:
            Any additional values to set during boot
        :return: version info
        :rtype: VersionInfo
        :raise SpinnmanIOException:
            If there is a problem communicating with the machine
        """
        version_info = None
        current_tries_to_go = tries_to_go
        while version_info is None and current_tries_to_go > 0:
            try:
                version_info = self.get_scamp_version(n_retries=BOOT_RETRIES)
                if self.__is_default_destination(version_info):
                    version_info = None
                    time.sleep(0.1)
            except SpinnmanGenericProcessException as e:
                if isinstance(e.exception, SpinnmanTimeoutException):
                    logger.info("Attempting to boot machine")
                    self.boot_board(
                        number_of_boards, width, height, extra_boot_values)
                    current_tries_to_go -= 1
                elif isinstance(e.exception, SpinnmanIOException):
                    raise SpinnmanIOException(
                        "Failed to communicate with the machine") from e
                else:
                    raise
            except SpinnmanTimeoutException:
                logger.info("Attempting to boot machine")
                self.boot_board(
                    number_of_boards, width, height, extra_boot_values)
                current_tries_to_go -= 1
            except SpinnmanIOException as e:
                raise SpinnmanIOException(
                    "Failed to communicate with the machine") from e

        # The last thing we tried was booting, so try again to get the version
        if version_info is None:
            with suppress(SpinnmanException):
                version_info = self.get_scamp_version()
                if self.__is_default_destination(version_info):
                    version_info = None
        if version_info is not None:
            logger.info("Found board with version {}", version_info)
        return version_info

    def get_cpu_information(self, core_subsets=None):
        """ Get information about the processors on the board

        :param ~spinn_machine.CoreSubsets core_subsets:
            A set of chips and cores from which to get the
            information. If not specified, the information from all of the
            cores on all of the chips on the board are obtained.
        :return: An iterable of the CPU information for the selected cores, or
            all cores if core_subsets is not specified
        :rtype: list(CPUInfo)
        :raise SpinnmanIOException:
            If there is an error communicating with the board
        :raise SpinnmanInvalidPacketException:
            If a packet is received that is not in the valid format
        :raise SpinnmanInvalidParameterException:
            * If chip_and_cores contains invalid items
            * If a packet is received that has invalid parameters
        :raise SpinnmanUnexpectedResponseCodeException:
            If a response indicates an error during the exchange
        """

        # Get all the cores if the subsets are not given
        if core_subsets is None:
            core_subsets = CoreSubsets()
            for chip in SpiNNManDataView.get_machine().chips:
                for processor in chip.processors:
                    core_subsets.add_processor(
                        chip.x, chip.y, processor.processor_id)

        process = GetCPUInfoProcess(self._scamp_connection_selector)
        cpu_info = process.get_cpu_info(core_subsets)
        return cpu_info

    def _get_sv_data(self, x, y, data_item):
        """
        :param int x:
        :param int y:
        :param SystemVariableDefinition data_item:
        """
        addr = SYSTEM_VARIABLE_BASE_ADDRESS + data_item.offset
        if data_item.data_type.is_byte_array:
            # Do not need to decode the bytes of a byte array
            return self.read_memory(x, y, addr, data_item.array_size)
        return struct.unpack_from(
            data_item.data_type.struct_code,
            self.read_memory(x, y, addr, data_item.data_type.value))[0]

    @staticmethod
    def get_user_0_register_address_from_core(p):
        """ Get the address of user 0 for a given processor on the board

        :param int p: The ID of the processor to get the user 0 address from
        :return: The address for user 0 register for this processor
        :rtype: int
        """
        return get_vcpu_address(p) + CPU_USER_0_START_ADDRESS

    def read_user_0(self, x, y, p):
        """ Get the contents of the user_0 register for the given processor.

        :param int x: X coordinate of the chip
        :param int y: Y coordinate of the chip
        :param int p: Virtual processor identifier on the chip
        :rtype: int
        :raise SpinnmanIOException:
            If there is an error communicating with the board
        :raise SpinnmanInvalidPacketException:
            If a packet is received that is not in the valid format
        :raise SpinnmanInvalidParameterException:
            If x, y, p does not identify a valid processor
        :raise SpinnmanUnexpectedResponseCodeException:
            If a response indicates an error during the exchange
        """
        addr = self.get_user_0_register_address_from_core(p)
        return struct.unpack("<I", self.read_memory(x, y, addr, 4))[0]

    def read_user_1(self, x, y, p):
        """ Get the contents of the user_1 register for the given processor.

        :param int x: X coordinate of the chip
        :param int y: Y coordinate of the chip
        :param int p: Virtual processor identifier on the chip
        :rtype: int
        :raise SpinnmanIOException:
            If there is an error communicating with the board
        :raise SpinnmanInvalidPacketException:
            If a packet is received that is not in the valid format
        :raise SpinnmanInvalidParameterException:
            If x, y, p does not identify a valid processor
        :raise SpinnmanUnexpectedResponseCodeException:
            If a response indicates an error during the exchange
        """
        addr = self.get_user_1_register_address_from_core(p)
        return struct.unpack("<I", self.read_memory(x, y, addr, 4))[0]

    @staticmethod
    def get_user_1_register_address_from_core(p):
        """ Get the address of user 1 for a given processor on the board

        :param int p: The ID of the processor to get the user 1 address from
        :return: The address for user 1 register for this processor
        :rtype: int
        """
        return get_vcpu_address(p) + CPU_USER_1_START_ADDRESS

    @staticmethod
    def get_user_2_register_address_from_core(p):
        """ Get the address of user 2 for a given processor on the board

        :param int p: The ID of the processor to get the user 2 address from
        :return: The address for user 2 register for this processor
        :rtype: int
        """
        return get_vcpu_address(p) + CPU_USER_2_START_ADDRESS

    @staticmethod
    def get_user_3_register_address_from_core(p):
        """ Get the address of user 3 for a given processor on the board

        :param int p: The ID of the processor to get the user 3 address from
        :return: The address for user 3 register for this processor
        :rtype: int
        """
        return get_vcpu_address(p) + CPU_USER_3_START_ADDRESS

    def get_cpu_information_from_core(self, x, y, p):
        """ Get information about a specific processor on the board

        :param int x: The x-coordinate of the chip containing the processor
        :param int y: The y-coordinate of the chip containing the processor
        :param int p: The ID of the processor to get the information about
        :return: The CPU information for the selected core
        :rtype: CPUInfo
        :raise SpinnmanIOException:
            If there is an error communicating with the board
        :raise SpinnmanInvalidPacketException:
            If a packet is received that is not in the valid format
        :raise SpinnmanInvalidParameterException:
            * If x, y, p is not a valid processor
            * If a packet is received that has invalid parameters
        :raise SpinnmanUnexpectedResponseCodeException:
            If a response indicates an error during the exchange
        """
        core_subsets = CoreSubsets()
        core_subsets.add_processor(x, y, p)
        return next(iter(self.get_cpu_information(core_subsets)))

    def get_iobuf(self, core_subsets=None):
        """ Get the contents of the IOBUF buffer for a number of processors

        :param ~spinn_machine.CoreSubsets core_subsets:
            A set of chips and cores from which to get the buffers. If not
            specified, the buffers from all of the cores on all of the chips
            on the board are obtained.
        :return: An iterable of the buffers, which may not be in the order
            of core_subsets
        :rtype: iterable(IOBuffer)
        :raise SpinnmanIOException:
            If there is an error communicating with the board
        :raise SpinnmanInvalidPacketException:
            If a packet is received that is not in the valid format
        :raise SpinnmanInvalidParameterException:
            * If chip_and_cores contains invalid items
            * If a packet is received that has invalid parameters
        :raise SpinnmanUnexpectedResponseCodeException:
            If a response indicates an error during the exchange
        """

        # making the assumption that all chips have the same iobuf size.
        if self._iobuf_size is None:
            self._iobuf_size = self._get_sv_data(
                AbstractSCPRequest.DEFAULT_DEST_X_COORD,
                AbstractSCPRequest.DEFAULT_DEST_Y_COORD,
                SystemVariableDefinition.iobuf_size)

        # read iobuf from machine
        process = ReadIOBufProcess(self._scamp_connection_selector)
        return process.read_iobuf(self._iobuf_size, core_subsets)

    def set_watch_dog_on_chip(self, x, y, watch_dog):
        """ Enable, disable or set the value of the watch dog timer on a\
            specific chip

        This method is currently deprecated and untested as there is no
        known use. Same functionaility provided by ybug and bmpc.
        Retained in case needed for hardware debugging.

        :param int x: chip x coord to write new watchdog param to
        :param int y: chip y coord to write new watchdog param to
        :param watch_dog:
            Either a boolean indicating whether to enable (True) or
            disable (False) the watchdog timer, or an int value to set the
            timer count to
        :type watch_dog: bool or int
        """
        # build what we expect it to be
        warn_once(logger, "The set_watch_dog_on_chip method is deprecated "
                          "and untested due to no known use.")
        value_to_set = watch_dog
        WATCHDOG = SystemVariableDefinition.software_watchdog_count
        if isinstance(watch_dog, bool):
            value_to_set = WATCHDOG.default if watch_dog else 0

        # build data holder
        data = _ONE_BYTE.pack(value_to_set)

        # write data
        address = SYSTEM_VARIABLE_BASE_ADDRESS + WATCHDOG.offset
        self.write_memory(x=x, y=y, base_address=address, data=data)

    def set_watch_dog(self, watch_dog):
        """ Enable, disable or set the value of the watch dog timer

        This method is currently deprecated and untested as there is no
        known use. Same functionaility provided by ybug and bmpc.
        Retained in case nneded for hardware debugging.

        :param watch_dog:
            Either a boolean indicating whether to enable (True) or
            disable (False) the watch dog timer, or an int value to set the
            timer count to.
        :type watch_dog: bool or int
        """
        warn_once(logger, "The set_watch_dog method is deprecated and "
                          "untested due to no known use.")
        for x, y in SpiNNManDataView.get_machine().chip_coordinates:
            self.set_watch_dog_on_chip(x, y, watch_dog)

    def get_iobuf_from_core(self, x, y, p):
        """ Get the contents of IOBUF for a given core

        This method is currently deprecated and likely to be removed.

        :param int x: The x-coordinate of the chip containing the processor
        :param int y: The y-coordinate of the chip containing the processor
        :param int p: The ID of the processor to get the IOBUF for
        :return: An IOBUF buffer
        :rtype: IOBuffer
        :raise SpinnmanIOException:
            If there is an error communicating with the board
        :raise SpinnmanInvalidPacketException:
            If a packet is received that is not in the valid format
        :raise SpinnmanInvalidParameterException:
            * If chip_and_cores contains invalid items
            * If a packet is received that has invalid parameters
        :raise SpinnmanUnexpectedResponseCodeException:
            If a response indicates an error during the exchange
        """
        warn_once(logger, "The get_iobuf_from_core method is deprecated and "
                  "likely to be removed.")
        core_subsets = CoreSubsets()
        core_subsets.add_processor(x, y, p)
        return next(self.get_iobuf(core_subsets))

    def get_core_state_count(self, app_id, state):
        """ Get a count of the number of cores which have a given state

        :param int app_id:
            The ID of the application from which to get the count.
        :param CPUState state: The state count to get
        :return: A count of the cores with the given status
        :rtype: int
        :raise SpinnmanIOException:
            If there is an error communicating with the board
        :raise SpinnmanInvalidPacketException:
            If a packet is received that is not in the valid format
        :raise SpinnmanInvalidParameterException:
            * If state is not a valid status
            * If app_id is not a valid application ID
            * If a packet is received that has invalid parameters
        :raise SpinnmanUnexpectedResponseCodeException:
            If a response indicates an error during the exchange
        """
        process = SendSingleCommandProcess(self._scamp_connection_selector)
        response = process.execute(CountState(app_id, state))
        return response.count  # pylint: disable=no-member

    def execute(
            self, x, y, processors, executable, app_id, n_bytes=None,
            wait=False, is_filename=False):
        """ Start an executable running on a single chip

        This method is currently deprecated and likely to be removed.

        :param int x:
            The x-coordinate of the chip on which to run the executable
        :param int y:
            The y-coordinate of the chip on which to run the executable
        :param list(int) processors:
            The cores on the chip on which to run the application
        :param executable:
            The data that is to be executed. Should be one of the following:

            * An instance of RawIOBase
            * A bytearray/bytes
            * A filename of a file containing the executable (in which case
              `is_filename` must be set to True)
        :type executable:
            ~io.RawIOBase or bytes or bytearray or str
        :param int app_id:
            The ID of the application with which to associate the executable
        :param int n_bytes:
            The size of the executable data in bytes. If not specified:

            * If executable is an RawIOBase, an error is raised
            * If executable is a bytearray, the length of the bytearray will
              be used
            * If executable is an int, 4 will be used
            * If executable is a str, the length of the file will be used
        :param bool wait:
            True if the binary should enter a "wait" state on loading
        :param bool is_filename: True if executable is a filename
        :raise SpinnmanIOException:
            * If there is an error communicating with the board
            * If there is an error reading the executable
        :raise SpinnmanInvalidPacketException:
            If a packet is received that is not in the valid format
        :raise SpinnmanInvalidParameterException:
            * If x, y, p does not lead to a valid core
            * If app_id is an invalid application ID
            * If a packet is received that has invalid parameters
        :raise SpinnmanUnexpectedResponseCodeException:
            If a response indicates an error during the exchange
        """
        warn_once(logger, "The Transceiver's execute method is deprecated "
                          "likely to be removed.")
        # Lock against updates
        with self._chip_execute_lock(x, y):
            # Write the executable
            self.write_memory(
                x, y, _EXECUTABLE_ADDRESS, executable, n_bytes,
                is_filename=is_filename)

            # Request the start of the executable
            process = SendSingleCommandProcess(self._scamp_connection_selector)
            process.execute(ApplicationRun(app_id, x, y, processors, wait))

    def _get_next_nearest_neighbour_id(self):
        with self._nearest_neighbour_lock:
            next_nearest_neighbour_id = (self._nearest_neighbour_id + 1) % 127
            self._nearest_neighbour_id = next_nearest_neighbour_id
        return next_nearest_neighbour_id

    def execute_flood(
            self, core_subsets, executable, app_id, n_bytes=None, wait=False,
            is_filename=False):
        """ Start an executable running on multiple places on the board.  This\
            will be optimised based on the selected cores, but it may still\
            require a number of communications with the board to execute.

        :param ~spinn_machine.CoreSubsets core_subsets:
            Which cores on which chips to start the executable
        :param executable:
            The data that is to be executed. Should be one of the following:

            * An instance of RawIOBase
            * A bytearray
            * A filename of an executable (in which case `is_filename` must be
              set to True)
        :type executable:
            ~io.RawIOBase or bytes or bytearray or str
        :param int app_id:
            The ID of the application with which to associate the executable
        :param int n_bytes:
            The size of the executable data in bytes. If not specified:

            * If `executable` is an RawIOBase, an error is raised
            * If `executable` is a bytearray, the length of the bytearray will
              be used
            * If `executable` is an int, 4 will be used
            * If `executable` is a str, the length of the file will be used
        :param bool wait:
            True if the processors should enter a "wait" state on loading
        :param bool is_filename: True if the data is a filename
        :raise SpinnmanIOException:
            * If there is an error communicating with the board
            * If there is an error reading the executable
        :raise SpinnmanInvalidPacketException:
            If a packet is received that is not in the valid format
        :raise SpinnmanInvalidParameterException:
            * If one of the specified cores is not valid
            * If `app_id` is an invalid application ID
            * If a packet is received that has invalid parameters
            * If `executable` is an RawIOBase but `n_bytes` is not specified
            * If `executable` is an int and `n_bytes` is more than 4
            * If `n_bytes` is less than 0
        :raise SpinnmanUnexpectedResponseCodeException:
            If a response indicates an error during the exchange
        """
        # Lock against other executable's
        with self._flood_execute_lock():
            # Flood fill the system with the binary
            self.write_memory_flood(
                _EXECUTABLE_ADDRESS, executable, n_bytes,
                is_filename=is_filename)

            # Execute the binary on the cores on the chips where required
            process = ApplicationRunProcess(self._scamp_connection_selector)
            process.run(app_id, core_subsets, wait)

    def execute_application(self, executable_targets, app_id):
        """ Execute a set of binaries that make up a complete application\
            on specified cores, wait for them to be ready and then start\
            all of the binaries.  Note this will get the binaries into c_main\
            but will not signal the barrier.

        :param ExecutableTargets executable_targets:
            The binaries to be executed and the cores to execute them on
        :param int app_id: The app_id to give this application
        """
        # Execute each of the binaries and get them in to a "wait" state
        for binary in executable_targets.binaries:
            core_subsets = executable_targets.get_cores_for_binary(binary)
            self.execute_flood(
                core_subsets, binary, app_id, wait=True, is_filename=True)

        # Sleep to allow cores to get going
        time.sleep(0.5)

        # Check that the binaries have reached a wait state
        count = self.get_core_state_count(app_id, CPUState.READY)
        if count < executable_targets.total_processors:
            cores_ready = self.get_cores_not_in_state(
                executable_targets.all_core_subsets, [CPUState.READY])
            if len(cores_ready) > 0:
                raise SpinnmanException(
                    "Only {} of {} cores reached ready state: {}".format(
                        count, executable_targets.total_processors,
                        self.get_core_status_string(cores_ready)))

        # Send a signal telling the application to start
        self.send_signal(app_id, Signal.START)

    def power_on_machine(self):
        """ Power on the whole machine
        :rtype bool
        :return success of failure to power on machine
        """
        if not self._bmp_connections:
            logger.warning("No BMP connections, so can't power on")
            return False
        for bmp_connection in self._bmp_connections:
            self.power_on(bmp_connection.boards, bmp_connection.cabinet,
                          bmp_connection.frame)
        return True

    def power_on(self, boards=0, cabinet=0, frame=0):
        """ Power on a set of boards in the machine

        :param int boards: The board or boards to power on
        :param int cabinet: the ID of the cabinet containing the frame, or 0
            if the frame is not in a cabinet
        :param int frame: the ID of the frame in the cabinet containing the
            board(s), or 0 if the board is not in a frame
        """
        self._power(PowerCommand.POWER_ON, boards, cabinet, frame)

    def power_off_machine(self):
        """ Power off the whole machine
        :rtype bool
        :return success or failure to power off the machine
        """
        if not self._bmp_connections:
            logger.warning("No BMP connections, so can't power off")
            return False
        for bmp_connection in self._bmp_connections:
            self.power_off(bmp_connection.boards, bmp_connection.cabinet,
                           bmp_connection.frame)
        return True

    def power_off(self, boards=0, cabinet=0, frame=0):
        """ Power off a set of boards in the machine

        :param int boards: The board or boards to power off
        :param int cabinet: the ID of the cabinet containing the frame, or 0
            if the frame is not in a cabinet
        :param int frame: the ID of the frame in the cabinet containing the
            board(s), or 0 if the board is not in a frame
        """
        self._power(PowerCommand.POWER_OFF, boards, cabinet, frame)

    def _bmp_connection(self, cabinet, frame):
        """
        :param int cabinet:
        :param int frame:
        :rtype: MostDirectConnectionSelector
        """
        key = (cabinet, frame)
        if key not in self._bmp_connection_selectors:
            raise SpinnmanInvalidParameterException(
                "cabinet and frame", "{} and {}".format(cabinet, frame),
                "Unknown combination")
        return self._bmp_connection_selectors[key]

    def _power(self, power_command, boards=0, cabinet=0, frame=0):
        """ Send a power request to the machine

        :param PowerCommand power_command: The power command to send
        :param boards: The board or boards to send the command to
        :param int cabinet: the ID of the cabinet containing the frame, or 0
            if the frame is not in a cabinet
        :param int frame: the ID of the frame in the cabinet containing the
            board(s), or 0 if the board is not in a frame
        """
        connection_selector = self._bmp_connection(cabinet, frame)
        timeout = (
            BMP_POWER_ON_TIMEOUT
            if power_command == PowerCommand.POWER_ON
            else BMP_TIMEOUT)
        process = SendSingleCommandProcess(
            connection_selector, timeout=timeout, n_retries=0)
        process.execute(SetPower(power_command, boards))
        self._machine_off = power_command == PowerCommand.POWER_OFF

        # Sleep for 5 seconds if the machine has just been powered on
        if not self._machine_off:
            time.sleep(BMP_POST_POWER_ON_SLEEP_TIME)

    def set_led(self, led, action, board, cabinet, frame):
        """ Set the LED state of a board in the machine

        This method is currently deprecated and untested as there is no
        known use. Same functionaility provided by ybug and bmpc.
        Retained in case needed for hardware debugging.

        :param led:
            Number of the LED or an iterable of LEDs to set the state of (0-7)
        :type led: int or iterable(int)
        :param LEDAction action:
            State to set the LED to, either on, off or toggle
        :param board: Specifies the board to control the LEDs of. This may
            also be an iterable of multiple boards (in the same frame). The
            command will actually be sent to the first board in the iterable.
        :type board: int or iterable(int)
        :param int cabinet: the cabinet this is targeting
        :param int frame: the frame this is targeting
        """
        warn_once(logger, "The set_led method is deprecated and "
                  "untested due to no known use.")
        process = SendSingleCommandProcess(
            self._bmp_connection(cabinet, frame))
        process.execute(BMPSetLed(led, action, board))

    def read_fpga_register(self, fpga_num, register, cabinet, frame, board):
        """ Read a register on a FPGA of a board. The meaning of the\
            register's contents will depend on the FPGA's configuration.

        :param int fpga_num: FPGA number (0, 1 or 2) to communicate with.
        :param int register:
            Register address to read to (will be rounded down to
            the nearest 32-bit word boundary).
        :param int cabinet: cabinet: the cabinet this is targeting
        :param int frame: the frame this is targeting
        :param int board: which board to request the FPGA register from
        :return: the register data
        :rtype: int
        """
        process = SendSingleCommandProcess(
            self._bmp_connection(cabinet, frame), timeout=1.0)
        response = process.execute(
            ReadFPGARegister(fpga_num, register, board))
        return response.fpga_register  # pylint: disable=no-member

    def write_fpga_register(self, fpga_num, register, value, cabinet, frame,
                            board):
        """ Write a register on a FPGA of a board. The meaning of setting the\
            register's contents will depend on the FPGA's configuration.

        :param int fpga_num: FPGA number (0, 1 or 2) to communicate with.
        :param int register:
            Register address to read to (will be rounded down to
            the nearest 32-bit word boundary).
        :param int value: the value to write into the FPGA register
        :param int cabinet: cabinet: the cabinet this is targeting
        :param int frame: the frame this is targeting
        :param int board: which board to write the FPGA register to
        """
        process = SendSingleCommandProcess(
            self._bmp_connection(cabinet, frame))
        process.execute(
            WriteFPGARegister(fpga_num, register, value, board))

    def read_adc_data(self, board, cabinet, frame):
        """ Read the BMP ADC data

        This method is currently deprecated and untested as there is no
        known use. Same functionaility provided by ybug and bmpc.
        Retained in case needed for hardware debugging.

        :param int cabinet: cabinet: the cabinet this is targeting
        :param int frame: the frame this is targeting
        :param int board: which board to request the ADC data from
        :return: the FPGA's ADC data object
        :rtype: ADCInfo
        """
        warn_once(logger, "The read_adc_data method is deprecated and "
                  "untested due to no known use.")
        process = SendSingleCommandProcess(
            self._bmp_connection(cabinet, frame))
        response = process.execute(ReadADC(board))
        return response.adc_info  # pylint: disable=no-member

    def read_bmp_version(self, board, cabinet, frame):
        """ Read the BMP version

        :param int cabinet: cabinet: the cabinet this is targeting
        :param int frame: the frame this is targeting
        :param int board: which board to request the data from
        :return: the sver from the BMP
        """
        process = SendSingleCommandProcess(
            self._bmp_connection(cabinet, frame))
        response = process.execute(BMPGetVersion(board))
        return response.version_info  # pylint: disable=no-member

    def write_memory(self, x, y, base_address, data, n_bytes=None, offset=0,
                     cpu=0, is_filename=False):
        """ Write to the SDRAM on the board.

        :param int x:
            The x-coordinate of the chip where the memory is to be written to
        :param int y:
            The y-coordinate of the chip where the memory is to be written to
        :param int base_address:
            The address in SDRAM where the region of memory is to be written
        :param data: The data to write.  Should be one of the following:

            * An instance of RawIOBase
            * A bytearray/bytes
            * A single integer - will be written in little-endian byte order
            * A filename of a data file (in which case `is_filename` must be\
              set to True)
        :type data:
            ~io.RawIOBase or bytes or bytearray or int or str
        :param int n_bytes:
            The amount of data to be written in bytes.  If not specified:

            * If `data` is an RawIOBase, an error is raised
            * If `data` is a bytearray, the length of the bytearray will be\
              used
            * If `data` is an int, 4 will be used
            * If `data` is a str, the length of the file will be used
        :param int offset: The offset from which the valid data begins
        :param int cpu: The optional CPU to write to
        :param bool is_filename: True if `data` is a filename
        :raise SpinnmanIOException:
            * If there is an error communicating with the board
            * If there is an error reading the data
        :raise SpinnmanInvalidPacketException:
            If a packet is received that is not in the valid format
        :raise SpinnmanInvalidParameterException:
            * If `x, y` does not lead to a valid chip
            * If a packet is received that has invalid parameters
            * If `base_address` is not a positive integer
            * If `data` is an RawIOBase but `n_bytes` is not specified
            * If `data` is an int and `n_bytes` is more than 4
            * If `n_bytes` is less than 0
        :raise SpinnmanUnexpectedResponseCodeException:
            If a response indicates an error during the exchange
        """
        process = WriteMemoryProcess(self._scamp_connection_selector)
        if isinstance(data, io.RawIOBase):
            process.write_memory_from_reader(
                x, y, cpu, base_address, data, n_bytes)
        elif isinstance(data, str) and is_filename:
            if n_bytes is None:
                n_bytes = os.stat(data).st_size
            with open(data, "rb") as reader:
                process.write_memory_from_reader(
                    x, y, cpu, base_address, reader, n_bytes)
        elif isinstance(data, int):
            data_to_write = _ONE_WORD.pack(data)
            process.write_memory_from_bytearray(
                x, y, cpu, base_address, data_to_write, 0, 4)
        else:
            if n_bytes is None:
                n_bytes = len(data)
            process.write_memory_from_bytearray(
                x, y, cpu, base_address, data, offset, n_bytes)

    def write_neighbour_memory(self, x, y, link, base_address, data,
                               n_bytes=None, offset=0, cpu=0):
        """ Write to the memory of a neighbouring chip using a LINK_READ SCP\
            command. If sent to a BMP, this command can be used to communicate\
            with the FPGAs' debug registers.

        :param int x:
            The x-coordinate of the chip whose neighbour is to be written to
        :param int y:
            The y-coordinate of the chip whose neighbour is to be written to
        :param int link:
            The link index to send the request to (or if BMP, the FPGA number)
        :param int base_address:
            The address in SDRAM where the region of memory is to be written
        :param data: The data to write.  Should be one of the following:

            * An instance of RawIOBase
            * A bytearray/bytes
            * A single integer; will be written in little-endian byte order
        :type data:
            ~io.RawIOBase or bytes or bytearray or int
        :param int n_bytes:
            The amount of data to be written in bytes.  If not specified:

            * If `data` is an RawIOBase, an error is raised
            * If `data` is a bytearray, the length of the bytearray will be\
              used
            * If `data` is an int, 4 will be used
        :param int offset:
            The offset where the valid data starts (if `data` is
            an int then offset will be ignored and used 0)
        :param int cpu:
            The CPU to use, typically 0 (or if a BMP, the slot number)
        :raise SpinnmanIOException:
            * If there is an error communicating with the board
            * If there is an error reading the data
        :raise SpinnmanInvalidPacketException:
            If a packet is received that is not in the valid format
        :raise SpinnmanInvalidParameterException:
            * If `x, y` does not lead to a valid chip
            * If a packet is received that has invalid parameters
            * If `base_address` is not a positive integer
            * If `data` is an RawIOBase but `n_bytes` is not specified
            * If `data` is an int and `n_bytes` is more than 4
            * If `n_bytes` is less than 0
        :raise SpinnmanUnexpectedResponseCodeException:
            If a response indicates an error during the exchange
        """
        warn_once(logger, "The write_neighbour_memory method is deprecated "
                          "and untested due to no known use.")
        process = WriteMemoryProcess(self._scamp_connection_selector)
        if isinstance(data, io.RawIOBase):
            process.write_link_memory_from_reader(
                x, y, cpu, link, base_address, data, n_bytes)
        elif isinstance(data, int):
            data_to_write = _ONE_WORD.pack(data)
            process.write_link_memory_from_bytearray(
                x, y, cpu, link, base_address, data_to_write, 0, 4)
        else:
            if n_bytes is None:
                n_bytes = len(data)
            process.write_link_memory_from_bytearray(
                x, y, cpu, link, base_address, data, offset, n_bytes)

    def write_memory_flood(
            self, base_address, data, n_bytes=None, offset=0,
            is_filename=False):
        """ Write to the SDRAM of all chips.

        :param int base_address:
            The address in SDRAM where the region of memory is to be written
        :param data:
            The data that is to be written.  Should be one of the following:

            * An instance of RawIOBase
            * A bytearray or bytestring
            * A single integer
            * A file name of a file to read (in which case `is_filename`\
              should be set to True)
        :type data:
            ~io.RawIOBase or bytes or bytearray or int or str
        :param int n_bytes:
            The amount of data to be written in bytes.  If not specified:

            * If `data` is an RawIOBase, an error is raised
            * If `data` is a bytearray, the length of the bytearray will be\
              used
            * If `data` is an int, 4 will be used
            * If `data` is a str, the size of the file will be used
        :param int offset:
            The offset where the valid data starts; if `data` is
            an int, then the offset will be ignored and 0 is used.
        :param bool is_filename:
            True if `data` should be interpreted as a file name
        :raise SpinnmanIOException:
            * If there is an error communicating with the board
            * If there is an error reading the executable
        :raise SpinnmanInvalidPacketException:
            If a packet is received that is not in the valid format
        :raise SpinnmanInvalidParameterException:
            * If one of the specified chips is not valid
            * If `app_id` is an invalid application ID
            * If a packet is received that has invalid parameters
        :raise SpinnmanUnexpectedResponseCodeException:
            If a response indicates an error during the exchange
        """
        process = WriteMemoryFloodProcess(self._scamp_connection_selector)
        # Ensure only one flood fill occurs at any one time
        with self._flood_write_lock:
            # Start the flood fill
            nearest_neighbour_id = self._get_next_nearest_neighbour_id()
            if isinstance(data, io.RawIOBase):
                process.write_memory_from_reader(
                    nearest_neighbour_id, base_address, data, n_bytes)
            elif isinstance(data, str) and is_filename:
                if n_bytes is None:
                    n_bytes = os.stat(data).st_size
                with open(data, "rb") as reader:
                    process.write_memory_from_reader(
                        nearest_neighbour_id, base_address, reader, n_bytes)
            elif isinstance(data, int):
                data_to_write = _ONE_WORD.pack(data)
                process.write_memory_from_bytearray(
                    nearest_neighbour_id, base_address, data_to_write, 0)
            else:
                if n_bytes is None:
                    n_bytes = len(data)
                process.write_memory_from_bytearray(
                    nearest_neighbour_id, base_address, data, offset, n_bytes)

    def read_memory(self, x, y, base_address, length, cpu=0):
        """ Read some areas of memory (usually SDRAM) from the board.

        :param int x:
            The x-coordinate of the chip where the memory is to be read from
        :param int y:
            The y-coordinate of the chip where the memory is to be read from
        :param int base_address:
            The address in SDRAM where the region of memory to be read starts
        :param int length: The length of the data to be read in bytes
        :param int cpu:
            the core ID used to read the memory of; should usually be 0 when
            reading from SDRAM, but may be other values when reading from DTCM.
        :return: A bytearray of data read
        :rtype: bytes
        :raise SpinnmanIOException:
            If there is an error communicating with the board
        :raise SpinnmanInvalidPacketException:
            If a packet is received that is not in the valid format
        :raise SpinnmanInvalidParameterException:
            * If one of `x`, `y`, `cpu`, `base_address` or `length` is invalid
            * If a packet is received that has invalid parameters
        :raise SpinnmanUnexpectedResponseCodeException:
            If a response indicates an error during the exchange
        """
        try:
            process = ReadMemoryProcess(self._scamp_connection_selector)
            return process.read_memory(x, y, cpu, base_address, length)
        except Exception:
<<<<<<< HEAD
            logger.info(SpiNNManDataView.where_is_xy(x, y))
=======
            logger.info(self.__where_is_xy(x, y))
>>>>>>> d84aa3c1
            raise

    def read_word(self, x, y, base_address, cpu=0):
        """ Read a word (usually of SDRAM) from the board.

        :param int x:
            The x-coordinate of the chip where the word is to be read from
        :param int y:
            The y-coordinate of the chip where the word is to be read from
        :param int base_address:
            The address (usually in SDRAM) where the word to be read starts
        :param int cpu:
            the core ID used to read the word; should usually be 0 when reading
            from SDRAM, but may be other values when reading from DTCM.
        :return: The unsigned integer value at ``base_address``
        :rtype: int
        :raise SpinnmanIOException:
            If there is an error communicating with the board
        :raise SpinnmanInvalidPacketException:
            If a packet is received that is not in the valid format
        :raise SpinnmanInvalidParameterException:
            * If one of `x`, `y`, `cpu` or `base_address` is invalid
            * If a packet is received that has invalid parameters
        :raise SpinnmanUnexpectedResponseCodeException:
            If a response indicates an error during the exchange
        """
        try:
            process = ReadMemoryProcess(self._scamp_connection_selector)
            data = process.read_memory(x, y, cpu, base_address, _ONE_WORD.size)
            (value, ) = _ONE_WORD.unpack(data)
            return value
        except Exception:
<<<<<<< HEAD
            logger.info(SpiNNManDataView.where_is_xy(x, y))
=======
            logger.info(self.__where_is_xy(x, y))
>>>>>>> d84aa3c1
            raise

    def read_neighbour_memory(self, x, y, link, base_address, length, cpu=0):
        """ Read some areas of memory on a neighbouring chip using a LINK_READ\
            SCP command. If sent to a BMP, this command can be used to\
            communicate with the FPGAs' debug registers.

        This method is currently deprecated and untested as there is no
        known use. Same functionaility provided by ybug and bmpc.
        Retained in case needed for hardware debugging.

        :param int x:
            The x-coordinate of the chip whose neighbour is to be read from
        :param int y:
            The y-coordinate of the chip whose neighbour is to be read from
        :param int cpu:
            The CPU to use, typically 0 (or if a BMP, the slot number)
        :param int link:
            The link index to send the request to (or if BMP, the FPGA number)
        :param int base_address:
            The address in SDRAM where the region of memory to be read starts
        :param int length: The length of the data to be read in bytes
        :return: An iterable of chunks of data read in order
        :rtype: bytes
        :raise SpinnmanIOException:
            If there is an error communicating with the board
        :raise SpinnmanInvalidPacketException:
            If a packet is received that is not in the valid format
        :raise SpinnmanInvalidParameterException:
            * If one of `x`, `y`, `cpu`, `base_address` or `length` is invalid
            * If a packet is received that has invalid parameters
        :raise SpinnmanUnexpectedResponseCodeException:
            If a response indicates an error during the exchange
        """
        try:
            warn_once(logger, "The read_neighbour_memory method is deprecated "
                      "and untested due to no known use.")
            process = ReadMemoryProcess(self._scamp_connection_selector)
            return process.read_link_memory(
                x, y, cpu, link, base_address, length)
        except Exception:
<<<<<<< HEAD
            logger.info(SpiNNManDataView.where_is_xy(x, y))
=======
            logger.info(self.__where_is_xy(x, y))
>>>>>>> d84aa3c1
            raise

    def stop_application(self, app_id):
        """ Sends a stop request for an app_id

        :param int app_id: The ID of the application to send to
        :raise SpinnmanIOException:
            If there is an error communicating with the board
        :raise SpinnmanInvalidPacketException:
            If a packet is received that is not in the valid format
        :raise SpinnmanInvalidParameterException:
            * If app_id is not a valid application ID
            * If a packet is received that has invalid parameters
        :raise SpinnmanUnexpectedResponseCodeException:
            If a response indicates an error during the exchange
        """

        if not self._machine_off:
            process = SendSingleCommandProcess(self._scamp_connection_selector)
            process.execute(AppStop(app_id))
        else:
            logger.warning(
                "You are calling a app stop on a turned off machine. "
                "Please fix and try again")

    def log_where_is_info(self, cpu_infos):
        """
        Logs the where_is info for each chip in cpu_infos

        :param cpu_infos:
        """
        xys = set()
        for cpu_info in cpu_infos:
            if isinstance(cpu_info, tuple):
                xys.add((cpu_info[0], cpu_info[1]))
            else:
                xys.add((cpu_info.x, cpu_info.y))
        for (x, y) in xys:
<<<<<<< HEAD
            logger.info(SpiNNManDataView.where_is_xy(x, y))
=======
            logger.info(self.__where_is_xy(x, y))
>>>>>>> d84aa3c1

    def wait_for_cores_to_be_in_state(
            self, all_core_subsets, app_id, cpu_states, timeout=None,
            time_between_polls=0.1,
            error_states=frozenset({
                CPUState.RUN_TIME_EXCEPTION, CPUState.WATCHDOG}),
            counts_between_full_check=100, progress_bar=None):
        """ Waits for the specified cores running the given application to be\
            in some target state or states. Handles failures.

        :param ~spinn_machine.CoreSubsets all_core_subsets:
            the cores to check are in a given sync state
        :param int app_id: the application ID that being used by the simulation
        :param set(CPUState) cpu_states:
            The expected states once the applications are ready; success is
            when each application is in one of these states
        :param float timeout:
            The amount of time to wait in seconds for the cores to reach one
            of the states
        :param float time_between_polls: Time between checking the state
        :param set(CPUState) error_states:
            Set of states that the application can be in that indicate an
            error, and so should raise an exception
        :param int counts_between_full_check:
            The number of times to use the count signal before instead using
            the full CPU state check
        :param progress_bar: Possible progress bar to update.
        :type progress_bar: ~spinn_utilities.progress_bar.ProgressBar or None
        :raise SpinnmanTimeoutException:
            If a timeout is specified and exceeded.
        """
        # check that the right number of processors are in the states
        processors_ready = 0
        max_processors_ready = 0
        timeout_time = None if timeout is None else time.time() + timeout
        tries = 0
        while (processors_ready < len(all_core_subsets) and
               (timeout_time is None or time.time() < timeout_time)):

            # Get the number of processors in the ready states
            processors_ready = 0
            for cpu_state in cpu_states:
                processors_ready += self.get_core_state_count(
                    app_id, cpu_state)
            if progress_bar:
                if processors_ready > max_processors_ready:
                    progress_bar.update(
                        processors_ready - max_processors_ready)
                    max_processors_ready = processors_ready
            # If the count is too small, check for error states
            if processors_ready < len(all_core_subsets):
                is_error = False
                for cpu_state in error_states:
                    error_cores = self.get_core_state_count(app_id, cpu_state)
                    if error_cores > 0:
                        is_error = True
                if is_error:
                    error_core_states = self.get_cores_in_state(
                        all_core_subsets, error_states)
                    if len(error_core_states) > 0:
                        self.log_where_is_info(error_core_states)
                        raise SpiNNManCoresNotInStateException(
                            timeout, cpu_states, error_core_states)

                # If we haven't seen an error, increase the tries, and
                # do a full check if required
                tries += 1
                if tries >= counts_between_full_check:
                    cores_in_state = self.get_cores_in_state(
                        all_core_subsets, cpu_states)
                    processors_ready = len(cores_in_state)
                    tries = 0

                    # iterate over the cores waiting to finish and see
                    # which ones we're missing
                    if get_config_bool("Machine", "report_waiting_logs"):
                        for core_subset in all_core_subsets.core_subsets:
                            for p in core_subset.processor_ids:
                                if ((core_subset.x, core_subset.y, p) not in
                                        cores_in_state.keys()):
                                    logger.warning(
                                        "waiting on {}:{}:{}".format(
                                            core_subset.x, core_subset.y, p))

                # If we're still not in the correct state, wait a bit
                if processors_ready < len(all_core_subsets):
                    time.sleep(time_between_polls)

        # If we haven't reached the final state, do a final full check
        if processors_ready < len(all_core_subsets):
            cores_not_in_state = self.get_cores_not_in_state(
                all_core_subsets, cpu_states)

            # If we are sure we haven't reached the final state,
            # report a timeout error
            if len(cores_not_in_state) != 0:
                self.log_where_is_info(cores_not_in_state)
                raise SpiNNManCoresNotInStateException(
                    timeout, cpu_states, cores_not_in_state)

    def get_cores_in_state(self, all_core_subsets, states):
        """ Get all cores that are in a given state or set of states

        :param ~spinn_machine.CoreSubsets all_core_subsets:
            The cores to filter
        :param states: The state or states to filter on
        :type states: CPUState or set(CPUState)
        :return: Core subsets object containing cores in the given state(s)
        :rtype: CPUInfos
        """
        core_infos = self.get_cpu_information(all_core_subsets)
        cores_in_state = CPUInfos()
        for core_info in core_infos:
            if hasattr(states, "__iter__"):
                if core_info.state in states:
                    cores_in_state.add_processor(
                        core_info.x, core_info.y, core_info.p, core_info)
            elif core_info.state == states:
                cores_in_state.add_processor(
                    core_info.x, core_info.y, core_info.p, core_info)

        return cores_in_state

    def get_cores_not_in_state(self, all_core_subsets, states):
        """ Get all cores that are not in a given state or set of states

        :param ~spinn_machine.CoreSubsets all_core_subsets:
            The cores to filter
        :param states: The state or states to filter on
        :type states: CPUState or set(CPUState)
        :return: Core subsets object containing cores not in the given state(s)
        :rtype: ~spinn_machine.CoreSubsets
        """
        core_infos = self.get_cpu_information(all_core_subsets)
        cores_not_in_state = CPUInfos()
        for core_info in core_infos:
            if hasattr(states, "__iter__"):
                if core_info.state not in states:
                    cores_not_in_state.add_processor(
                        core_info.x, core_info.y, core_info.p, core_info)
            elif core_info.state != states:
                cores_not_in_state.add_processor(
                    core_info.x, core_info.y, core_info.p, core_info)
        return cores_not_in_state

    def get_core_status_string(self, cpu_infos):
        """ Get a string indicating the status of the given cores

        :param CPUInfos cpu_infos: A CPUInfos objects
        :rtype: str
        """
        break_down = "\n"
        for (x, y, p), core_info in cpu_infos.cpu_infos:
            if core_info.state == CPUState.RUN_TIME_EXCEPTION:
                break_down += "    {}:{}:{} in state {}:{}\n".format(
                    x, y, p, core_info.state.name,
                    core_info.run_time_error.name)
                break_down += "        r0={}, r1={}, r2={}, r3={}\n".format(
                    core_info.registers[0], core_info.registers[1],
                    core_info.registers[2], core_info.registers[3])
                break_down += "        r4={}, r5={}, r6={}, r7={}\n".format(
                    core_info.registers[4], core_info.registers[5],
                    core_info.registers[6], core_info.registers[7])
                break_down += "        PSR={}, SP={}, LR={}".format(
                    core_info.processor_state_register,
                    core_info.stack_pointer, core_info.link_register)
            else:
                break_down += "    {}:{}:{} in state {}\n".format(
                    x, y, p, core_info.state.name)
        return break_down

    def send_signal(self, app_id, signal):
        """ Send a signal to an application

        :param int app_id: The ID of the application to send to
        :param Signal signal: The signal to send
        :raise SpinnmanIOException:
            If there is an error communicating with the board
        :raise SpinnmanInvalidPacketException:
            If a packet is received that is not in the valid format
        :raise SpinnmanInvalidParameterException:
            * If signal is not a valid signal
            * If app_id is not a valid application ID
            * If a packet is received that has invalid parameters
        :raise SpinnmanUnexpectedResponseCodeException:
            If a response indicates an error during the exchange
        """
        process = SendSingleCommandProcess(self._scamp_connection_selector)
        process.execute(SendSignal(app_id, signal))

    def set_leds(self, x, y, cpu, led_states):
        """ Set SetLED states.

        :param int x: The x-coordinate of the chip on which to set the LEDs
        :param int y: The x-coordinate of the chip on which to set the LEDs
        :param int cpu: The CPU of the chip on which to set the LEDs
        :param dict(int,int) led_states:
            A dictionary mapping SetLED index to state with
            0 being off, 1 on and 2 inverted.
        :raise SpinnmanIOException:
            If there is an error communicating with the board
        :raise SpinnmanInvalidPacketException:
            If a packet is received that is not in the valid format
        :raise SpinnmanInvalidParameterException:
            If a packet is received that has invalid parameters
        :raise SpinnmanUnexpectedResponseCodeException:
            If a response indicates an error during the exchange
        """
        try:
            warn_once(logger, "The set_leds is deprecated and "
                      "untested due to no known use.")
            process = SendSingleCommandProcess(self._scamp_connection_selector)
            process.execute(SetLED(x, y, cpu, led_states))
        except Exception:
<<<<<<< HEAD
            logger.info(SpiNNManDataView.where_is_xy(x, y))
=======
            logger.info(self.__where_is_xy(x, y))
>>>>>>> d84aa3c1
            raise

    def locate_spinnaker_connection_for_board_address(self, board_address):
        """ Find a connection that matches the given board IP address

        :param str board_address:
            The IP address of the Ethernet connection on the board
        :return: A connection for the given IP address, or None if no such
            connection exists
        :rtype: SCAMPConnection
        """
        return self._udp_scamp_connections.get(board_address, None)

    def set_ip_tag(self, ip_tag, use_sender=False):
        """ Set up an IP tag

        :param ~spinn_machine.tags.IPTag ip_tag:
            The tag to set up; note `board_address` can be None, in
            which case, the tag will be assigned to all boards
        :param bool use_sender:
            Optionally use the sender host and port instead of
            the given host and port in the tag
        :raise SpinnmanIOException:
            If there is an error communicating with the board
        :raise SpinnmanInvalidPacketException:
            If a packet is received that is not in the valid format
        :raise SpinnmanInvalidParameterException:
            * If the IP tag fields are incorrect
            * If a packet is received that has invalid parameters
        :raise SpinnmanUnexpectedResponseCodeException:
            If a response indicates an error during the exchange
        """

        # Check that the tag has a port assigned
        if ip_tag.port is None:
            raise SpinnmanInvalidParameterException(
                "ip_tag.port", "None", "The tag port must have been set")

        # Get the connections - if the tag specifies a connection, use that,
        # otherwise apply the tag to all connections
        connections = self.__get_connection_list(None, ip_tag.board_address)
        if not connections:
            raise SpinnmanInvalidParameterException(
                "ip_tag", str(ip_tag),
                "The given board address is not recognised")

        for connection in connections:

            # Convert the host string
            host_string = ip_tag.ip_address
            if host_string in ("localhost", ".", "0.0.0.0"):
                host_string = connection.local_ip_address
            ip_string = socket.gethostbyname(host_string)
            ip_address = bytearray(socket.inet_aton(ip_string))

            process = SendSingleCommandProcess(self._scamp_connection_selector)
            process.execute(IPTagSet(
                connection.chip_x, connection.chip_y, ip_address, ip_tag.port,
                ip_tag.tag, strip=ip_tag.strip_sdp, use_sender=use_sender))

    def __get_connection_list(self, connection=None, board_address=None):
        """ Get the connections for talking to a board.

        :param SCPSender connection:
            Optional param that directly gives the connection to use.
        :param str board_address:
            Optional param that gives the address of the board to talk to.
        :return: List of length 1 or 0 (the latter only if the search for
            the given board address fails).
        :rtype: list(SCPSender)
        """
        if connection is not None:
            return [connection]
        elif board_address is None:
            return self._scamp_connections

        connection = self.locate_spinnaker_connection_for_board_address(
            board_address)
        if connection is None:
            return []
        return [connection]

    def set_reverse_ip_tag(self, reverse_ip_tag):
        """ Set up a reverse IP tag

        :param ~spinn_machine.tags.ReverseIPTag reverse_ip_tag:
            The reverse tag to set up; note `board_address` can be None,
            in which case, the tag will be assigned to all boards
        :raise SpinnmanIOException:
            If there is an error communicating with the board
        :raise SpinnmanInvalidPacketException:
            If a packet is received that is not in the valid format
        :raise SpinnmanInvalidParameterException:
            * If the reverse IP tag fields are incorrect
            * If a packet is received that has invalid parameters
            * If the UDP port is one that is already used by SpiNNaker for
                system functions
        :raise SpinnmanUnexpectedResponseCodeException:
            If a response indicates an error during the exchange
        """

        if reverse_ip_tag.port is None:
            raise SpinnmanInvalidParameterException(
                "reverse_ip_tag.port", "None",
                "The tag port must have been set!")

        if (reverse_ip_tag.port == SCP_SCAMP_PORT or
                reverse_ip_tag.port == UDP_BOOT_CONNECTION_DEFAULT_PORT):
            raise SpinnmanInvalidParameterException(
                "reverse_ip_tag.port", reverse_ip_tag.port,
                "The port number for the reverse IP tag conflicts with"
                " the SpiNNaker system ports ({} and {})".format(
                    SCP_SCAMP_PORT, UDP_BOOT_CONNECTION_DEFAULT_PORT))

        # Get the connections - if the tag specifies a connection, use that,
        # otherwise apply the tag to all connections
        connections = self.__get_connection_list(
            None, reverse_ip_tag.board_address)
        if not connections:
            raise SpinnmanInvalidParameterException(
                "reverse_ip_tag", str(reverse_ip_tag),
                "The given board address is not recognised")

        for connection in connections:
            process = SendSingleCommandProcess(self._scamp_connection_selector)
            process.execute(ReverseIPTagSet(
                connection.chip_x, connection.chip_y,
                reverse_ip_tag.destination_x, reverse_ip_tag.destination_y,
                reverse_ip_tag.destination_p,
                reverse_ip_tag.port, reverse_ip_tag.tag,
                reverse_ip_tag.sdp_port))

    def clear_ip_tag(self, tag, board_address=None):
        """ Clear the setting of an IP tag

        :param int tag: The tag ID
        :param str board_address:
            Board address where the tag should be cleared.
            If not specified, all SCPSender connections will send the message
            to clear the tag
        :raise SpinnmanIOException:
            If there is an error communicating with the board
        :raise SpinnmanInvalidPacketException:
            If a packet is received that is not in the valid format
        :raise SpinnmanInvalidParameterException:
            * If the tag is not a valid tag
            * If the connection cannot send SDP messages
            * If a packet is received that has invalid parameters
        :raise SpinnmanUnexpectedResponseCodeException:
            If a response indicates an error during the exchange
        """
        for conn in self.__get_connection_list(board_address=board_address):
            process = SendSingleCommandProcess(self._scamp_connection_selector)
            process.execute(IPTagClear(conn.chip_x, conn.chip_y, tag))

    def get_tags(self, connection=None):
        """ Get the current set of tags that have been set on the board

        :param SCPSender connection:
            Connection from which the tags should be received.
            If not specified, all SCPSender connections will be queried and
            the response will be combined.
        :return: An iterable of tags
        :rtype: iterable(~spinn_machine.tags.AbstractTag)
        :raise SpinnmanIOException:
            If there is an error communicating with the board
        :raise SpinnmanInvalidPacketException:
            If a packet is received that is not in the valid format
        :raise SpinnmanInvalidParameterException:
            * If the connection cannot send SDP messages
            * If a packet is received that has invalid parameters
        :raise SpinnmanUnexpectedResponseCodeException:
            If a response indicates an error during the exchange
        """
        all_tags = list()
        for conn in self.__get_connection_list(connection):
            process = GetTagsProcess(self._scamp_connection_selector)
            all_tags.extend(process.get_tags(conn))
        return all_tags

    def malloc_sdram(self, x, y, size, app_id, tag=None):
        """ Allocates a chunk of SDRAM on a chip on the machine

        :param int x: The x-coordinate of the chip onto which to ask for memory
        :param int y: The y-coordinate of the chip onto which to ask for memory
        :param int size: the amount of memory to allocate in bytes
        :param int app_id: The ID of the application with which to associate
            the routes.  If not specified, defaults to 0.
        :param int tag: the tag for the SDRAM, a 8-bit (chip-wide) tag that can
            be looked up by a SpiNNaker application to discover the address of
            the allocated block. If `0` then no tag is applied.
        :return: the base address of the allocated memory
        :rtype: int
        """
        try:
            process = MallocSDRAMProcess(self._scamp_connection_selector)
            process.malloc_sdram(x, y, size, app_id, tag)
            return process.base_address
        except Exception:
<<<<<<< HEAD
            logger.info(SpiNNManDataView.where_is_xy(x, y))
=======
            logger.info(self.__where_is_xy(x, y))
>>>>>>> d84aa3c1
            raise

    def free_sdram(self, x, y, base_address, app_id):
        """ Free allocated SDRAM

        This method is currently deprecated and likely to be removed.

        :param int x: The x-coordinate of the chip onto which to ask for memory
        :param int y: The y-coordinate of the chip onto which to ask for memory
        :param int base_address: The base address of the allocated memory
        :param int app_id: The app ID of the allocated memory
        """
        try:
            warn_once(logger, "The free_sdram method is deprecated and "
                      "likely to be removed.")
            process = DeAllocSDRAMProcess(self._scamp_connection_selector)
            process.de_alloc_sdram(x, y, app_id, base_address)
        except Exception:
<<<<<<< HEAD
            logger.info(SpiNNManDataView.where_is_xy(x, y))
=======
            logger.info(self.__where_is_xy(x, y))
>>>>>>> d84aa3c1
            raise

    def free_sdram_by_app_id(self, x, y, app_id):
        """ Free all SDRAM allocated to a given app ID

        This method is currently deprecated and untested as there is no
        known use. Same functionaility provided by ybug and bmpc.
        Retained in case needed for hardware debugging.

        :param int x: The x-coordinate of the chip onto which to ask for memory
        :param int y: The y-coordinate of the chip onto which to ask for memory
        :param int app_id: The app ID of the allocated memory
        :return: The number of blocks freed
        :rtype: int
        """
        try:
            warn_once(logger, "The free_sdram_by_app_id method is deprecated "
                              "and untested due to no known use.")
            process = DeAllocSDRAMProcess(self._scamp_connection_selector)
            process.de_alloc_sdram(x, y, app_id)
            return process.no_blocks_freed
        except Exception:
<<<<<<< HEAD
            logger.info(SpiNNManDataView.where_is_xy(x, y))
=======
            logger.info(self.__where_is_xy(x, y))
>>>>>>> d84aa3c1
            raise

    def load_multicast_routes(self, x, y, routes, app_id):
        """ Load a set of multicast routes on to a chip

        :param int x:
            The x-coordinate of the chip onto which to load the routes
        :param int y:
            The y-coordinate of the chip onto which to load the routes
        :param iterable(~spinn_machine.MulticastRoutingEntry) routes:
            An iterable of multicast routes to load
        :param int app_id: The ID of the application with which to associate
            the routes.  If not specified, defaults to 0.
        :raise SpinnmanIOException:
            If there is an error communicating with the board
        :raise SpinnmanInvalidPacketException:
            If a packet is received that is not in the valid format
        :raise SpinnmanInvalidParameterException:
            * If any of the routes are invalid
            * If a packet is received that has invalid parameters
        :raise SpinnmanUnexpectedResponseCodeException:
            If a response indicates an error during the exchange
        """
        try:
            process = LoadMultiCastRoutesProcess(
                self._scamp_connection_selector)
            process.load_routes(x, y, routes, app_id)
        except Exception:
<<<<<<< HEAD
            logger.info(SpiNNManDataView.where_is_xy(x, y))
=======
            logger.info(self.__where_is_xy(x, y))
>>>>>>> d84aa3c1
            raise

    def load_fixed_route(self, x, y, fixed_route, app_id):
        """ Loads a fixed route routing table entry onto a chip's router.

        :param int x:
            The x-coordinate of the chip onto which to load the routes
        :param int y:
            The y-coordinate of the chip onto which to load the routes
        :param ~spinn_machine.FixedRouteEntry fixed_route:
            the route for the fixed route entry on this chip
        :param int app_id: The ID of the application with which to associate
            the routes.  If not specified, defaults to 0.
        :raise SpinnmanIOException:
            If there is an error communicating with the board
        :raise SpinnmanInvalidPacketException:
            If a packet is received that is not in the valid format
        :raise SpinnmanInvalidParameterException:
            * If any of the routes are invalid
            * If a packet is received that has invalid parameters
        :raise SpinnmanUnexpectedResponseCodeException:
            If a response indicates an error during the exchange
        """
        try:
            process = LoadFixedRouteRoutingEntryProcess(
                self._scamp_connection_selector)
            process.load_fixed_route(x, y, fixed_route, app_id)
        except Exception:
<<<<<<< HEAD
            logger.info(SpiNNManDataView.where_is_xy(x, y))
=======
            logger.info(self.__where_is_xy(x, y))
>>>>>>> d84aa3c1
            raise

    def read_fixed_route(self, x, y, app_id):
        """ Reads a fixed route routing table entry from a chip's router.

        :param int x:
            The x-coordinate of the chip onto which to load the routes
        :param int y:
            The y-coordinate of the chip onto which to load the routes
        :param int app_id:
            The ID of the application with which to associate the
            routes.  If not specified, defaults to 0.
        :return: the route as a fixed route entry
        """
        try:
            process = ReadFixedRouteRoutingEntryProcess(
                self._scamp_connection_selector)
            return process.read_fixed_route(x, y, app_id)
        except Exception:
<<<<<<< HEAD
            logger.info(SpiNNManDataView.where_is_xy(x, y))
=======
            logger.info(self.__where_is_xy(x, y))
>>>>>>> d84aa3c1
            raise

    def get_multicast_routes(self, x, y, app_id=None):
        """ Get the current multicast routes set up on a chip

        :param int x:
            The x-coordinate of the chip from which to get the routes
        :param int y:
            The y-coordinate of the chip from which to get the routes
        :param int app_id:
            The ID of the application to filter the routes for. If
            not specified, will return all routes
        :return: An iterable of multicast routes
        :rtype: list(~spinn_machine.MulticastRoutingEntry)
        :raise SpinnmanIOException:
            If there is an error communicating with the board
        :raise SpinnmanInvalidPacketException:
            If a packet is received that is not in the valid format
        :raise SpinnmanInvalidParameterException:
            If a packet is received that has invalid parameters
        :raise SpinnmanUnexpectedResponseCodeException:
            If a response indicates an error during the exchange
        """
        try:
            base_address = self._get_sv_data(
                x, y, SystemVariableDefinition.router_table_copy_address)
            process = GetMultiCastRoutesProcess(
                self._scamp_connection_selector, app_id)
            return process.get_routes(x, y, base_address)
        except Exception:
<<<<<<< HEAD
            logger.info(SpiNNManDataView.where_is_xy(x, y))
=======
            logger.info(self.__where_is_xy(x, y))
>>>>>>> d84aa3c1
            raise

    def clear_multicast_routes(self, x, y):
        """ Remove all the multicast routes on a chip

        :param int x: The x-coordinate of the chip on which to clear the routes
        :param int y: The y-coordinate of the chip on which to clear the routes
        :raise SpinnmanIOException:
            If there is an error communicating with the board
        :raise SpinnmanInvalidPacketException:
            If a packet is received that is not in the valid format
        :raise SpinnmanInvalidParameterException:
            If a packet is received that has invalid parameters
        :raise SpinnmanUnexpectedResponseCodeException:
            If a response indicates an error during the exchange
        """
        try:
            process = SendSingleCommandProcess(self._scamp_connection_selector)
            process.execute(RouterClear(x, y))
        except Exception:
<<<<<<< HEAD
            logger.info(SpiNNManDataView.where_is_xy(x, y))
=======
            logger.info(self.__where_is_xy(x, y))
>>>>>>> d84aa3c1
            raise

    def get_router_diagnostics(self, x, y):
        """ Get router diagnostic information from a chip

        :param int x:
            The x-coordinate of the chip from which to get the information
        :param int y:
            The y-coordinate of the chip from which to get the information
        :return: The router diagnostic information
        :rtype: RouterDiagnostics
        :raise SpinnmanIOException:
            If there is an error communicating with the board
        :raise SpinnmanInvalidPacketException:
            If a packet is received that is not in the valid format
        :raise SpinnmanInvalidParameterException:
            If a packet is received that has invalid parameters
        :raise SpinnmanUnexpectedResponseCodeException:
            If a response indicates an error during the exchange
        """
        try:
            process = ReadRouterDiagnosticsProcess(
                self._scamp_connection_selector)
            return process.get_router_diagnostics(x, y)
        except Exception:
<<<<<<< HEAD
            logger.info(SpiNNManDataView.where_is_xy(x, y))
=======
            logger.info(self.__where_is_xy(x, y))
>>>>>>> d84aa3c1
            raise

    def set_router_diagnostic_filter(self, x, y, position, diagnostic_filter):
        """ Sets a router diagnostic filter in a router

        :param int x:
            the X address of the router in which this filter is being set
        :param int y:
            the Y address of the router in which this filter is being set
        :param int position:
            the position in the list of filters where this filter is to be
            added
        :param DiagnosticFilter diagnostic_filter:
            the diagnostic filter being set in the placed, between 0 and 15
            (note that positions 0 to 11 are used by the default filters,
            and setting these positions will result in a warning).
        :raise SpinnmanIOException:
            * If there is an error communicating with the board
            * If there is an error reading the data
        :raise SpinnmanInvalidPacketException:
            If a packet is received that is not in the valid format
        :raise SpinnmanInvalidParameterException:
            * If x, y does not lead to a valid chip
            * If position is less than 0 or more than 15
        :raise SpinnmanUnexpectedResponseCodeException:
            If a response indicates an error during the exchange
        """
        try:
            self.__set_router_diagnostic_filter(
                x, y, position, diagnostic_filter)
        except Exception:
<<<<<<< HEAD
            logger.info(SpiNNManDataView.where_is_xy(x, y))
=======
            logger.info(self.__where_is_xy(x, y))
>>>>>>> d84aa3c1
            raise

    def __set_router_diagnostic_filter(
            self, x, y, position, diagnostic_filter):
        data_to_send = diagnostic_filter.filter_word
        if position > NO_ROUTER_DIAGNOSTIC_FILTERS:
            raise SpinnmanInvalidParameterException(
                "position", str(position),
                "the range of the position of a router filter is 0 and 16.")
        if position <= ROUTER_DEFAULT_FILTERS_MAX_POSITION:
            logger.warning(
                "You are planning to change a filter which is set by default. "
                "By doing this, other runs occurring on this machine will be "
                "forced to use this new configuration until the machine is "
                "reset. Please also note that these changes will make the "
                "the reports from ybug not correct. This has been executed "
                "and is trusted that the end user knows what they are doing.")
        memory_position = (
            ROUTER_REGISTER_BASE_ADDRESS + ROUTER_FILTER_CONTROLS_OFFSET +
            position * ROUTER_DIAGNOSTIC_FILTER_SIZE)

        process = SendSingleCommandProcess(self._scamp_connection_selector)
        process.execute(WriteMemory(
            x, y, memory_position, _ONE_WORD.pack(data_to_send)))

    def get_router_diagnostic_filter(self, x, y, position):
        """ Gets a router diagnostic filter from a router

        :param int x:
            the X address of the router from which this filter is being
            retrieved
        :param int y:
            the Y address of the router from which this filter is being
            retrieved
        :param int position:
            the position in the list of filters to read the information from
        :return: The diagnostic filter read
        :rtype: DiagnosticFilter
        :raise SpinnmanIOException:
            * If there is an error communicating with the board
            * If there is an error reading the data
        :raise SpinnmanInvalidPacketException:
            If a packet is received that is not in the valid format
        :raise SpinnmanInvalidParameterException:
            * If x, y does not lead to a valid chip
            * If a packet is received that has invalid parameters
            * If position is less than 0 or more than 15
        :raise SpinnmanUnexpectedResponseCodeException:
            If a response indicates an error during the exchange
        """
        try:
            memory_position = (
                ROUTER_REGISTER_BASE_ADDRESS + ROUTER_FILTER_CONTROLS_OFFSET +
                position * ROUTER_DIAGNOSTIC_FILTER_SIZE)

            process = SendSingleCommandProcess(
                self._scamp_connection_selector)
            response = process.execute(ReadMemory(x, y, memory_position, 4))
            return DiagnosticFilter.read_from_int(_ONE_WORD.unpack_from(
                response.data, response.offset)[0])
            # pylint: disable=no-member
        except Exception:
<<<<<<< HEAD
            logger.info(SpiNNManDataView.where_is_xy(x, y))
=======
            logger.info(self.__where_is_xy(x, y))
>>>>>>> d84aa3c1
            raise

    def clear_router_diagnostic_counters(self, x, y, enable=True,
                                         counter_ids=None):
        """ Clear router diagnostic information on a chip

        :param int x: The x-coordinate of the chip
        :param int y: The y-coordinate of the chip
        :param bool enable: True (default) if the counters should be enabled
        :param iterable(int) counter_ids:
            The IDs of the counters to reset (all by default)\
            and enable if enable is True; each must be between 0 and 15
        :raise SpinnmanIOException:
            If there is an error communicating with the board
        :raise SpinnmanInvalidPacketException:
            If a packet is received that is not in the valid format
        :raise SpinnmanInvalidParameterException:
            If a packet is received that has invalid parameters or a counter
            ID is out of range
        :raise SpinnmanUnexpectedResponseCodeException:
            If a response indicates an error during the exchange
        """
        try:
            if counter_ids is None:
                counter_ids = range(0, 16)
            clear_data = 0
            for counter_id in counter_ids:
                if counter_id < 0 or counter_id > 15:
                    raise SpinnmanInvalidParameterException(
                        "counter_id", counter_id,
                        "Diagnostic counter IDs must be between 0 and 15")
                clear_data |= 1 << counter_id
            if enable:
                for counter_id in counter_ids:
                    clear_data |= 1 << counter_id + 16
            process = SendSingleCommandProcess(self._scamp_connection_selector)
            process.execute(WriteMemory(
                x, y, 0xf100002c, _ONE_WORD.pack(clear_data)))
        except Exception:
<<<<<<< HEAD
            logger.info(SpiNNManDataView.where_is_xy(x, y))
=======
            logger.info(self.__where_is_xy(x, y))
>>>>>>> d84aa3c1
            raise

    @property
    def number_of_boards_located(self):
        """ The number of boards currently configured.

        This method is currently deprecated and likely to be removed.

        :rtype: int
        """
        warn_once(logger, "The number_of_boards_located method is deprecated "
                          "and likely to be removed.")
        boards = 0
        for bmp_connection in self._bmp_connections:
            boards += len(bmp_connection.boards)

        # if no BMPs are available, then there's still at least one board
        return max(1, boards)

    def close(self, close_original_connections=True, power_off_machine=False):
        """ Close the transceiver and any threads that are running

        :param bool close_original_connections:
            If True, the original connections passed to the transceiver in the
            constructor are also closed.
            If False, only newly discovered connections are closed.
        :param bool power_off_machine:
            if True, the machine is sent a power down
            command via its BMP (if it has one)
        """
        # pylint: disable=arguments-differ
        if power_off_machine and self._bmp_connections:
            self.power_off_machine()

        for connections in self._udp_receive_connections_by_port.values():
            for (_, listener) in connections.values():
                if listener is not None:
                    listener.close()

        for connection in self._all_connections:
            if (close_original_connections or
                    connection not in self._original_connections):
                connection.close()

    def register_udp_listener(self, callback, connection_class,
                              local_port=None, local_host=None):
        """ Register a callback for a certain type of traffic to be received\
            via UDP. Note that the connection class must extend\
            :py:class:`Listenable` to avoid clashing with the SCAMP and BMP\
            functionality.

        :param callable callback:
            Function to be called when a packet is received
        :param type connection_class:
            The class of connection to receive using (a subclass of
            :py:class:`Listenable`)
        :param int local_port: The optional port number to listen on; if not
            specified, an existing connection will be used if possible,
            otherwise a random free port number will be used
        :param str local_host: The optional hostname or IP address to listen
            on; if not specified, all interfaces will be used for listening
        :return: The connection to be used
        :rtype: UDPConnection
        """

        # If the connection class is not an Listenable, this is an
        # error
        if not issubclass(connection_class, Listenable):
            raise SpinnmanInvalidParameterException(
                "connection_class", connection_class,
                "The connection class must be Listenable")

        connections_of_class = self._udp_listenable_connections_by_class[
            connection_class]
        connection = None
        listener = None

        # If the local port was specified
        if local_port is not None:
            receiving_connections = self._udp_receive_connections_by_port[
                local_port]

            # If something is already listening on this port
            if receiving_connections:

                if local_host is None or local_host == "0.0.0.0":
                    # If we are to listen on all interfaces and the listener
                    # is not on all interfaces, this is an error
                    if "0.0.0.0" not in receiving_connections:
                        raise SpinnmanInvalidParameterException(
                            "local_port", str(local_port),
                            "Another connection is already listening on this"
                            " port")

                    # Normalise the local host
                    local_host = "0.0.0.0"
                else:
                    # If we are to listen to a specific interface, and the
                    # listener is on all interfaces, this is an error
                    if "0.0.0.0" in receiving_connections:
                        raise SpinnmanInvalidPacketException(
                            "local_port and local_host",
                            "{} and {}".format(local_port, local_host))

                # If the type of an existing connection is wrong, this is an
                # error
                if local_host in receiving_connections:
                    connection, listener = receiving_connections[local_host]
                    if not isinstance(connection, connection_class):
                        raise SpinnmanInvalidParameterException(
                            "connection_class", connection_class,
                            "A connection of class {} is already listening on"
                            "this port on all interfaces".format(
                                connection.__class__))

            # If we are here, nothing is listening on this port, so create
            # a connection if there isn't already one, and a listener
            if connection is None:
                connection = connection_class(local_port=local_port,
                                              local_host=local_host)
                self._all_connections.add(connection)

            if listener is None:
                listener = ConnectionListener(connection)
                listener.start()
                receiving_connections[local_host] = (connection, listener)

            listener.add_callback(callback)
            connections_of_class.append((connection, listener))
            return connection

        # If we are here, the local port wasn't specified to try to use an
        # existing connection of the correct class
        if connections_of_class:

            # If local_host is not specified, normalise it
            if local_host is None:
                local_host = "0.0.0.0"

            # Find a connection that matches the local host
            for a_connection, a_listener in connections_of_class:
                if a_connection.local_ip_address == local_host:
                    connection, listener = (a_connection, a_listener)
                    break

        # Create a connection if there isn't already one, and a listener
        if connection is None:
            connection = connection_class(local_host=local_host)
            self._all_connections.add(connection)

        if listener is None:
            listener = ConnectionListener(connection)
            listener.start()
            self._udp_receive_connections_by_port[connection.local_port][
                local_host] = (connection, listener)

        listener.add_callback(callback)
        connections_of_class.append((connection, listener))
        return connection

    @property
    def bmp_connection(self):
        """
        This method is currently deprecated and likely to be removed.

        :rtype: dict(tuple(int,int),MostDirectConnectionSelector)
        """
        warn_once(logger, "The bmp_connection property is deprecated and "
                  "likely to be removed.")
        return self._bmp_connection_selectors

    def get_heap(self, x, y, heap=SystemVariableDefinition.sdram_heap_address):
        """ Get the contents of the given heap on a given chip

        :param int x: The x-coordinate of the chip
        :param int y: The y-coordinate of the chip
        :param SystemVariableDefinition heap:
            The SystemVariableDefinition which is the heap to read
        :rtype: list(HeapElement)
        """
        try:
            process = GetHeapProcess(self._scamp_connection_selector)
            return process.get_heap((x, y), heap)
        except Exception:
<<<<<<< HEAD
            logger.info(SpiNNManDataView.where_is_xy(x, y))
=======
            logger.info(self.__where_is_xy(x, y))
>>>>>>> d84aa3c1
            raise

    def __str__(self):
        return "transceiver object connected to {} with {} connections"\
            .format(self._scamp_connections[0].remote_ip_address,
                    len(self._all_connections))

    def __repr__(self):
        return self.__str__()<|MERGE_RESOLUTION|>--- conflicted
+++ resolved
@@ -330,10 +330,10 @@
         """
         try:
             if self._machine:
-                return self._machine.where_is_xy(x, y)
+                return SpiNNManDataView.get_machine().where_is_xy(x, y)
             return f"No Machine. " \
                    f"Root IP:{self._scamp_connections[0].remote_ip_address}" \
-                   f"x:{y} y:{y}"
+                   f"x:{x} y:{y}"
         except Exception as ex:
             return str(ex)
 
@@ -1779,11 +1779,7 @@
             process = ReadMemoryProcess(self._scamp_connection_selector)
             return process.read_memory(x, y, cpu, base_address, length)
         except Exception:
-<<<<<<< HEAD
-            logger.info(SpiNNManDataView.where_is_xy(x, y))
-=======
             logger.info(self.__where_is_xy(x, y))
->>>>>>> d84aa3c1
             raise
 
     def read_word(self, x, y, base_address, cpu=0):
@@ -1816,11 +1812,7 @@
             (value, ) = _ONE_WORD.unpack(data)
             return value
         except Exception:
-<<<<<<< HEAD
-            logger.info(SpiNNManDataView.where_is_xy(x, y))
-=======
             logger.info(self.__where_is_xy(x, y))
->>>>>>> d84aa3c1
             raise
 
     def read_neighbour_memory(self, x, y, link, base_address, length, cpu=0):
@@ -1862,11 +1854,7 @@
             return process.read_link_memory(
                 x, y, cpu, link, base_address, length)
         except Exception:
-<<<<<<< HEAD
-            logger.info(SpiNNManDataView.where_is_xy(x, y))
-=======
             logger.info(self.__where_is_xy(x, y))
->>>>>>> d84aa3c1
             raise
 
     def stop_application(self, app_id):
@@ -1905,11 +1893,7 @@
             else:
                 xys.add((cpu_info.x, cpu_info.y))
         for (x, y) in xys:
-<<<<<<< HEAD
-            logger.info(SpiNNManDataView.where_is_xy(x, y))
-=======
             logger.info(self.__where_is_xy(x, y))
->>>>>>> d84aa3c1
 
     def wait_for_cores_to_be_in_state(
             self, all_core_subsets, app_id, cpu_states, timeout=None,
@@ -2124,11 +2108,7 @@
             process = SendSingleCommandProcess(self._scamp_connection_selector)
             process.execute(SetLED(x, y, cpu, led_states))
         except Exception:
-<<<<<<< HEAD
-            logger.info(SpiNNManDataView.where_is_xy(x, y))
-=======
             logger.info(self.__where_is_xy(x, y))
->>>>>>> d84aa3c1
             raise
 
     def locate_spinnaker_connection_for_board_address(self, board_address):
@@ -2328,11 +2308,7 @@
             process.malloc_sdram(x, y, size, app_id, tag)
             return process.base_address
         except Exception:
-<<<<<<< HEAD
-            logger.info(SpiNNManDataView.where_is_xy(x, y))
-=======
             logger.info(self.__where_is_xy(x, y))
->>>>>>> d84aa3c1
             raise
 
     def free_sdram(self, x, y, base_address, app_id):
@@ -2351,11 +2327,7 @@
             process = DeAllocSDRAMProcess(self._scamp_connection_selector)
             process.de_alloc_sdram(x, y, app_id, base_address)
         except Exception:
-<<<<<<< HEAD
-            logger.info(SpiNNManDataView.where_is_xy(x, y))
-=======
             logger.info(self.__where_is_xy(x, y))
->>>>>>> d84aa3c1
             raise
 
     def free_sdram_by_app_id(self, x, y, app_id):
@@ -2378,11 +2350,7 @@
             process.de_alloc_sdram(x, y, app_id)
             return process.no_blocks_freed
         except Exception:
-<<<<<<< HEAD
-            logger.info(SpiNNManDataView.where_is_xy(x, y))
-=======
             logger.info(self.__where_is_xy(x, y))
->>>>>>> d84aa3c1
             raise
 
     def load_multicast_routes(self, x, y, routes, app_id):
@@ -2411,11 +2379,7 @@
                 self._scamp_connection_selector)
             process.load_routes(x, y, routes, app_id)
         except Exception:
-<<<<<<< HEAD
-            logger.info(SpiNNManDataView.where_is_xy(x, y))
-=======
             logger.info(self.__where_is_xy(x, y))
->>>>>>> d84aa3c1
             raise
 
     def load_fixed_route(self, x, y, fixed_route, app_id):
@@ -2444,11 +2408,7 @@
                 self._scamp_connection_selector)
             process.load_fixed_route(x, y, fixed_route, app_id)
         except Exception:
-<<<<<<< HEAD
-            logger.info(SpiNNManDataView.where_is_xy(x, y))
-=======
             logger.info(self.__where_is_xy(x, y))
->>>>>>> d84aa3c1
             raise
 
     def read_fixed_route(self, x, y, app_id):
@@ -2468,11 +2428,7 @@
                 self._scamp_connection_selector)
             return process.read_fixed_route(x, y, app_id)
         except Exception:
-<<<<<<< HEAD
-            logger.info(SpiNNManDataView.where_is_xy(x, y))
-=======
             logger.info(self.__where_is_xy(x, y))
->>>>>>> d84aa3c1
             raise
 
     def get_multicast_routes(self, x, y, app_id=None):
@@ -2503,11 +2459,7 @@
                 self._scamp_connection_selector, app_id)
             return process.get_routes(x, y, base_address)
         except Exception:
-<<<<<<< HEAD
-            logger.info(SpiNNManDataView.where_is_xy(x, y))
-=======
             logger.info(self.__where_is_xy(x, y))
->>>>>>> d84aa3c1
             raise
 
     def clear_multicast_routes(self, x, y):
@@ -2528,11 +2480,7 @@
             process = SendSingleCommandProcess(self._scamp_connection_selector)
             process.execute(RouterClear(x, y))
         except Exception:
-<<<<<<< HEAD
-            logger.info(SpiNNManDataView.where_is_xy(x, y))
-=======
             logger.info(self.__where_is_xy(x, y))
->>>>>>> d84aa3c1
             raise
 
     def get_router_diagnostics(self, x, y):
@@ -2558,11 +2506,7 @@
                 self._scamp_connection_selector)
             return process.get_router_diagnostics(x, y)
         except Exception:
-<<<<<<< HEAD
-            logger.info(SpiNNManDataView.where_is_xy(x, y))
-=======
             logger.info(self.__where_is_xy(x, y))
->>>>>>> d84aa3c1
             raise
 
     def set_router_diagnostic_filter(self, x, y, position, diagnostic_filter):
@@ -2594,11 +2538,7 @@
             self.__set_router_diagnostic_filter(
                 x, y, position, diagnostic_filter)
         except Exception:
-<<<<<<< HEAD
-            logger.info(SpiNNManDataView.where_is_xy(x, y))
-=======
             logger.info(self.__where_is_xy(x, y))
->>>>>>> d84aa3c1
             raise
 
     def __set_router_diagnostic_filter(
@@ -2661,11 +2601,7 @@
                 response.data, response.offset)[0])
             # pylint: disable=no-member
         except Exception:
-<<<<<<< HEAD
-            logger.info(SpiNNManDataView.where_is_xy(x, y))
-=======
             logger.info(self.__where_is_xy(x, y))
->>>>>>> d84aa3c1
             raise
 
     def clear_router_diagnostic_counters(self, x, y, enable=True,
@@ -2705,11 +2641,7 @@
             process.execute(WriteMemory(
                 x, y, 0xf100002c, _ONE_WORD.pack(clear_data)))
         except Exception:
-<<<<<<< HEAD
-            logger.info(SpiNNManDataView.where_is_xy(x, y))
-=======
             logger.info(self.__where_is_xy(x, y))
->>>>>>> d84aa3c1
             raise
 
     @property
@@ -2894,11 +2826,7 @@
             process = GetHeapProcess(self._scamp_connection_selector)
             return process.get_heap((x, y), heap)
         except Exception:
-<<<<<<< HEAD
-            logger.info(SpiNNManDataView.where_is_xy(x, y))
-=======
             logger.info(self.__where_is_xy(x, y))
->>>>>>> d84aa3c1
             raise
 
     def __str__(self):
