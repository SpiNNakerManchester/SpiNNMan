--- conflicted
+++ resolved
@@ -1699,55 +1699,6 @@
         for callback in callbacks:
             callback.get_response()
 
-    def set_reverse_ip_tag(self, reverse_ip_tag, connection=None):
-        """ Set up an reverse ip tag
-
-        :param reverse_ip_tag: The reverse iptag to set up
-        :type reverse_ip_tag: :py:class:`spinnman.model.reverse_iptag.ReverseIPTag`
-        :param connection: UDPConnection where the tag should be set up.\
-                    If not specified, all UDPConnections will send the message\
-                    to set up the tag
-        :type connection:\
-                    :py:class:`spinnman.connections.udp_connetion.UDPConnection`
-        :return: Nothing is returned
-        :rtype: None
-        :raise spinnman.exceptions.SpinnmanIOException: If there is an error\
-                    communicating with the board
-        :raise spinnman.exceptions.SpinnmanInvalidPacketException: If a packet\
-                    is received that is not in the valid format
-        :raise spinnman.exceptions.SpinnmanInvalidParameterException:
-                    * If the ip tag fields are incorrect
-                    * If the connection cannot send SDP messages
-                    * If a packet is received that has invalid parameters
-        :raise spinnman.exceptions.SpinnmanUnexpectedResponseCodeException: If\
-                    a response indicates an error during the exchange
-        """
-        if connection is not None:
-            connections = connection
-        else:
-            connections = self._udp_connections.values()
-
-        callbacks = list()
-        for conn in connections:
-            host_string = reverse_ip_tag.address
-            if host_string == "localhost" or host_string == ".":
-                host_string = conn.local_ip_address
-            ip_string = gethostbyname(host_string)
-            ip_address = bytearray(inet_aton(ip_string))
-            thread = _SCPMessageThread(
-                self,
-                message=SCPReverseIPTagSetRequest(
-                    reverse_ip_tag.destination_x, reverse_ip_tag.destination_y,
-                    reverse_ip_tag.destination_p, ip_address,
-                    reverse_ip_tag.port, reverse_ip_tag.tag,
-                    reverse_ip_tag.port_num),
-                connection=conn)
-            thread.start()
-            callbacks.append(thread)
-
-        for callback in callbacks:
-            callback.get_response()
-
     def clear_ip_tag(self, tag, connection=None):
         """ Clear the setting of an ip tag
 
@@ -1935,12 +1886,8 @@
         routes = list()
         for _ in range(0, 1024):
             reader.read_short()  # next
+            route_app_id = reader.read_byte()  # app_id
             reader.read_byte()  # core
-<<<<<<< HEAD
-            route_app_id = reader.read_byte()  # app_id
-=======
-            reader.read_byte()  # app_id
->>>>>>> 0ac28033
 
             route = reader.read_int()
             processor_ids = list()
