--- conflicted
+++ resolved
@@ -2466,14 +2466,11 @@
         for connection in self._sending_connections.itervalues():
             if (close_original_connections or
                     connection not in self.connections_to_not_shut_down):
-<<<<<<< HEAD
-=======
                 connection.close()
 
         for connection in self._receiving_connections.itervalues():
             if (close_original_connections or
                     connection not in self.connections_to_not_shut_down):
->>>>>>> 33739b8f
                 connection.close()
 
         self._scp_message_thread_pool.close()
