# Copyright (c) 2014 The University of Manchester
#
# Licensed under the Apache License, Version 2.0 (the "License");
# you may not use this file except in compliance with the License.
# You may obtain a copy of the License at
#
#     https://www.apache.org/licenses/LICENSE-2.0
#
# Unless required by applicable law or agreed to in writing, software
# distributed under the License is distributed on an "AS IS" BASIS,
# WITHOUT WARRANTIES OR CONDITIONS OF ANY KIND, either express or implied.
# See the License for the specific language governing permissions and
# limitations under the License.

# pylint: disable=too-many-arguments
import io
import os
import random
import struct
from threading import Condition, RLock
from collections import defaultdict
from contextlib import contextmanager, suppress
import logging
import socket
import time
from spinn_utilities.config_holder import get_config_bool
from spinn_utilities.abstract_context_manager import AbstractContextManager
from spinn_utilities.log import FormatAdapter
from spinn_utilities.logger_utils import warn_once
from spinn_machine import CoreSubsets
from spinn_machine.spinnaker_triad_geometry import SpiNNakerTriadGeometry
from spinnman.constants import (
    BMP_POST_POWER_ON_SLEEP_TIME, BMP_POWER_ON_TIMEOUT, BMP_TIMEOUT,
    CPU_USER_0_START_ADDRESS, CPU_USER_1_START_ADDRESS,
    CPU_USER_2_START_ADDRESS, CPU_USER_3_START_ADDRESS,
    IPTAG_TIME_OUT_WAIT_TIMES, SCP_SCAMP_PORT, SYSTEM_VARIABLE_BASE_ADDRESS,
    UDP_BOOT_CONNECTION_DEFAULT_PORT, NO_ROUTER_DIAGNOSTIC_FILTERS,
    ROUTER_REGISTER_BASE_ADDRESS, ROUTER_DEFAULT_FILTERS_MAX_POSITION,
    ROUTER_FILTER_CONTROLS_OFFSET, ROUTER_DIAGNOSTIC_FILTER_SIZE, N_RETRIES,
    BOOT_RETRIES)
from spinnman.data import SpiNNManDataView
from spinnman.exceptions import (
    SpinnmanInvalidParameterException, SpinnmanException, SpinnmanIOException,
    SpinnmanTimeoutException, SpinnmanGenericProcessException,
    SpinnmanUnexpectedResponseCodeException,
    SpiNNManCoresNotInStateException)
from spinnman.model import CPUInfos, DiagnosticFilter, MachineDimensions
from spinnman.model.enums import CPUState
from spinnman.messages.scp.impl.get_chip_info import GetChipInfo
from spinnman.messages.spinnaker_boot import (
    SystemVariableDefinition, SpinnakerBootMessages)
from spinnman.messages.scp.enums import PowerCommand
from spinnman.messages.scp.abstract_messages import AbstractSCPRequest
from spinnman.messages.scp.impl import (
    BMPSetLed, BMPGetVersion, SetPower, ReadADC, ReadFPGARegister,
    WriteFPGARegister, IPTagSetTTO, ReverseIPTagSet, ReadMemory,
    CountState, WriteMemory, SetLED, ApplicationRun, SendSignal, AppStop,
    IPTagSet, IPTagClear, RouterClear, DoSync)
from spinnman.connections.udp_packet_connections import (
    BMPConnection, BootConnection, SCAMPConnection)
from spinnman.processes import (
    DeAllocSDRAMProcess, GetMachineProcess, GetVersionProcess,
    MallocSDRAMProcess, WriteMemoryProcess, ReadMemoryProcess,
    GetCPUInfoProcess, ReadIOBufProcess, ApplicationRunProcess, GetHeapProcess,
    LoadFixedRouteRoutingEntryProcess, FixedConnectionSelector,
    ReadFixedRouteRoutingEntryProcess, WriteMemoryFloodProcess,
    LoadMultiCastRoutesProcess, GetTagsProcess, GetMultiCastRoutesProcess,
    SendSingleCommandProcess, ReadRouterDiagnosticsProcess,
    MostDirectConnectionSelector, ApplicationCopyRunProcess)
from spinnman.utilities.utility_functions import (
    get_vcpu_address, work_out_bmp_from_machine_details)

logger = FormatAdapter(logging.getLogger(__name__))

_SCAMP_NAME = "SC&MP"
_SCAMP_VERSION = (3, 0, 1)

_BMP_NAME = "BC&MP"
_BMP_MAJOR_VERSIONS = [1, 2]

_CONNECTION_CHECK_RETRIES = 3
INITIAL_FIND_SCAMP_RETRIES_COUNT = 3

_ONE_BYTE = struct.Struct("B")
_TWO_BYTES = struct.Struct("<BB")
_FOUR_BYTES = struct.Struct("<BBBB")
_ONE_WORD = struct.Struct("<I")
_ONE_LONG = struct.Struct("<Q")
_EXECUTABLE_ADDRESS = 0x67800000


def create_transceiver_from_hostname(
        hostname, version, bmp_connection_data=None, number_of_boards=None,
        auto_detect_bmp=False):
    """
    Create a Transceiver by creating a :py:class:`~.UDPConnection` to the
    given hostname on port 17893 (the default SCAMP port), and a
    :py:class:`~.BootConnection` on port 54321 (the default boot port),
    optionally discovering any additional links using the UDPConnection,
    and then returning the transceiver created with the conjunction of
    the created UDPConnection and the discovered connections.

    :param hostname: The hostname or IP address of the board or `None` if
        only the BMP connections are of interest
    :type hostname: str or None
    :param number_of_boards: a number of boards expected to be supported, or
        ``None``, which defaults to a single board
    :type number_of_boards: int or None
    :param int version: the type of SpiNNaker board used within the SpiNNaker
        machine being used. If a Spinn-5 board, then the version will be 5,
        Spinn-3 would equal 3 and so on.
    :param list(BMPConnectionData) bmp_connection_data:
        the details of the BMP connections used to boot multi-board systems
    :param bool auto_detect_bmp:
        ``True`` if the BMP of version 4 or 5 boards should be
        automatically determined from the board IP address
    :param scamp_connections:
        the list of connections used for SCAMP communications
    :return: The created transceiver
    :rtype: Transceiver
    :raise SpinnmanIOException:
        If there is an error communicating with the board
    :raise SpinnmanInvalidPacketException:
        If a packet is received that is not in the valid format
    :raise SpinnmanInvalidParameterException:
        If a packet is received that has invalid parameters
    :raise SpinnmanUnexpectedResponseCodeException:
        If a response indicates an error during the exchange
    """
    if hostname is not None:
        logger.info("Creating transceiver for {}", hostname)
    connections = list()

    # if no BMP has been supplied, but the board is a spinn4 or a spinn5
    # machine, then an assumption can be made that the BMP is at -1 on the
    # final value of the IP address
    if (version >= 4 and auto_detect_bmp is True and
            (bmp_connection_data is None or not bmp_connection_data)):
        bmp_connection_data = [
            work_out_bmp_from_machine_details(hostname, number_of_boards)]

    # handle BMP connections
    if bmp_connection_data is not None:
        bmp_ip_list = list()
        for conn_data in bmp_connection_data:
            bmp_connection = BMPConnection(conn_data)
            connections.append(bmp_connection)
            bmp_ip_list.append(bmp_connection.remote_ip_address)
        logger.info("Transceiver using BMPs: {}", bmp_ip_list)

    connections.append(SCAMPConnection(remote_host=hostname))

    # handle the boot connection
    connections.append(BootConnection(remote_host=hostname))

    return Transceiver(version, connections=connections)


class Transceiver(AbstractContextManager):
    """
    An encapsulation of various communications with the SpiNNaker board.

    The methods of this class are designed to be thread-safe (provided they do
    not access a BMP, as access to those is never thread-safe);
    thus you can make multiple calls to the same (or different) methods
    from multiple threads and expect each call to work as if it had been
    called sequentially, although the order of returns is not guaranteed.

    .. note::
        With multiple connections to the board, using multiple threads in this
        way may result in an increase in the overall speed of operation, since
        the multiple calls may be made separately over the set of given
        connections.
    """
    __slots__ = [
        "_all_connections",
        "_bmp_connection_selectors",
        "_bmp_connections",
        "_boot_send_connection",
        "_chip_execute_lock_condition",
        "_chip_execute_locks",
        "_flood_write_lock",
        "_height",
        "_iobuf_size",
        "_machine_off",
        "_n_chip_execute_locks",
        "_nearest_neighbour_id",
        "_nearest_neighbour_lock",
        "_scamp_connection_selector",
        "_scamp_connections",
        "_udp_scamp_connections",
        "_version",
        "_width"]

    def __init__(
            self, version, connections=None):
        """
        :param int version: The version of the board being connected to
        :param list(Connection) connections:
            An iterable of connections to the board.  If not specified, no
            communication will be possible until connections are found.
        :raise SpinnmanIOException:
            If there is an error communicating with the board, or if no
            connections to the board can be found (if connections is ``None``)
        :raise SpinnmanInvalidPacketException:
            If a packet is received that is not in the valid format
        :raise SpinnmanInvalidParameterException:
            If a packet is received that has invalid parameters
        :raise SpinnmanUnexpectedResponseCodeException:
            If a response indicates an error during the exchange
        """
        # Place to keep the current machine
        self._version = version
        self._width = None
        self._height = None
        self._iobuf_size = None

        # A set of the original connections - used to determine what can
        # be closed
        if connections is None:
            connections = list()

        # A set of all connection - used for closing
        self._all_connections = set()
        self._all_connections.update(connections)

        # A boot send connection - there can only be one in the current system,
        # or otherwise bad things can happen!
        self._boot_send_connection = None

        # A dict of IP address -> SCAMP connection
        # These are those that can be used for setting up IP Tags
        self._udp_scamp_connections = dict()

        # A list of all connections that can be used to send and receive SCP
        # messages for SCAMP interaction
        self._scamp_connections = list()

        # The BMP connections
        self._bmp_connections = list()

        # build connection selectors for the processes.
        self._bmp_connection_selectors = dict()
        self._scamp_connection_selector = \
            self._identify_connections(connections)

        # The nearest neighbour start ID and lock
        self._nearest_neighbour_id = 1
        self._nearest_neighbour_lock = RLock()

        # A lock against multiple flood fill writes - needed as SCAMP cannot
        # cope with this
        self._flood_write_lock = Condition()

        # A lock against single chip executions (entry is (x, y))
        # The condition should be acquired before the locks are
        # checked or updated
        # The write lock condition should also be acquired to avoid a flood
        # fill during an individual chip execute
        self._chip_execute_locks = defaultdict(Condition)
        self._chip_execute_lock_condition = Condition()
        self._n_chip_execute_locks = 0

        # Check that the BMP connections are valid
        self._check_bmp_connections()

        self._machine_off = False

    def __where_is_xy(self, x, y):
        """
        Attempts to get where_is_x_y info from the machine

        If no machine will do its best.

        :param int x:
        :param int y:
        :rtype: str
        """
        try:
            if SpiNNManDataView.has_machine():
                return SpiNNManDataView.get_machine().where_is_xy(x, y)
            return (f"No Machine. "
                    f"Root IP:{self._scamp_connections[0].remote_ip_address}"
                    f"x:{x} y:{y}")
        except Exception as ex:  # pylint: disable=broad-except
            return str(ex)

    def _identify_connections(self, connections):
        for conn in connections:

            # locate the only boot send conn
            if isinstance(conn, BootConnection):
                if self._boot_send_connection is not None:
                    raise SpinnmanInvalidParameterException(
                        "connections", f"[... {conn} ...]",
                        "Only a single SpinnakerBootSender can be specified")
                self._boot_send_connection = conn

            # Locate any connections that talk to a BMP
            if isinstance(conn, BMPConnection):
                # If it is a BMP conn, add it here
                self._bmp_connections.append(conn)
                self._bmp_connection_selectors[conn.cabinet, conn.frame] =\
                    FixedConnectionSelector(conn)
            # Otherwise, check if it can send and receive SCP (talk to SCAMP)
            elif isinstance(conn, SCAMPConnection):
                self._scamp_connections.append(conn)

        # update the transceiver with the conn selectors.
        return MostDirectConnectionSelector(self._scamp_connections)

    def _check_bmp_connections(self):
        """
        Check that the BMP connections are actually connected to valid BMPs.

        :raise SpinnmanIOException: when a connection is not linked to a BMP
        """
        # check that the UDP BMP conn is actually connected to a BMP
        # via the sver command
        for conn in self._bmp_connections:

            # try to send a BMP sver to check if it responds as expected
            try:
                version_info = self.get_scamp_version(
                    conn.chip_x, conn.chip_y,
                    self._bmp_connection_selectors[conn.cabinet, conn.frame])
                fail_version_name = version_info.name != _BMP_NAME
                fail_version_num = \
                    version_info.version_number[0] not in _BMP_MAJOR_VERSIONS
                if fail_version_name or fail_version_num:
                    raise SpinnmanIOException(
                        f"The BMP at {conn.remote_ip_address} is running "
                        f"{version_info.name} {version_info.version_string} "
                        "which is incompatible with this transceiver, required"
                        f" version is {_BMP_NAME} {_BMP_MAJOR_VERSIONS}")

                logger.info("Using BMP at {} with version {} {}",
                            conn.remote_ip_address, version_info.name,
                            version_info.version_string)

            # If it fails to respond due to timeout, maybe that the connection
            # isn't valid
            except SpinnmanTimeoutException as e:
                raise SpinnmanException(
                    f"BMP connection to {conn.remote_ip_address} is "
                    "not responding") from e
            except Exception:
                logger.exception("Failed to speak to BMP at {}",
                                 conn.remote_ip_address)
                raise

    def _check_connection(
            self, connection_selector, chip_x, chip_y):
        """
        Check that the given connection to the given chip works.

        :param connection_selector: the connection selector to use
        :type connection_selector:
            AbstractMultiConnectionProcessConnectionSelector
        :param int chip_x: the chip x coordinate to try to talk to
        :param int chip_y: the chip y coordinate to try to talk to
        :return: True if a valid response is received, False otherwise
        :rtype: ChipInfo or None
        """
        for _ in range(_CONNECTION_CHECK_RETRIES):
            try:
                sender = SendSingleCommandProcess(connection_selector)
                chip_info = sender.execute(  # pylint: disable=no-member
                    GetChipInfo(chip_x, chip_y)).chip_info
                if not chip_info.is_ethernet_available:
                    time.sleep(0.1)
                else:
                    return chip_info
            except (SpinnmanGenericProcessException, SpinnmanTimeoutException,
                    SpinnmanUnexpectedResponseCodeException):
                pass
            except SpinnmanIOException:
                break
        return None

    @contextmanager
    def _chip_execute_lock(self, x, y):
        """
        Get a lock for executing an executable on a chip.

        .. warning::
            This method is currently deprecated and untested as there is no
            known use except for execute, which is itself deprecated.

        :param int x:
        :param int y:
        """
        # Check if there is a lock for the given chip
        with self._chip_execute_lock_condition:
            chip_lock = self._chip_execute_locks[x, y]
        # Acquire the lock for the chip
        chip_lock.acquire()

        # Increment the lock counter (used for the flood lock)
        with self._chip_execute_lock_condition:
            self._n_chip_execute_locks += 1

        try:
            yield chip_lock
        finally:
            with self._chip_execute_lock_condition:
                # Release the chip lock
                chip_lock.release()
                # Decrement the lock and notify
                self._n_chip_execute_locks -= 1
                self._chip_execute_lock_condition.notify_all()

    @contextmanager
    def _flood_execute_lock(self):
        """
        Get a lock for executing a flood fill of an executable.
        """
        # Get the execute lock all together, so nothing can access it
        with self._chip_execute_lock_condition:
            # Wait until nothing is executing
            self._chip_execute_lock_condition.wait_for(
                lambda: self._n_chip_execute_locks < 1)
            yield self._chip_execute_lock_condition

    @staticmethod
    def _get_random_connection(connections):
        """
        Returns the given connection, or else picks one at random.

        :param list(Connection) connections:
            the list of connections to locate a random one from
        :return: a connection object
        :rtype: Connection or None
        """
        if not connections:
            return None
        return connections[random.randint(0, len(connections) - 1)]

    def send_scp_message(self, message, connection=None):
        """
        Sends an SCP message, without expecting a response.

        :param AbstractSCPRequest message: The message to send
        :param SCAMPConnection connection:
            The connection to use (omit to pick a random one)
        :raise SpinnmanTimeoutException:
            If there is a timeout before a message is received
        :raise SpinnmanInvalidParameterException:
            If one of the fields of the received message is invalid
        :raise SpinnmanInvalidPacketException:
            * If the message is not a recognised packet type
            * If a packet is received that is not a valid response
        :raise SpinnmanUnsupportedOperationException:
            If no connection can send the type of message given
        :raise SpinnmanIOException:
            If there is an error sending the message or receiving the response
        :raise SpinnmanUnexpectedResponseCodeException:
            If the response is not one of the expected codes
        """
        if connection is None:
            connection = self._get_random_connection(self._scamp_connections)
        connection.send_scp_request(message)

    def send_sdp_message(self, message, connection=None):
        """
        Sends an SDP message using one of the connections.

        :param SDPMessage message: The message to send
        :param SDPConnection connection: An optional connection to use
        """
        if connection is None:
            connection_to_use = self._get_random_connection(
                self._scamp_connections)
        else:
            connection_to_use = connection
        connection_to_use.send_sdp_message(message)

    def _check_and_add_scamp_connections(self, x, y, ip_address):
        """
        :param int x: X coordinate of target chip
        :param int y: Y coordinate of target chip
        :param str ip_address: IP address of target chip

        :raise SpinnmanIOException:
            If there is an error communicating with the board
        :raise SpinnmanInvalidPacketException:
            If a packet is received that is not in the valid format
        :raise SpinnmanInvalidParameterException:
            If a packet is received that has invalid parameters
        :raise SpinnmanUnexpectedResponseCodeException:
            If a response indicates an error during the exchange
        """
        conn = SCAMPConnection(remote_host=ip_address, chip_x=x, chip_y=y)

        # check if it works
        chip_info = self._check_connection(FixedConnectionSelector(conn), x, y)
        if chip_info is not None:
            self._all_connections.add(conn)
            self._udp_scamp_connections[chip_info.ethernet_ip_address] = conn
            self._scamp_connections.append(conn)
        else:
            logger.warning(
                "Additional Ethernet connection on {} at chip {}, {} "
                "cannot be contacted", ip_address, x, y)

    def discover_scamp_connections(self):
        """
        Find connections to the board and store these for future use.

        .. note::
            An exception will be thrown if no initial connections can be
            found to the board.

        :raise SpinnmanIOException:
            If there is an error communicating with the board
        :raise SpinnmanInvalidPacketException:
            If a packet is received that is not in the valid format
        :raise SpinnmanInvalidParameterException:
            If a packet is received that has invalid parameters
        :raise SpinnmanUnexpectedResponseCodeException:
            If a response indicates an error during the exchange
        """
        # Currently, this only finds other UDP connections given a connection
        # that supports SCP - this is done via the machine
        if not self._scamp_connections:
            return list()

        # Get the machine dimensions
        dims = self.get_machine_dimensions()

        # Find all the new connections via the machine Ethernet-connected chips
        geometry = SpiNNakerTriadGeometry.get_spinn5_geometry()
        for x, y in geometry.get_potential_ethernet_chips(
                dims.width, dims.height):
            ip_addr_item = SystemVariableDefinition.ethernet_ip_address
            try:
                # TODO avoid here_is_x,y if read_memory fails
                data = self.read_memory(
                    x, y,
                    SYSTEM_VARIABLE_BASE_ADDRESS + ip_addr_item.offset, 4)
            except SpinnmanGenericProcessException:
                continue
            ip = _FOUR_BYTES.unpack_from(data)
            ip_address = f"{ip[0]}.{ip[1]}.{ip[2]}.{ip[3]}"
            logger.info(ip_address)
            self._check_and_add_scamp_connections(x, y, ip_address)
        self._scamp_connection_selector = MostDirectConnectionSelector(
            self._scamp_connections)

    def add_scamp_connections(self, connections):
        """
        Check connections to the board and store these for future use.

        .. note::
            An exception will be thrown if no initial connections can be
            found to the board.

        :param dict((int,int),str) connections:
            Dict of (`x`,`y`) to IP address
        :raise SpinnmanIOException:
            If there is an error communicating with the board
        :raise SpinnmanInvalidPacketException:
            If a packet is received that is not in the valid format
        :raise SpinnmanInvalidParameterException:
            If a packet is received that has invalid parameters
        :raise SpinnmanUnexpectedResponseCodeException:
            If a response indicates an error during the exchange
        """
        for ((x, y), ip_address) in connections.items():
            self._check_and_add_scamp_connections(x, y, ip_address)
        self._scamp_connection_selector = MostDirectConnectionSelector(
            self._scamp_connections)

    def get_connections(self):
        """
        Get the currently known connections to the board, made up of those
        passed in to the transceiver and those that are discovered during
        calls to discover_connections.  No further discovery is done here.

        :return: An iterable of connections known to the transceiver
        :rtype: list(Connection)
        """
        return self._all_connections

    def get_machine_dimensions(self):
        """
        Get the maximum chip X-coordinate and maximum chip Y-coordinate of
        the chips in the machine.

        :return: The dimensions of the machine
        :rtype: MachineDimensions
        :raise SpinnmanIOException:
            If there is an error communicating with the board
        :raise SpinnmanInvalidPacketException:
            If a packet is received that is not in the valid format
        :raise SpinnmanInvalidParameterException:
            If a packet is received that has invalid parameters
        :raise SpinnmanUnexpectedResponseCodeException:
            If a response indicates an error during the exchange
        """
        if self._width is None or self._height is None:
            height_item = SystemVariableDefinition.y_size
            self._height, self._width = _TWO_BYTES.unpack_from(
                self.read_memory(
                    AbstractSCPRequest.DEFAULT_DEST_X_COORD,
                    AbstractSCPRequest.DEFAULT_DEST_Y_COORD,
                    SYSTEM_VARIABLE_BASE_ADDRESS + height_item.offset,
                    2))
        return MachineDimensions(self._width, self._height)

    def get_machine_details(self):
        """
        Get the details of the machine made up of chips on a board and how
        they are connected to each other.

        :return: A machine description
        :rtype: ~spinn_machine.Machine
        :raise SpinnmanIOException:
            If there is an error communicating with the board
        :raise SpinnmanInvalidPacketException:
            If a packet is received that is not in the valid format
        :raise SpinnmanInvalidParameterException:
            If a packet is received that has invalid parameters
        :raise SpinnmanUnexpectedResponseCodeException:
            If a response indicates an error during the exchange
        """
        # Get the width and height of the machine
        self.get_machine_dimensions()

        # Get the coordinates of the boot chip
        version_info = self.get_scamp_version()

        # Get the details of all the chips
        get_machine_process = GetMachineProcess(
            self._scamp_connection_selector)
        machine = get_machine_process.get_machine_details(
            version_info.x, version_info.y, self._width, self._height)

        # Work out and add the SpiNNaker links and FPGA links
        machine.add_spinnaker_links()
        machine.add_fpga_links()

        if self._boot_send_connection:
            logger.info("Detected a machine on IP address {} which has {}",
                        machine.boot_chip.ip_address,
                        machine.cores_and_link_output_string())
        return machine

    def is_connected(self, connection=None):
        """
        Determines if the board can be contacted.

        :param Connection connection:
            The connection which is to be tested.  If `None`,
            all connections will be tested, and the board will be considered
            to be connected if any one connection works.
        :return: True if the board can be contacted, False otherwise
        :rtype: bool
        """
        if connection is not None:
            return connection.is_connected()
        return any(c.is_connected() for c in self._scamp_connections)

    def get_scamp_version(
            self, chip_x=AbstractSCPRequest.DEFAULT_DEST_X_COORD,
            chip_y=AbstractSCPRequest.DEFAULT_DEST_Y_COORD,
            connection_selector=None, n_retries=N_RETRIES):
        """
        Get the version of SCAMP which is running on the board.

        :param int chip_x: the chip's x coordinate to query for SCAMP version
        :param int chip_y: the chip's y coordinate to query for SCAMP version
        :param connection_selector: the connection to send the SCAMP
            version or `None` (if `None` then a random SCAMP connection is
            used).
        :type connection_selector:
            AbstractMultiConnectionProcessConnectionSelector
        :param int n_retries:
        :return: The version identifier
        :rtype: VersionInfo
        :raise SpinnmanIOException:
            If there is an error communicating with the board
        :raise SpinnmanInvalidParameterException:
            If the timeout is less than 1
        :raise SpinnmanTimeoutException:
            If none of the retries resulted in a response before the timeout
            (suggesting that the board is not booted).
        """
        if connection_selector is None:
            connection_selector = self._scamp_connection_selector
        process = GetVersionProcess(connection_selector, n_retries)
        return process.get_version(x=chip_x, y=chip_y, p=0)

    def boot_board(
            self, number_of_boards=None, width=None, height=None,
            extra_boot_values=None):
        """
        Attempt to boot the board. No check is performed to see if the
        board is already booted.

        :param number_of_boards: this parameter is deprecated
        :param width: this parameter is deprecated
        :param height: this parameter is deprecated
        :param dict(SystemVariableDefinition,object) extra_boot_values:
            extra values to set during boot
        :raise SpinnmanInvalidParameterException:
            If the board version is not known
        :raise SpinnmanIOException:
            If there is an error communicating with the board
        """
        if (width is not None or height is not None or
                number_of_boards is not None):
            logger.warning(
                "The width, height and number_of_boards are no longer"
                " supported, and might be removed in a future version")
        if not self._boot_send_connection:
            # No can do. Can't boot without a boot connection.
            raise SpinnmanIOException("no boot connection available")
        boot_messages = SpinnakerBootMessages(
            board_version=self._version, extra_boot_values=extra_boot_values)
        for boot_message in boot_messages.messages:
            self._boot_send_connection.send_boot_message(boot_message)
        time.sleep(2.0)

    @staticmethod
    def is_scamp_version_compabible(version):
        """
        Determine if the version of SCAMP is compatible with this transceiver.

        :param tuple(int,int,int) version: The version to test
        :rtype: bool
        """

        # The major version must match exactly
        if version[0] != _SCAMP_VERSION[0]:
            return False

        # If the minor version matches, the patch version must be >= the
        # required version
        if version[1] == _SCAMP_VERSION[1]:
            return version[2] >= _SCAMP_VERSION[2]

        # If the minor version is > than the required version, the patch
        # version is irrelevant
        return version[1] > _SCAMP_VERSION[1]

    def ensure_board_is_ready(
            self, number_of_boards=None, width=None, height=None,
            n_retries=5, extra_boot_values=None):
        """
        Ensure that the board is ready to interact with this version of the
        transceiver. Boots the board if not already booted and verifies that
        the version of SCAMP running is compatible with this transceiver.

        :param number_of_boards:
            this parameter is deprecated and will be ignored
        :type number_of_boards: int or None
        :param width: this parameter is deprecated and will be ignored
        :type width: int or None
        :param height: this parameter is deprecated and will be ignored
        :type height: int or None
        :param int n_retries: The number of times to retry booting
        :param dict(SystemVariableDefinition,object) extra_boot_values:
            Any additional values to set during boot
        :return: The version identifier
        :rtype: VersionInfo
        :raise SpinnmanIOException:
            * If there is a problem booting the board
            * If the version of software on the board is not compatible with
              this transceiver
        """

        # if the machine sizes not been given, calculate from assumption
        if (width is not None or height is not None or
                number_of_boards is not None):
            logger.warning(
                "The width, height and number_of_boards are no longer"
                " supported, and might be removed in a future version")

        # try to get a SCAMP version once
        logger.info("Working out if machine is booted")
        if self._machine_off:
            version_info = None
        else:
            version_info = self._try_to_find_scamp_and_boot(
                INITIAL_FIND_SCAMP_RETRIES_COUNT, number_of_boards,
                width, height, extra_boot_values)

        # If we fail to get a SCAMP version this time, try other things
        if version_info is None and self._bmp_connections:

            # start by powering up each BMP connection
            logger.info("Attempting to power on machine")
            self.power_on_machine()

            # Sleep a bit to let things get going
            time.sleep(2.0)
            logger.info("Attempting to boot machine")

            # retry to get a SCAMP version, this time trying multiple times
            version_info = self._try_to_find_scamp_and_boot(
                n_retries, number_of_boards, width, height, extra_boot_values)

        # verify that the version is the expected one for this transceiver
        if version_info is None:
            raise SpinnmanIOException(
                "Failed to communicate with the machine")
        if (version_info.name != _SCAMP_NAME or
                not self.is_scamp_version_compabible(
                    version_info.version_number)):
            raise SpinnmanIOException(
                f"The machine is currently booted with {version_info.name}"
                f" {version_info.version_number} which is incompatible with "
                "this transceiver, required version is "
                f"{_SCAMP_NAME} {_SCAMP_VERSION}")

        logger.info("Machine communication successful")

        # Change the default SCP timeout on the machine, keeping the old one to
        # revert at close
        for scamp_connection in self._scamp_connections:
            process = SendSingleCommandProcess(self._scamp_connection_selector)
            process.execute(IPTagSetTTO(
                scamp_connection.chip_x, scamp_connection.chip_y,
                IPTAG_TIME_OUT_WAIT_TIMES.TIMEOUT_2560_ms))

            chip_info = self._check_connection(
                FixedConnectionSelector(scamp_connection),
                scamp_connection.chip_x, scamp_connection.chip_y)
            if chip_info is not None:
                self._udp_scamp_connections[chip_info.ethernet_ip_address] = \
                    scamp_connection

        # Update the connection selector so that it can ask for processor ids
        self._scamp_connection_selector = MostDirectConnectionSelector(
            self._scamp_connections)

        return version_info

    def __is_default_destination(self, version_info):
        return (version_info.x == AbstractSCPRequest.DEFAULT_DEST_X_COORD
                and version_info.y == AbstractSCPRequest.DEFAULT_DEST_Y_COORD)

    def _try_to_find_scamp_and_boot(
            self, tries_to_go, number_of_boards, width, height,
            extra_boot_values):
        """
        Try to detect if SCAMP is running, and if not, boot the machine.

        :param int tries_to_go: how many attempts should be supported
        :param number_of_boards:
            the number of boards that this machine is built out of;
            this parameter is deprecated
        :param width: The width of the machine in chips;
            this parameter is deprecated
        :param height: The height of the machine in chips;
            this parameter is deprecated
        :param dict(SystemVariableDefinition,object) extra_boot_values:
            Any additional values to set during boot
        :return: version info
        :rtype: VersionInfo
        :raise SpinnmanIOException:
            If there is a problem communicating with the machine
        """
        version_info = None
        current_tries_to_go = tries_to_go
        while version_info is None and current_tries_to_go > 0:
            try:
                version_info = self.get_scamp_version(n_retries=BOOT_RETRIES)
                if self.__is_default_destination(version_info):
                    version_info = None
                    time.sleep(0.1)
            except SpinnmanGenericProcessException as e:
                if isinstance(e.exception, SpinnmanTimeoutException):
                    logger.info("Attempting to boot machine")
                    self.boot_board(
                        number_of_boards, width, height, extra_boot_values)
                    current_tries_to_go -= 1
                elif isinstance(e.exception, SpinnmanIOException):
                    raise SpinnmanIOException(
                        "Failed to communicate with the machine") from e
                else:
                    raise
            except SpinnmanTimeoutException:
                logger.info("Attempting to boot machine")
                self.boot_board(
                    number_of_boards, width, height, extra_boot_values)
                current_tries_to_go -= 1
            except SpinnmanIOException as e:
                raise SpinnmanIOException(
                    "Failed to communicate with the machine") from e

        # The last thing we tried was booting, so try again to get the version
        if version_info is None:
            with suppress(SpinnmanException):
                version_info = self.get_scamp_version()
                if self.__is_default_destination(version_info):
                    version_info = None
        if version_info is not None:
            logger.info("Found board with version {}", version_info)
        return version_info

    def get_cpu_information(self, core_subsets=None):
        """
        Get information about the processors on the board.

        :param ~spinn_machine.CoreSubsets core_subsets:
            A set of chips and cores from which to get the
            information. If not specified, the information from all of the
            cores on all of the chips on the board are obtained.
        :return: An iterable of the CPU information for the selected cores, or
            all cores if core_subsets is not specified
        :rtype: list(CPUInfo)
        :raise SpinnmanIOException:
            If there is an error communicating with the board
        :raise SpinnmanInvalidPacketException:
            If a packet is received that is not in the valid format
        :raise SpinnmanInvalidParameterException:
            * If chip_and_cores contains invalid items
            * If a packet is received that has invalid parameters
        :raise SpinnmanUnexpectedResponseCodeException:
            If a response indicates an error during the exchange
        """
        # Get all the cores if the subsets are not given
        if core_subsets is None:
            core_subsets = CoreSubsets()
            for chip in SpiNNManDataView.get_machine().chips:
                for processor in chip.processors:
                    core_subsets.add_processor(
                        chip.x, chip.y, processor.processor_id)

        process = GetCPUInfoProcess(self._scamp_connection_selector)
        cpu_info = process.get_cpu_info(core_subsets)
        return cpu_info

    def _get_sv_data(self, x, y, data_item):
        """
        :param int x:
        :param int y:
        :param SystemVariableDefinition data_item:
        """
        addr = SYSTEM_VARIABLE_BASE_ADDRESS + data_item.offset
        if data_item.data_type.is_byte_array:
            # Do not need to decode the bytes of a byte array
            return self.read_memory(x, y, addr, data_item.array_size)
        return struct.unpack_from(
            data_item.data_type.struct_code,
            self.read_memory(x, y, addr, data_item.data_type.value))[0]

    @staticmethod
    def get_user_0_register_address_from_core(p):
        """
        Get the address of user 0 for a given processor on the board.

        .. note::
            Conventionally, user_0 usually holds the address of the table of
            memory regions.

        :param int p: The ID of the processor to get the user 0 address from
        :return: The address for user 0 register for this processor
        :rtype: int
        """
        return get_vcpu_address(p) + CPU_USER_0_START_ADDRESS

    def read_user_0(self, x, y, p):
        """
        Get the contents of the user_0 register for the given processor.

        .. note::
            Conventionally, user_0 usually holds the address of the table of
            memory regions.

        :param int x: X coordinate of the chip
        :param int y: Y coordinate of the chip
        :param int p: Virtual processor identifier on the chip
        :rtype: int
        :raise SpinnmanIOException:
            If there is an error communicating with the board
        :raise SpinnmanInvalidPacketException:
            If a packet is received that is not in the valid format
        :raise SpinnmanInvalidParameterException:
            If x, y, p does not identify a valid processor
        :raise SpinnmanUnexpectedResponseCodeException:
            If a response indicates an error during the exchange
        """
        addr = self.get_user_0_register_address_from_core(p)
        return self.read_word(x, y, addr)

    def read_user_1(self, x, y, p):
        """
        Get the contents of the user_1 register for the given processor.

        :param int x: X coordinate of the chip
        :param int y: Y coordinate of the chip
        :param int p: Virtual processor identifier on the chip
        :rtype: int
        :raise SpinnmanIOException:
            If there is an error communicating with the board
        :raise SpinnmanInvalidPacketException:
            If a packet is received that is not in the valid format
        :raise SpinnmanInvalidParameterException:
            If x, y, p does not identify a valid processor
        :raise SpinnmanUnexpectedResponseCodeException:
            If a response indicates an error during the exchange
        """
        addr = self.get_user_1_register_address_from_core(p)
        return self.read_word(x, y, addr)

    @staticmethod
    def get_user_1_register_address_from_core(p):
        """
        Get the address of user 1 for a given processor on the board.

        :param int p: The ID of the processor to get the user 1 address from
        :return: The address for user 1 register for this processor
        :rtype: int
        """
        return get_vcpu_address(p) + CPU_USER_1_START_ADDRESS

    @staticmethod
    def get_user_2_register_address_from_core(p):
        """
        Get the address of user 2 for a given processor on the board.

        :param int p: The ID of the processor to get the user 2 address from
        :return: The address for user 2 register for this processor
        :rtype: int
        """
        return get_vcpu_address(p) + CPU_USER_2_START_ADDRESS

    @staticmethod
    def get_user_3_register_address_from_core(p):
        """
        Get the address of user 3 for a given processor on the board.

        :param int p: The ID of the processor to get the user 3 address from
        :return: The address for user 3 register for this processor
        :rtype: int
        """
        return get_vcpu_address(p) + CPU_USER_3_START_ADDRESS

    def get_cpu_information_from_core(self, x, y, p):
        """
        Get information about a specific processor on the board.

        :param int x: The x-coordinate of the chip containing the processor
        :param int y: The y-coordinate of the chip containing the processor
        :param int p: The ID of the processor to get the information about
        :return: The CPU information for the selected core
        :rtype: CPUInfo
        :raise SpinnmanIOException:
            If there is an error communicating with the board
        :raise SpinnmanInvalidPacketException:
            If a packet is received that is not in the valid format
        :raise SpinnmanInvalidParameterException:
            * If x, y, p is not a valid processor
            * If a packet is received that has invalid parameters
        :raise SpinnmanUnexpectedResponseCodeException:
            If a response indicates an error during the exchange
        """
        core_subsets = CoreSubsets()
        core_subsets.add_processor(x, y, p)
        return next(iter(self.get_cpu_information(core_subsets)))

    def get_iobuf(self, core_subsets=None):
        """
        Get the contents of the IOBUF buffer for a number of processors.

        :param ~spinn_machine.CoreSubsets core_subsets:
            A set of chips and cores from which to get the buffers. If not
            specified, the buffers from all of the cores on all of the chips
            on the board are obtained.
        :return: An iterable of the buffers, which may not be in the order
            of core_subsets
        :rtype: iterable(IOBuffer)
        :raise SpinnmanIOException:
            If there is an error communicating with the board
        :raise SpinnmanInvalidPacketException:
            If a packet is received that is not in the valid format
        :raise SpinnmanInvalidParameterException:
            * If chip_and_cores contains invalid items
            * If a packet is received that has invalid parameters
        :raise SpinnmanUnexpectedResponseCodeException:
            If a response indicates an error during the exchange
        """
        # making the assumption that all chips have the same iobuf size.
        if self._iobuf_size is None:
            self._iobuf_size = self._get_sv_data(
                AbstractSCPRequest.DEFAULT_DEST_X_COORD,
                AbstractSCPRequest.DEFAULT_DEST_Y_COORD,
                SystemVariableDefinition.iobuf_size)

        # read iobuf from machine
        process = ReadIOBufProcess(self._scamp_connection_selector)
        return process.read_iobuf(self._iobuf_size, core_subsets)

    def set_watch_dog_on_chip(self, x, y, watch_dog):
        """
        Enable, disable or set the value of the watch dog timer on a
        specific chip.

        .. warning::
            This method is currently deprecated and untested as there is no
            known use. Same functionality provided by ybug and bmpc.
            Retained in case needed for hardware debugging.

        :param int x: chip X coordinate to write new watchdog parameter to
        :param int y: chip Y coordinate to write new watchdog parameter to
        :param watch_dog:
            Either a boolean indicating whether to enable (True) or
            disable (False) the watchdog timer, or an int value to set the
            timer count to
        :type watch_dog: bool or int
        """
        # build what we expect it to be
        warn_once(logger, "The set_watch_dog_on_chip method is deprecated "
                          "and untested due to no known use.")
        value_to_set = watch_dog
        WATCHDOG = SystemVariableDefinition.software_watchdog_count
        if isinstance(watch_dog, bool):
            value_to_set = WATCHDOG.default if watch_dog else 0

        # build data holder
        data = _ONE_BYTE.pack(value_to_set)

        # write data
        address = SYSTEM_VARIABLE_BASE_ADDRESS + WATCHDOG.offset
        self.write_memory(x=x, y=y, base_address=address, data=data)

    def set_watch_dog(self, watch_dog):
        """
        Enable, disable or set the value of the watch dog timer.

        .. warning::
            This method is currently deprecated and untested as there is no
            known use. Same functionality provided by ybug and bmpc.
            Retained in case needed for hardware debugging.

        :param watch_dog:
            Either a boolean indicating whether to enable (True) or
            disable (False) the watch dog timer, or an int value to set the
            timer count to.
        :type watch_dog: bool or int
        """
        warn_once(logger, "The set_watch_dog method is deprecated and "
                          "untested due to no known use.")
        for x, y in SpiNNManDataView.get_machine().chip_coordinates:
            self.set_watch_dog_on_chip(x, y, watch_dog)

    def get_iobuf_from_core(self, x, y, p):
        """
        Get the contents of IOBUF for a given core.

        .. warning::
            This method is currently deprecated and likely to be removed.

        :param int x: The x-coordinate of the chip containing the processor
        :param int y: The y-coordinate of the chip containing the processor
        :param int p: The ID of the processor to get the IOBUF for
        :return: An IOBUF buffer
        :rtype: IOBuffer
        :raise SpinnmanIOException:
            If there is an error communicating with the board
        :raise SpinnmanInvalidPacketException:
            If a packet is received that is not in the valid format
        :raise SpinnmanInvalidParameterException:
            * If chip_and_cores contains invalid items
            * If a packet is received that has invalid parameters
        :raise SpinnmanUnexpectedResponseCodeException:
            If a response indicates an error during the exchange
        """
        warn_once(logger, "The get_iobuf_from_core method is deprecated and "
                  "likely to be removed.")
        core_subsets = CoreSubsets()
        core_subsets.add_processor(x, y, p)
        return next(self.get_iobuf(core_subsets))

    def get_core_state_count(self, app_id, state):
        """
        Get a count of the number of cores which have a given state.

        :param int app_id:
            The ID of the application from which to get the count.
        :param CPUState state: The state count to get
        :return: A count of the cores with the given status
        :rtype: int
        :raise SpinnmanIOException:
            If there is an error communicating with the board
        :raise SpinnmanInvalidPacketException:
            If a packet is received that is not in the valid format
        :raise SpinnmanInvalidParameterException:
            * If state is not a valid status
            * If app_id is not a valid application ID
            * If a packet is received that has invalid parameters
        :raise SpinnmanUnexpectedResponseCodeException:
            If a response indicates an error during the exchange
        """
        process = SendSingleCommandProcess(self._scamp_connection_selector)
        response = process.execute(CountState(app_id, state))
        return response.count  # pylint: disable=no-member

    def execute(
            self, x, y, processors, executable, app_id, n_bytes=None,
            wait=False, is_filename=False):
        """
        Start an executable running on a single chip.

        .. warning::
            This method is currently deprecated and likely to be removed.

        :param int x:
            The x-coordinate of the chip on which to run the executable
        :param int y:
            The y-coordinate of the chip on which to run the executable
        :param list(int) processors:
            The cores on the chip on which to run the application
        :param executable:
            The data that is to be executed. Should be one of the following:

            * An instance of RawIOBase
            * A bytearray/bytes
            * A filename of a file containing the executable (in which case
              `is_filename` must be set to True)
        :type executable:
            ~io.RawIOBase or bytes or bytearray or str
        :param int app_id:
            The ID of the application with which to associate the executable
        :param int n_bytes:
            The size of the executable data in bytes. If not specified:

            * If executable is an RawIOBase, an error is raised
            * If executable is a bytearray, the length of the bytearray will
              be used
            * If executable is an int, 4 will be used
            * If executable is a str, the length of the file will be used
        :param bool wait:
            True if the binary should enter a "wait" state on loading
        :param bool is_filename: True if executable is a filename
        :raise SpinnmanIOException:
            * If there is an error communicating with the board
            * If there is an error reading the executable
        :raise SpinnmanInvalidPacketException:
            If a packet is received that is not in the valid format
        :raise SpinnmanInvalidParameterException:
            * If x, y, p does not lead to a valid core
            * If app_id is an invalid application ID
            * If a packet is received that has invalid parameters
        :raise SpinnmanUnexpectedResponseCodeException:
            If a response indicates an error during the exchange
        """
        warn_once(logger, "The Transceiver's execute method is deprecated "
                          "likely to be removed.")
        # Lock against updates
        with self._chip_execute_lock(x, y):
            # Write the executable
            self.write_memory(
                x, y, _EXECUTABLE_ADDRESS, executable, n_bytes,
                is_filename=is_filename)

            # Request the start of the executable
            process = SendSingleCommandProcess(self._scamp_connection_selector)
            process.execute(ApplicationRun(app_id, x, y, processors, wait))

    def _get_next_nearest_neighbour_id(self):
        with self._nearest_neighbour_lock:
            next_nearest_neighbour_id = (self._nearest_neighbour_id + 1) % 127
            self._nearest_neighbour_id = next_nearest_neighbour_id
        return next_nearest_neighbour_id

    def execute_flood(
            self, core_subsets, executable, app_id, n_bytes=None, wait=False,
            is_filename=False):
        """
        Start an executable running on multiple places on the board.  This
        will be optimised based on the selected cores, but it may still
        require a number of communications with the board to execute.

        :param ~spinn_machine.CoreSubsets core_subsets:
            Which cores on which chips to start the executable
        :param executable:
            The data that is to be executed. Should be one of the following:

            * An instance of RawIOBase
            * A bytearray
            * A filename of an executable (in which case `is_filename` must be
              set to True)
        :type executable:
            ~io.RawIOBase or bytes or bytearray or str
        :param int app_id:
            The ID of the application with which to associate the executable
        :param int n_bytes:
            The size of the executable data in bytes. If not specified:

            * If `executable` is an RawIOBase, an error is raised
            * If `executable` is a bytearray, the length of the bytearray will
              be used
            * If `executable` is an int, 4 will be used
            * If `executable` is a str, the length of the file will be used
        :param bool wait:
            True if the processors should enter a "wait" state on loading
        :param bool is_filename: True if the data is a filename
        :raise SpinnmanIOException:
            * If there is an error communicating with the board
            * If there is an error reading the executable
        :raise SpinnmanInvalidPacketException:
            If a packet is received that is not in the valid format
        :raise SpinnmanInvalidParameterException:
            * If one of the specified cores is not valid
            * If `app_id` is an invalid application ID
            * If a packet is received that has invalid parameters
            * If `executable` is an RawIOBase but `n_bytes` is not specified
            * If `executable` is an int and `n_bytes` is more than 4
            * If `n_bytes` is less than 0
        :raise SpinnmanUnexpectedResponseCodeException:
            If a response indicates an error during the exchange
        """
        # Lock against other executable's
        with self._flood_execute_lock():
            # Flood fill the system with the binary
            n_bytes, chksum = self.write_memory(
                0, 0, _EXECUTABLE_ADDRESS, executable, n_bytes,
                is_filename=is_filename, get_sum=True)

            # Execute the binary on the cores on 0, 0 if required
            if core_subsets.is_chip(0, 0):
                boot_subset = CoreSubsets()
                boot_subset.add_core_subset(
                    core_subsets.get_core_subset_for_chip(0, 0))
                process = ApplicationRunProcess(
                    self._scamp_connection_selector)
                process.run(app_id, boot_subset, wait)

            process = ApplicationCopyRunProcess(
                self._scamp_connection_selector)
            process.run(n_bytes, app_id, core_subsets, chksum, wait)

<<<<<<< HEAD
    def execute_application(self, executable_targets, app_id):
        """
        Execute a set of binaries that make up a complete application on
        specified cores, wait for them to be ready and then start all of the
        binaries.

        .. note::
            This will get the binaries into c_main but will not signal the
            barrier.

        :param ExecutableTargets executable_targets:
            The binaries to be executed and the cores to execute them on
        :param int app_id: The app_id to give this application
        """
        # Execute each of the binaries and get them in to a "wait" state
        for binary in executable_targets.binaries:
            core_subsets = executable_targets.get_cores_for_binary(binary)
            self.execute_flood(
                core_subsets, binary, app_id, wait=True, is_filename=True)

        # Sleep to allow cores to get going
        time.sleep(0.5)

        # Check that the binaries have reached a wait state
        count = self.get_core_state_count(app_id, CPUState.READY)
        if count < executable_targets.total_processors:
            cores_ready = self.get_cores_not_in_state(
                executable_targets.all_core_subsets, [CPUState.READY])
            if len(cores_ready) > 0:
                raise SpinnmanException(
                    f"Only {count} of {executable_targets.total_processors} "
                    "cores reached ready state: "
                    f"{cores_ready.get_status_string()}")

        # Send a signal telling the application to start
        self.send_signal(app_id, Signal.START)

=======
>>>>>>> 66ce5286
    def power_on_machine(self):
        """
        Power on the whole machine.

        :rtype bool
        :return success of failure to power on machine
        """
        if not self._bmp_connections:
            logger.warning("No BMP connections, so can't power on")
            return False
        for bmp_connection in self._bmp_connections:
            self.power_on(bmp_connection.boards, bmp_connection.cabinet,
                          bmp_connection.frame)
        return True

    def power_on(self, boards=0, cabinet=0, frame=0):
        """
        Power on a set of boards in the machine.

        :param int boards: The board or boards to power on
        :param int cabinet: the ID of the cabinet containing the frame, or 0
            if the frame is not in a cabinet
        :param int frame: the ID of the frame in the cabinet containing the
            board(s), or 0 if the board is not in a frame
        """
        self._power(PowerCommand.POWER_ON, boards, cabinet, frame)

    def power_off_machine(self):
        """
        Power off the whole machine.

        :rtype bool
        :return success or failure to power off the machine
        """
        if not self._bmp_connections:
            logger.warning("No BMP connections, so can't power off")
            return False
        logger.info("Turning off machine")
        for bmp_connection in self._bmp_connections:
            self.power_off(bmp_connection.boards, bmp_connection.cabinet,
                           bmp_connection.frame)
        return True

    def power_off(self, boards=0, cabinet=0, frame=0):
        """
        Power off a set of boards in the machine.

        :param int boards: The board or boards to power off
        :param int cabinet: the ID of the cabinet containing the frame, or 0
            if the frame is not in a cabinet
        :param int frame: the ID of the frame in the cabinet containing the
            board(s), or 0 if the board is not in a frame
        """
        self._power(PowerCommand.POWER_OFF, boards, cabinet, frame)

    def _bmp_connection(self, cabinet, frame):
        """
        :param int cabinet:
        :param int frame:
        :rtype: FixedConnectionSelector
        """
        key = (cabinet, frame)
        if key not in self._bmp_connection_selectors:
            raise SpinnmanInvalidParameterException(
                "cabinet and frame", f"{cabinet} and {frame}",
                "Unknown combination")
        return self._bmp_connection_selectors[key]

    def _power(self, power_command, boards=0, cabinet=0, frame=0):
        """
        Send a power request to the machine.

        :param PowerCommand power_command: The power command to send
        :param boards: The board or boards to send the command to
        :param int cabinet: the ID of the cabinet containing the frame, or 0
            if the frame is not in a cabinet
        :param int frame: the ID of the frame in the cabinet containing the
            board(s), or 0 if the board is not in a frame
        """
        connection_selector = self._bmp_connection(cabinet, frame)
        timeout = (
            BMP_POWER_ON_TIMEOUT
            if power_command == PowerCommand.POWER_ON
            else BMP_TIMEOUT)
        process = SendSingleCommandProcess(
            connection_selector, timeout=timeout, n_retries=0)
        process.execute(SetPower(power_command, boards))
        self._machine_off = power_command == PowerCommand.POWER_OFF

        # Sleep for 5 seconds if the machine has just been powered on
        if not self._machine_off:
            time.sleep(BMP_POST_POWER_ON_SLEEP_TIME)

    def set_led(self, led, action, board, cabinet, frame):
        """
        Set the LED state of a board in the machine.

        .. warning::
            This method is currently deprecated and untested as there is no
            known use. Same functionality provided by ybug and bmpc.
            Retained in case needed for hardware debugging.

        :param led:
            Number of the LED or an iterable of LEDs to set the state of (0-7)
        :type led: int or iterable(int)
        :param LEDAction action:
            State to set the LED to, either on, off or toggle
        :param board: Specifies the board to control the LEDs of. This may
            also be an iterable of multiple boards (in the same frame). The
            command will actually be sent to the first board in the iterable.
        :type board: int or iterable(int)
        :param int cabinet: the cabinet this is targeting
        :param int frame: the frame this is targeting
        """
        warn_once(logger, "The set_led method is deprecated and "
                  "untested due to no known use.")
        process = SendSingleCommandProcess(
            self._bmp_connection(cabinet, frame))
        process.execute(BMPSetLed(led, action, board))

    def read_fpga_register(self, fpga_num, register, cabinet, frame, board):
        """
        Read a register on a FPGA of a board. The meaning of the
        register's contents will depend on the FPGA's configuration.

        :param int fpga_num: FPGA number (0, 1 or 2) to communicate with.
        :param int register:
            Register address to read to (will be rounded down to
            the nearest 32-bit word boundary).
        :param int cabinet: cabinet: the cabinet this is targeting
        :param int frame: the frame this is targeting
        :param int board: which board to request the FPGA register from
        :return: the register data
        :rtype: int
        """
        process = SendSingleCommandProcess(
            self._bmp_connection(cabinet, frame), timeout=1.0)
        response = process.execute(
            ReadFPGARegister(fpga_num, register, board))
        return response.fpga_register  # pylint: disable=no-member

    def write_fpga_register(self, fpga_num, register, value, cabinet, frame,
                            board):
        """
        Write a register on a FPGA of a board. The meaning of setting the
        register's contents will depend on the FPGA's configuration.

        :param int fpga_num: FPGA number (0, 1 or 2) to communicate with.
        :param int register:
            Register address to read to (will be rounded down to
            the nearest 32-bit word boundary).
        :param int value: the value to write into the FPGA register
        :param int cabinet: cabinet: the cabinet this is targeting
        :param int frame: the frame this is targeting
        :param int board: which board to write the FPGA register to
        """
        process = SendSingleCommandProcess(
            self._bmp_connection(cabinet, frame))
        process.execute(
            WriteFPGARegister(fpga_num, register, value, board))

    def read_adc_data(self, board, cabinet, frame):
        """
        Read the BMP ADC data.

        .. warning::
            This method is currently deprecated and untested as there is no
            known use. Same functionality provided by ybug and bmpc.
            Retained in case needed for hardware debugging.

        :param int cabinet: cabinet: the cabinet this is targeting
        :param int frame: the frame this is targeting
        :param int board: which board to request the ADC data from
        :return: the FPGA's ADC data object
        :rtype: ADCInfo
        """
        warn_once(logger, "The read_adc_data method is deprecated and "
                  "untested due to no known use.")
        process = SendSingleCommandProcess(
            self._bmp_connection(cabinet, frame))
        response = process.execute(ReadADC(board))
        return response.adc_info  # pylint: disable=no-member

    def read_bmp_version(self, board, cabinet, frame):
        """
        Read the BMP version.

        :param int cabinet: cabinet: the cabinet this is targeting
        :param int frame: the frame this is targeting
        :param int board: which board to request the data from
        :return: the sver from the BMP
        """
        process = SendSingleCommandProcess(
            self._bmp_connection(cabinet, frame))
        response = process.execute(BMPGetVersion(board))
        return response.version_info  # pylint: disable=no-member

    def write_memory(self, x, y, base_address, data, n_bytes=None, offset=0,
                     cpu=0, is_filename=False, get_sum=False):
        """
        Write to the SDRAM on the board.

        :param int x:
            The x-coordinate of the chip where the memory is to be written to
        :param int y:
            The y-coordinate of the chip where the memory is to be written to
        :param int base_address:
            The address in SDRAM where the region of memory is to be written
        :param data: The data to write.  Should be one of the following:

            * An instance of RawIOBase
            * A bytearray/bytes
            * A single integer - will be written in little-endian byte order
            * A filename of a data file (in which case `is_filename` must be
              set to True)
        :type data:
            ~io.RawIOBase or bytes or bytearray or int or str
        :param int n_bytes:
            The amount of data to be written in bytes.  If not specified:

            * If `data` is an RawIOBase, an error is raised
            * If `data` is a bytearray, the length of the bytearray will be
              used
            * If `data` is an int, 4 will be used
            * If `data` is a str, the length of the file will be used
        :param int offset: The offset from which the valid data begins
        :param int cpu: The optional CPU to write to
        :param bool is_filename: True if `data` is a filename
        :param bool get_sum: whether to return a checksum or 0
        :return: The number of bytes written, the checksum (0 if get_sum=False)
        :rtype: int, int
        :raise SpinnmanIOException:
            * If there is an error communicating with the board
            * If there is an error reading the data
        :raise SpinnmanInvalidPacketException:
            If a packet is received that is not in the valid format
        :raise SpinnmanInvalidParameterException:
            * If `x, y` does not lead to a valid chip
            * If a packet is received that has invalid parameters
            * If `base_address` is not a positive integer
            * If `data` is an RawIOBase but `n_bytes` is not specified
            * If `data` is an int and `n_bytes` is more than 4
            * If `n_bytes` is less than 0
        :raise SpinnmanUnexpectedResponseCodeException:
            If a response indicates an error during the exchange
        """
        process = WriteMemoryProcess(self._scamp_connection_selector)
        if isinstance(data, io.RawIOBase):
            chksum = process.write_memory_from_reader(
                x, y, cpu, base_address, data, n_bytes, get_sum)
        elif isinstance(data, str) and is_filename:
            if n_bytes is None:
                n_bytes = os.stat(data).st_size
            with open(data, "rb") as reader:
                chksum = process.write_memory_from_reader(
                    x, y, cpu, base_address, reader, n_bytes, get_sum)
        elif isinstance(data, int):
            n_bytes = 4
            data_to_write = _ONE_WORD.pack(data)
            chksum = process.write_memory_from_bytearray(
                x, y, cpu, base_address, data_to_write, 0, n_bytes, get_sum)
        else:
            if n_bytes is None:
                n_bytes = len(data)
            chksum = process.write_memory_from_bytearray(
                x, y, cpu, base_address, data, offset, n_bytes, get_sum)
        return n_bytes, chksum

    def write_user_0(self, x, y, p, value):
        """
        Write to the user_0 register for the given processor.

        .. note::
            Conventionally, user_0 usually holds the address of the table of
            memory regions.

        :param int x: X coordinate of the chip
        :param int y: Y coordinate of the chip
        :param int p: Virtual processor identifier on the chip
        :param int value: The value to write
        :raise SpinnmanIOException:
            If there is an error communicating with the board
        :raise SpinnmanInvalidPacketException:
            If a packet is received that is not in the valid format
        :raise SpinnmanInvalidParameterException:
            If x, y, p does not identify a valid processor
        :raise SpinnmanUnexpectedResponseCodeException:
            If a response indicates an error during the exchange
        """
        addr = self.get_user_0_register_address_from_core(p)
        self.write_memory(x, y, addr, int(value))

    def write_user_1(self, x, y, p, value):
        """
        Write to the user_1 register for the given processor.

        :param int x: X coordinate of the chip
        :param int y: Y coordinate of the chip
        :param int p: Virtual processor identifier on the chip
        :param int value: The value to write
        :raise SpinnmanIOException:
            If there is an error communicating with the board
        :raise SpinnmanInvalidPacketException:
            If a packet is received that is not in the valid format
        :raise SpinnmanInvalidParameterException:
            If x, y, p does not identify a valid processor
        :raise SpinnmanUnexpectedResponseCodeException:
            If a response indicates an error during the exchange
        """
        addr = self.get_user_1_register_address_from_core(p)
        self.write_memory(x, y, addr, int(value))

    def write_neighbour_memory(self, x, y, link, base_address, data,
                               n_bytes=None, offset=0, cpu=0):
        """
        Write to the memory of a neighbouring chip using a LINK_READ SCP
        command. If sent to a BMP, this command can be used to communicate
        with the FPGAs' debug registers.

        .. warning::
            This method is deprecated and untested due to no known use.

        :param int x:
            The x-coordinate of the chip whose neighbour is to be written to
        :param int y:
            The y-coordinate of the chip whose neighbour is to be written to
        :param int link:
            The link index to send the request to (or if BMP, the FPGA number)
        :param int base_address:
            The address in SDRAM where the region of memory is to be written
        :param data: The data to write.  Should be one of the following:

            * An instance of RawIOBase
            * A bytearray/bytes
            * A single integer; will be written in little-endian byte order
        :type data:
            ~io.RawIOBase or bytes or bytearray or int
        :param int n_bytes:
            The amount of data to be written in bytes.  If not specified:

            * If `data` is an RawIOBase, an error is raised
            * If `data` is a bytearray, the length of the bytearray will be
              used
            * If `data` is an int, 4 will be used
        :param int offset:
            The offset where the valid data starts (if `data` is
            an int then offset will be ignored and used 0)
        :param int cpu:
            The CPU to use, typically 0 (or if a BMP, the slot number)
        :raise SpinnmanIOException:
            * If there is an error communicating with the board
            * If there is an error reading the data
        :raise SpinnmanInvalidPacketException:
            If a packet is received that is not in the valid format
        :raise SpinnmanInvalidParameterException:
            * If `x, y` does not lead to a valid chip
            * If a packet is received that has invalid parameters
            * If `base_address` is not a positive integer
            * If `data` is an RawIOBase but `n_bytes` is not specified
            * If `data` is an int and `n_bytes` is more than 4
            * If `n_bytes` is less than 0
        :raise SpinnmanUnexpectedResponseCodeException:
            If a response indicates an error during the exchange
        """
        warn_once(logger, "The write_neighbour_memory method is deprecated "
                          "and untested due to no known use.")
        process = WriteMemoryProcess(self._scamp_connection_selector)
        if isinstance(data, io.RawIOBase):
            process.write_link_memory_from_reader(
                x, y, cpu, link, base_address, data, n_bytes)
        elif isinstance(data, int):
            data_to_write = _ONE_WORD.pack(data)
            process.write_link_memory_from_bytearray(
                x, y, cpu, link, base_address, data_to_write, 0, 4)
        else:
            if n_bytes is None:
                n_bytes = len(data)
            process.write_link_memory_from_bytearray(
                x, y, cpu, link, base_address, data, offset, n_bytes)

    def write_memory_flood(
            self, base_address, data, n_bytes=None, offset=0,
            is_filename=False):
        """
        Write to the SDRAM of all chips.

        :param int base_address:
            The address in SDRAM where the region of memory is to be written
        :param data:
            The data that is to be written.  Should be one of the following:

            * An instance of RawIOBase
            * A byte-string
            * A single integer
            * A file name of a file to read (in which case `is_filename`
              should be set to True)
        :type data:
            ~io.RawIOBase or bytes or bytearray or int or str
        :param int n_bytes:
            The amount of data to be written in bytes.  If not specified:

            * If `data` is an RawIOBase, an error is raised
            * If `data` is a bytearray or bytes, the length of the bytearray
              will be used
            * If `data` is an int, 4 will be used
            * If `data` is a str, the size of the file will be used
        :param int offset:
            The offset where the valid data starts; if `data` is
            an int, then the offset will be ignored and 0 is used.
        :param bool is_filename:
            True if `data` should be interpreted as a file name
        :raise SpinnmanIOException:
            * If there is an error communicating with the board
            * If there is an error reading the executable
        :raise SpinnmanInvalidPacketException:
            If a packet is received that is not in the valid format
        :raise SpinnmanInvalidParameterException:
            * If one of the specified chips is not valid
            * If `app_id` is an invalid application ID
            * If a packet is received that has invalid parameters
        :raise SpinnmanUnexpectedResponseCodeException:
            If a response indicates an error during the exchange
        """
        process = WriteMemoryFloodProcess(self._scamp_connection_selector)
        # Ensure only one flood fill occurs at any one time
        with self._flood_write_lock:
            # Start the flood fill
            nearest_neighbour_id = self._get_next_nearest_neighbour_id()
            if isinstance(data, io.RawIOBase):
                process.write_memory_from_reader(
                    nearest_neighbour_id, base_address, data, n_bytes)
            elif isinstance(data, str) and is_filename:
                if n_bytes is None:
                    n_bytes = os.stat(data).st_size
                with open(data, "rb") as reader:
                    process.write_memory_from_reader(
                        nearest_neighbour_id, base_address, reader, n_bytes)
            elif isinstance(data, int):
                data_to_write = _ONE_WORD.pack(data)
                process.write_memory_from_bytearray(
                    nearest_neighbour_id, base_address, data_to_write, 0)
            else:
                if n_bytes is None:
                    n_bytes = len(data)
                process.write_memory_from_bytearray(
                    nearest_neighbour_id, base_address, data, offset, n_bytes)

    def read_memory(self, x, y, base_address, length, cpu=0):
        """
        Read some areas of memory (usually SDRAM) from the board.

        :param int x:
            The x-coordinate of the chip where the memory is to be read from
        :param int y:
            The y-coordinate of the chip where the memory is to be read from
        :param int base_address:
            The address in SDRAM where the region of memory to be read starts
        :param int length: The length of the data to be read in bytes
        :param int cpu:
            the core ID used to read the memory of; should usually be 0 when
            reading from SDRAM, but may be other values when reading from DTCM.
        :return: A bytearray of data read
        :rtype: bytes
        :raise SpinnmanIOException:
            If there is an error communicating with the board
        :raise SpinnmanInvalidPacketException:
            If a packet is received that is not in the valid format
        :raise SpinnmanInvalidParameterException:
            * If one of `x`, `y`, `cpu`, `base_address` or `length` is invalid
            * If a packet is received that has invalid parameters
        :raise SpinnmanUnexpectedResponseCodeException:
            If a response indicates an error during the exchange
        """
        try:
            process = ReadMemoryProcess(self._scamp_connection_selector)
            return process.read_memory(x, y, cpu, base_address, length)
        except Exception:
            logger.info(self.__where_is_xy(x, y))
            raise

    def read_word(self, x, y, base_address, cpu=0):
        """
        Read a word (usually of SDRAM) from the board.

        :param int x:
            The x-coordinate of the chip where the word is to be read from
        :param int y:
            The y-coordinate of the chip where the word is to be read from
        :param int base_address:
            The address (usually in SDRAM) where the word to be read starts
        :param int cpu:
            the core ID used to read the word; should usually be 0 when reading
            from SDRAM, but may be other values when reading from DTCM.
        :return: The unsigned integer value at ``base_address``
        :rtype: int
        :raise SpinnmanIOException:
            If there is an error communicating with the board
        :raise SpinnmanInvalidPacketException:
            If a packet is received that is not in the valid format
        :raise SpinnmanInvalidParameterException:
            * If one of `x`, `y`, `cpu` or `base_address` is invalid
            * If a packet is received that has invalid parameters
        :raise SpinnmanUnexpectedResponseCodeException:
            If a response indicates an error during the exchange
        """
        try:
            process = ReadMemoryProcess(self._scamp_connection_selector)
            data = process.read_memory(x, y, cpu, base_address, _ONE_WORD.size)
            (value, ) = _ONE_WORD.unpack(data)
            return value
        except Exception:
            logger.info(self.__where_is_xy(x, y))
            raise

    def read_neighbour_memory(self, x, y, link, base_address, length, cpu=0):
        """
        Read some areas of memory on a neighbouring chip using a LINK_READ
        SCP command. If sent to a BMP, this command can be used to
        communicate with the FPGAs' debug registers.

        .. warning::
            This method is currently deprecated and untested as there is no
            known use. Same functionality provided by ybug and bmpc.
            Retained in case needed for hardware debugging.

        :param int x:
            The x-coordinate of the chip whose neighbour is to be read from
        :param int y:
            The y-coordinate of the chip whose neighbour is to be read from
        :param int cpu:
            The CPU to use, typically 0 (or if a BMP, the slot number)
        :param int link:
            The link index to send the request to (or if BMP, the FPGA number)
        :param int base_address:
            The address in SDRAM where the region of memory to be read starts
        :param int length: The length of the data to be read in bytes
        :return: An iterable of chunks of data read in order
        :rtype: bytes
        :raise SpinnmanIOException:
            If there is an error communicating with the board
        :raise SpinnmanInvalidPacketException:
            If a packet is received that is not in the valid format
        :raise SpinnmanInvalidParameterException:
            * If one of `x`, `y`, `cpu`, `base_address` or `length` is invalid
            * If a packet is received that has invalid parameters
        :raise SpinnmanUnexpectedResponseCodeException:
            If a response indicates an error during the exchange
        """
        try:
            warn_once(logger, "The read_neighbour_memory method is deprecated "
                      "and untested due to no known use.")
            process = ReadMemoryProcess(self._scamp_connection_selector)
            return process.read_link_memory(
                x, y, cpu, link, base_address, length)
        except Exception:
            logger.info(self.__where_is_xy(x, y))
            raise

    def stop_application(self, app_id):
        """
        Sends a stop request for an app_id.

        :param int app_id: The ID of the application to send to
        :raise SpinnmanIOException:
            If there is an error communicating with the board
        :raise SpinnmanInvalidPacketException:
            If a packet is received that is not in the valid format
        :raise SpinnmanInvalidParameterException:
            * If app_id is not a valid application ID
            * If a packet is received that has invalid parameters
        :raise SpinnmanUnexpectedResponseCodeException:
            If a response indicates an error during the exchange
        """

        if not self._machine_off:
            process = SendSingleCommandProcess(self._scamp_connection_selector)
            process.execute(AppStop(app_id))
        else:
            logger.warning(
                "You are calling a app stop on a turned off machine. "
                "Please fix and try again")

    def __log_where_is_info(self, cpu_infos):
        """
        Logs the where_is info for each chip in cpu_infos.

        :param cpu_infos:
        """
        xys = set()
        for cpu_info in cpu_infos:
            if isinstance(cpu_info, tuple):
                xys.add((cpu_info[0], cpu_info[1]))
            else:
                xys.add((cpu_info.x, cpu_info.y))
        for (x, y) in xys:
            logger.info(self.__where_is_xy(x, y))

    def wait_for_cores_to_be_in_state(
            self, all_core_subsets, app_id, cpu_states, timeout=None,
            time_between_polls=0.1,
            error_states=frozenset({
                CPUState.RUN_TIME_EXCEPTION, CPUState.WATCHDOG}),
            counts_between_full_check=100, progress_bar=None):
        """
        Waits for the specified cores running the given application to be
        in some target state or states. Handles failures.

        :param ~spinn_machine.CoreSubsets all_core_subsets:
            the cores to check are in a given sync state
        :param int app_id: the application ID that being used by the simulation
        :param set(CPUState) cpu_states:
            The expected states once the applications are ready; success is
            when each application is in one of these states
        :param float timeout:
            The amount of time to wait in seconds for the cores to reach one
            of the states
        :param float time_between_polls: Time between checking the state
        :param set(CPUState) error_states:
            Set of states that the application can be in that indicate an
            error, and so should raise an exception
        :param int counts_between_full_check:
            The number of times to use the count signal before instead using
            the full CPU state check
        :param progress_bar: Possible progress bar to update.
        :type progress_bar: ~spinn_utilities.progress_bar.ProgressBar or None
        :raise SpinnmanTimeoutException:
            If a timeout is specified and exceeded.
        """
        # check that the right number of processors are in the states
        processors_ready = 0
        max_processors_ready = 0
        timeout_time = None if timeout is None else time.time() + timeout
        tries = 0
        while (processors_ready < len(all_core_subsets) and
               (timeout_time is None or time.time() < timeout_time)):

            # Get the number of processors in the ready states
            processors_ready = 0
            for cpu_state in cpu_states:
                processors_ready += self.get_core_state_count(
                    app_id, cpu_state)
            if progress_bar:
                if processors_ready > max_processors_ready:
                    progress_bar.update(
                        processors_ready - max_processors_ready)
                    max_processors_ready = processors_ready
            # If the count is too small, check for error states
            if processors_ready < len(all_core_subsets):
                is_error = False
                for cpu_state in error_states:
                    error_cores = self.get_core_state_count(app_id, cpu_state)
                    if error_cores > 0:
                        is_error = True
                if is_error:
                    error_core_states = self.get_cores_in_state(
                        all_core_subsets, error_states)
                    if len(error_core_states) > 0:
                        self.__log_where_is_info(error_core_states)
                        raise SpiNNManCoresNotInStateException(
                            timeout, cpu_states, error_core_states)

                # If we haven't seen an error, increase the tries, and
                # do a full check if required
                tries += 1
                if tries >= counts_between_full_check:
                    cores_in_state = self.get_cores_in_state(
                        all_core_subsets, cpu_states)
                    processors_ready = len(cores_in_state)
                    tries = 0

                    # iterate over the cores waiting to finish and see
                    # which ones we're missing
                    if get_config_bool("Machine", "report_waiting_logs"):
                        for core_subset in all_core_subsets.core_subsets:
                            for p in core_subset.processor_ids:
                                if ((core_subset.x, core_subset.y, p) not in
                                        cores_in_state.keys()):
                                    logger.warning(
                                        "waiting on {}:{}:{}",
                                        core_subset.x, core_subset.y, p)

                # If we're still not in the correct state, wait a bit
                if processors_ready < len(all_core_subsets):
                    time.sleep(time_between_polls)

        # If we haven't reached the final state, do a final full check
        if processors_ready < len(all_core_subsets):
            cores_not_in_state = self.get_cores_not_in_state(
                all_core_subsets, cpu_states)

            # If we are sure we haven't reached the final state,
            # report a timeout error
            if len(cores_not_in_state) != 0:
                self.__log_where_is_info(cores_not_in_state)
                raise SpiNNManCoresNotInStateException(
                    timeout, cpu_states, cores_not_in_state)

    def get_cores_in_state(self, all_core_subsets, states):
        """
        Get all cores that are in a given state or set of states.

        :param ~spinn_machine.CoreSubsets all_core_subsets:
            The cores to filter
        :param states: The state or states to filter on
        :type states: CPUState or set(CPUState)
        :return: Core subsets object containing cores in the given state(s)
        :rtype: CPUInfos
        """
        core_infos = self.get_cpu_information(all_core_subsets)
        cores_in_state = CPUInfos()
        for core_info in core_infos:
            if hasattr(states, "__iter__"):
                if core_info.state in states:
                    cores_in_state.add_processor(
                        core_info.x, core_info.y, core_info.p, core_info)
            elif core_info.state == states:
                cores_in_state.add_processor(
                    core_info.x, core_info.y, core_info.p, core_info)

        return cores_in_state

    def get_cores_not_in_state(self, all_core_subsets, states):
        """
        Get all cores that are not in a given state or set of states.

        :param ~spinn_machine.CoreSubsets all_core_subsets:
            The cores to filter
        :param states: The state or states to filter on
        :type states: CPUState or set(CPUState)
        :return: Core subsets object containing cores not in the given state(s)
        :rtype: CPUInfos
        """
        core_infos = self.get_cpu_information(all_core_subsets)
        cores_not_in_state = CPUInfos()
        for core_info in core_infos:
            if hasattr(states, "__iter__"):
                if core_info.state not in states:
                    cores_not_in_state.add_processor(
                        core_info.x, core_info.y, core_info.p, core_info)
            elif core_info.state != states:
                cores_not_in_state.add_processor(
                    core_info.x, core_info.y, core_info.p, core_info)
        return cores_not_in_state

    def send_signal(self, app_id, signal):
        """
        Send a signal to an application.

        :param int app_id: The ID of the application to send to
        :param Signal signal: The signal to send
        :raise SpinnmanIOException:
            If there is an error communicating with the board
        :raise SpinnmanInvalidPacketException:
            If a packet is received that is not in the valid format
        :raise SpinnmanInvalidParameterException:
            * If signal is not a valid signal
            * If app_id is not a valid application ID
            * If a packet is received that has invalid parameters
        :raise SpinnmanUnexpectedResponseCodeException:
            If a response indicates an error during the exchange
        """
        process = SendSingleCommandProcess(self._scamp_connection_selector)
        process.execute(SendSignal(app_id, signal))

    def set_leds(self, x, y, cpu, led_states):
        """
        Set LED states.

        .. warning::
            The set_leds is deprecated and untested due to no known use.

        :param int x: The x-coordinate of the chip on which to set the LEDs
        :param int y: The x-coordinate of the chip on which to set the LEDs
        :param int cpu: The CPU of the chip on which to set the LEDs
        :param dict(int,int) led_states:
            A dictionary mapping SetLED index to state with
            0 being off, 1 on and 2 inverted.
        :raise SpinnmanIOException:
            If there is an error communicating with the board
        :raise SpinnmanInvalidPacketException:
            If a packet is received that is not in the valid format
        :raise SpinnmanInvalidParameterException:
            If a packet is received that has invalid parameters
        :raise SpinnmanUnexpectedResponseCodeException:
            If a response indicates an error during the exchange
        """
        try:
            warn_once(logger, "The set_leds is deprecated and "
                      "untested due to no known use.")
            process = SendSingleCommandProcess(self._scamp_connection_selector)
            process.execute(SetLED(x, y, cpu, led_states))
        except Exception:
            logger.info(self.__where_is_xy(x, y))
            raise

    def locate_spinnaker_connection_for_board_address(self, board_address):
        """
        Find a connection that matches the given board IP address.

        :param str board_address:
            The IP address of the Ethernet connection on the board
        :return: A connection for the given IP address, or `None` if no such
            connection exists
        :rtype: SCAMPConnection
        """
        return self._udp_scamp_connections.get(board_address, None)

    def set_ip_tag(self, ip_tag, use_sender=False):
        """
        Set up an IP tag.

        :param ~spinn_machine.tags.IPTag ip_tag:
            The tag to set up.

            .. note::
                `board_address` can be `None`, in which case, the tag will be
                assigned to all boards.
        :param bool use_sender:
            Optionally use the sender host and port instead of
            the given host and port in the tag
        :raise SpinnmanIOException:
            If there is an error communicating with the board
        :raise SpinnmanInvalidPacketException:
            If a packet is received that is not in the valid format
        :raise SpinnmanInvalidParameterException:
            * If the IP tag fields are incorrect
            * If a packet is received that has invalid parameters
        :raise SpinnmanUnexpectedResponseCodeException:
            If a response indicates an error during the exchange
        """
        # Check that the tag has a port assigned
        if ip_tag.port is None:
            raise SpinnmanInvalidParameterException(
                "ip_tag.port", "None", "The tag port must have been set")

        # Get the connections - if the tag specifies a connection, use that,
        # otherwise apply the tag to all connections
        connections = self.__get_connection_list(None, ip_tag.board_address)
        if not connections:
            raise SpinnmanInvalidParameterException(
                "ip_tag", str(ip_tag),
                "The given board address is not recognised")

        for connection in connections:
            # Convert the host string
            host_string = ip_tag.ip_address
            if host_string in ("localhost", ".", "0.0.0.0"):
                host_string = connection.local_ip_address
            ip_string = socket.gethostbyname(host_string)
            ip_address = bytearray(socket.inet_aton(ip_string))

            process = SendSingleCommandProcess(self._scamp_connection_selector)
            process.execute(IPTagSet(
                connection.chip_x, connection.chip_y, ip_address, ip_tag.port,
                ip_tag.tag, strip=ip_tag.strip_sdp, use_sender=use_sender))

    def __get_connection_list(self, connection=None, board_address=None):
        """
        Get the connections for talking to a board.

        :param SCAMPConnection connection:
            Optional param that directly gives the connection to use.
        :param str board_address:
            Optional param that gives the address of the board to talk to.
        :return: List of length 1 or 0 (the latter only if the search for
            the given board address fails).
        :rtype: list(SCAMPConnection)
        """
        if connection is not None:
            return [connection]
        elif board_address is None:
            return self._scamp_connections

        connection = self.locate_spinnaker_connection_for_board_address(
            board_address)
        if connection is None:
            return []
        return [connection]

    def set_reverse_ip_tag(self, reverse_ip_tag):
        """
        Set up a reverse IP tag.

        :param ~spinn_machine.tags.ReverseIPTag reverse_ip_tag:
            The reverse tag to set up.

            .. note::
                The `board_address` field can be `None`, in which case, the tag
                will be assigned to all boards.
        :raise SpinnmanIOException:
            If there is an error communicating with the board
        :raise SpinnmanInvalidPacketException:
            If a packet is received that is not in the valid format
        :raise SpinnmanInvalidParameterException:
            * If the reverse IP tag fields are incorrect
            * If a packet is received that has invalid parameters
            * If the UDP port is one that is already used by SpiNNaker for
                system functions
        :raise SpinnmanUnexpectedResponseCodeException:
            If a response indicates an error during the exchange
        """
        if reverse_ip_tag.port is None:
            raise SpinnmanInvalidParameterException(
                "reverse_ip_tag.port", "None",
                "The tag port must have been set!")

        if (reverse_ip_tag.port == SCP_SCAMP_PORT or
                reverse_ip_tag.port == UDP_BOOT_CONNECTION_DEFAULT_PORT):
            raise SpinnmanInvalidParameterException(
                "reverse_ip_tag.port", reverse_ip_tag.port,
                "The port number for the reverse IP tag conflicts with"
                f" the SpiNNaker system ports ({SCP_SCAMP_PORT} and "
                f"{UDP_BOOT_CONNECTION_DEFAULT_PORT})")

        # Get the connections - if the tag specifies a connection, use that,
        # otherwise apply the tag to all connections
        connections = self.__get_connection_list(
            None, reverse_ip_tag.board_address)
        if not connections:
            raise SpinnmanInvalidParameterException(
                "reverse_ip_tag", str(reverse_ip_tag),
                "The given board address is not recognised")

        for connection in connections:
            process = SendSingleCommandProcess(self._scamp_connection_selector)
            process.execute(ReverseIPTagSet(
                connection.chip_x, connection.chip_y,
                reverse_ip_tag.destination_x, reverse_ip_tag.destination_y,
                reverse_ip_tag.destination_p,
                reverse_ip_tag.port, reverse_ip_tag.tag,
                reverse_ip_tag.sdp_port))

    def clear_ip_tag(self, tag, board_address=None):
        """
        Clear the setting of an IP tag.

        :param int tag: The tag ID
        :param str board_address:
            Board address where the tag should be cleared.
            If not specified, all AbstractSCPConnection connections will send
            the message to clear the tag
        :raise SpinnmanIOException:
            If there is an error communicating with the board
        :raise SpinnmanInvalidPacketException:
            If a packet is received that is not in the valid format
        :raise SpinnmanInvalidParameterException:
            * If the tag is not a valid tag
            * If the connection cannot send SDP messages
            * If a packet is received that has invalid parameters
        :raise SpinnmanUnexpectedResponseCodeException:
            If a response indicates an error during the exchange
        """
        for conn in self.__get_connection_list(board_address=board_address):
            process = SendSingleCommandProcess(self._scamp_connection_selector)
            process.execute(IPTagClear(conn.chip_x, conn.chip_y, tag))

    def get_tags(self, connection=None):
        """
        Get the current set of tags that have been set on the board.

        :param AbstractSCPConnection connection:
            Connection from which the tags should be received.
            If not specified, all AbstractSCPConnection connections will be
            queried and the response will be combined.
        :return: An iterable of tags
        :rtype: iterable(~spinn_machine.tags.AbstractTag)
        :raise SpinnmanIOException:
            If there is an error communicating with the board
        :raise SpinnmanInvalidPacketException:
            If a packet is received that is not in the valid format
        :raise SpinnmanInvalidParameterException:
            * If the connection cannot send SDP messages
            * If a packet is received that has invalid parameters
        :raise SpinnmanUnexpectedResponseCodeException:
            If a response indicates an error during the exchange
        """
        all_tags = list()
        for conn in self.__get_connection_list(connection):
            process = GetTagsProcess(self._scamp_connection_selector)
            all_tags.extend(process.get_tags(conn))
        return all_tags

    def malloc_sdram(self, x, y, size, app_id, tag=None):
        """
        Allocates a chunk of SDRAM on a chip on the machine.

        :param int x: The x-coordinate of the chip onto which to ask for memory
        :param int y: The y-coordinate of the chip onto which to ask for memory
        :param int size: the amount of memory to allocate in bytes
        :param int app_id: The ID of the application with which to associate
            the routes.  If not specified, defaults to 0.
        :param int tag: the tag for the SDRAM, a 8-bit (chip-wide) tag that can
            be looked up by a SpiNNaker application to discover the address of
            the allocated block. If `0` then no tag is applied.
        :return: the base address of the allocated memory
        :rtype: int
        """
        try:
            process = MallocSDRAMProcess(self._scamp_connection_selector)
            process.malloc_sdram(x, y, size, app_id, tag)
            return process.base_address
        except Exception:
            logger.info(self.__where_is_xy(x, y))
            raise

    def free_sdram(self, x, y, base_address, app_id):
        """
        Free allocated SDRAM.

        .. warning::
            This method is currently deprecated and likely to be removed.

        :param int x: The x-coordinate of the chip onto which to ask for memory
        :param int y: The y-coordinate of the chip onto which to ask for memory
        :param int base_address: The base address of the allocated memory
        :param int app_id: The app ID of the allocated memory
        """
        try:
            warn_once(logger, "The free_sdram method is deprecated and "
                      "likely to be removed.")
            process = DeAllocSDRAMProcess(self._scamp_connection_selector)
            process.de_alloc_sdram(x, y, app_id, base_address)
        except Exception:
            logger.info(self.__where_is_xy(x, y))
            raise

    def free_sdram_by_app_id(self, x, y, app_id):
        """
        Free all SDRAM allocated to a given app ID.

        .. warning::
            This method is currently deprecated and untested as there is no
            known use. Same functionality provided by ybug and bmpc.
            Retained in case needed for hardware debugging.

        :param int x: The x-coordinate of the chip onto which to ask for memory
        :param int y: The y-coordinate of the chip onto which to ask for memory
        :param int app_id: The app ID of the allocated memory
        :return: The number of blocks freed
        :rtype: int
        """
        try:
            warn_once(logger, "The free_sdram_by_app_id method is deprecated "
                              "and untested due to no known use.")
            process = DeAllocSDRAMProcess(self._scamp_connection_selector)
            process.de_alloc_sdram(x, y, app_id)
            return process.no_blocks_freed
        except Exception:
            logger.info(self.__where_is_xy(x, y))
            raise

    def load_multicast_routes(self, x, y, routes, app_id):
        """
        Load a set of multicast routes on to a chip.

        :param int x:
            The x-coordinate of the chip onto which to load the routes
        :param int y:
            The y-coordinate of the chip onto which to load the routes
        :param iterable(~spinn_machine.MulticastRoutingEntry) routes:
            An iterable of multicast routes to load
        :param int app_id: The ID of the application with which to associate
            the routes.  If not specified, defaults to 0.
        :raise SpinnmanIOException:
            If there is an error communicating with the board
        :raise SpinnmanInvalidPacketException:
            If a packet is received that is not in the valid format
        :raise SpinnmanInvalidParameterException:
            * If any of the routes are invalid
            * If a packet is received that has invalid parameters
        :raise SpinnmanUnexpectedResponseCodeException:
            If a response indicates an error during the exchange
        """
        try:
            process = LoadMultiCastRoutesProcess(
                self._scamp_connection_selector)
            process.load_routes(x, y, routes, app_id)
        except Exception:
            logger.info(self.__where_is_xy(x, y))
            raise

    def load_fixed_route(self, x, y, fixed_route, app_id):
        """
        Loads a fixed route routing table entry onto a chip's router.

        :param int x:
            The x-coordinate of the chip onto which to load the routes
        :param int y:
            The y-coordinate of the chip onto which to load the routes
        :param ~spinn_machine.FixedRouteEntry fixed_route:
            the route for the fixed route entry on this chip
        :param int app_id: The ID of the application with which to associate
            the routes.  If not specified, defaults to 0.
        :raise SpinnmanIOException:
            If there is an error communicating with the board
        :raise SpinnmanInvalidPacketException:
            If a packet is received that is not in the valid format
        :raise SpinnmanInvalidParameterException:
            * If any of the routes are invalid
            * If a packet is received that has invalid parameters
        :raise SpinnmanUnexpectedResponseCodeException:
            If a response indicates an error during the exchange
        """
        try:
            process = LoadFixedRouteRoutingEntryProcess(
                self._scamp_connection_selector)
            process.load_fixed_route(x, y, fixed_route, app_id)
        except Exception:
            logger.info(self.__where_is_xy(x, y))
            raise

    def read_fixed_route(self, x, y, app_id):
        """
        Reads a fixed route routing table entry from a chip's router.

        :param int x:
            The x-coordinate of the chip onto which to load the routes
        :param int y:
            The y-coordinate of the chip onto which to load the routes
        :param int app_id:
            The ID of the application with which to associate the
            routes.  If not specified, defaults to 0.
        :return: the route as a fixed route entry
        """
        try:
            process = ReadFixedRouteRoutingEntryProcess(
                self._scamp_connection_selector)
            return process.read_fixed_route(x, y, app_id)
        except Exception:
            logger.info(self.__where_is_xy(x, y))
            raise

    def get_multicast_routes(self, x, y, app_id=None):
        """
        Get the current multicast routes set up on a chip.

        :param int x:
            The x-coordinate of the chip from which to get the routes
        :param int y:
            The y-coordinate of the chip from which to get the routes
        :param int app_id:
            The ID of the application to filter the routes for. If
            not specified, will return all routes
        :return: An iterable of multicast routes
        :rtype: list(~spinn_machine.MulticastRoutingEntry)
        :raise SpinnmanIOException:
            If there is an error communicating with the board
        :raise SpinnmanInvalidPacketException:
            If a packet is received that is not in the valid format
        :raise SpinnmanInvalidParameterException:
            If a packet is received that has invalid parameters
        :raise SpinnmanUnexpectedResponseCodeException:
            If a response indicates an error during the exchange
        """
        try:
            base_address = self._get_sv_data(
                x, y, SystemVariableDefinition.router_table_copy_address)
            process = GetMultiCastRoutesProcess(
                self._scamp_connection_selector, app_id)
            return process.get_routes(x, y, base_address)
        except Exception:
            logger.info(self.__where_is_xy(x, y))
            raise

    def clear_multicast_routes(self, x, y):
        """
        Remove all the multicast routes on a chip.

        :param int x: The x-coordinate of the chip on which to clear the routes
        :param int y: The y-coordinate of the chip on which to clear the routes
        :raise SpinnmanIOException:
            If there is an error communicating with the board
        :raise SpinnmanInvalidPacketException:
            If a packet is received that is not in the valid format
        :raise SpinnmanInvalidParameterException:
            If a packet is received that has invalid parameters
        :raise SpinnmanUnexpectedResponseCodeException:
            If a response indicates an error during the exchange
        """
        try:
            process = SendSingleCommandProcess(self._scamp_connection_selector)
            process.execute(RouterClear(x, y))
        except Exception:
            logger.info(self.__where_is_xy(x, y))
            raise

    def get_router_diagnostics(self, x, y):
        """
        Get router diagnostic information from a chip.

        :param int x:
            The x-coordinate of the chip from which to get the information
        :param int y:
            The y-coordinate of the chip from which to get the information
        :return: The router diagnostic information
        :rtype: RouterDiagnostics
        :raise SpinnmanIOException:
            If there is an error communicating with the board
        :raise SpinnmanInvalidPacketException:
            If a packet is received that is not in the valid format
        :raise SpinnmanInvalidParameterException:
            If a packet is received that has invalid parameters
        :raise SpinnmanUnexpectedResponseCodeException:
            If a response indicates an error during the exchange
        """
        try:
            process = ReadRouterDiagnosticsProcess(
                self._scamp_connection_selector)
            return process.get_router_diagnostics(x, y)
        except Exception:
            logger.info(self.__where_is_xy(x, y))
            raise

    def set_router_diagnostic_filter(self, x, y, position, diagnostic_filter):
        """
        Sets a router diagnostic filter in a router.

        :param int x:
            The X address of the router in which this filter is being set.
        :param int y:
            The Y address of the router in which this filter is being set.
        :param int position:
            The position in the list of filters where this filter is to be
            added.
        :param DiagnosticFilter diagnostic_filter:
            The diagnostic filter being set in the placed, between 0 and 15.

            .. note::
                Positions 0 to 11 are used by the default filters,
                and setting these positions will result in a warning.
        :raise SpinnmanIOException:
            * If there is an error communicating with the board
            * If there is an error reading the data
        :raise SpinnmanInvalidPacketException:
            If a packet is received that is not in the valid format
        :raise SpinnmanInvalidParameterException:
            * If x, y does not lead to a valid chip
            * If position is less than 0 or more than 15
        :raise SpinnmanUnexpectedResponseCodeException:
            If a response indicates an error during the exchange
        """
        try:
            self.__set_router_diagnostic_filter(
                x, y, position, diagnostic_filter)
        except Exception:
            logger.info(self.__where_is_xy(x, y))
            raise

    def __set_router_diagnostic_filter(
            self, x, y, position, diagnostic_filter):
        data_to_send = diagnostic_filter.filter_word
        if position > NO_ROUTER_DIAGNOSTIC_FILTERS:
            raise SpinnmanInvalidParameterException(
                "position", str(position),
                "the range of the position of a router filter is 0 and 16.")
        if position <= ROUTER_DEFAULT_FILTERS_MAX_POSITION:
            logger.warning(
                "You are planning to change a filter which is set by default. "
                "By doing this, other runs occurring on this machine will be "
                "forced to use this new configuration until the machine is "
                "reset. Please also note that these changes will make the "
                "the reports from ybug not correct. This has been executed "
                "and is trusted that the end user knows what they are doing.")
        memory_position = (
            ROUTER_REGISTER_BASE_ADDRESS + ROUTER_FILTER_CONTROLS_OFFSET +
            position * ROUTER_DIAGNOSTIC_FILTER_SIZE)

        process = SendSingleCommandProcess(self._scamp_connection_selector)
        process.execute(WriteMemory(
            x, y, memory_position, _ONE_WORD.pack(data_to_send)))

    def get_router_diagnostic_filter(self, x, y, position):
        """
        Gets a router diagnostic filter from a router.

        :param int x:
            the X address of the router from which this filter is being
            retrieved
        :param int y:
            the Y address of the router from which this filter is being
            retrieved
        :param int position:
            the position in the list of filters to read the information from
        :return: The diagnostic filter read
        :rtype: DiagnosticFilter
        :raise SpinnmanIOException:
            * If there is an error communicating with the board
            * If there is an error reading the data
        :raise SpinnmanInvalidPacketException:
            If a packet is received that is not in the valid format
        :raise SpinnmanInvalidParameterException:
            * If x, y does not lead to a valid chip
            * If a packet is received that has invalid parameters
            * If position is less than 0 or more than 15
        :raise SpinnmanUnexpectedResponseCodeException:
            If a response indicates an error during the exchange
        """
        try:
            memory_position = (
                ROUTER_REGISTER_BASE_ADDRESS + ROUTER_FILTER_CONTROLS_OFFSET +
                position * ROUTER_DIAGNOSTIC_FILTER_SIZE)

            process = SendSingleCommandProcess(
                self._scamp_connection_selector)
            response = process.execute(ReadMemory(x, y, memory_position, 4))
            return DiagnosticFilter.read_from_int(_ONE_WORD.unpack_from(
                response.data, response.offset)[0])
            # pylint: disable=no-member
        except Exception:
            logger.info(self.__where_is_xy(x, y))
            raise

    def clear_router_diagnostic_counters(self, x, y, enable=True,
                                         counter_ids=None):
        """
        Clear router diagnostic information on a chip.

        :param int x: The x-coordinate of the chip
        :param int y: The y-coordinate of the chip
        :param bool enable: True (default) if the counters should be enabled
        :param iterable(int) counter_ids:
            The IDs of the counters to reset (all by default)
            and enable if enable is True; each must be between 0 and 15
        :raise SpinnmanIOException:
            If there is an error communicating with the board
        :raise SpinnmanInvalidPacketException:
            If a packet is received that is not in the valid format
        :raise SpinnmanInvalidParameterException:
            If a packet is received that has invalid parameters or a counter
            ID is out of range
        :raise SpinnmanUnexpectedResponseCodeException:
            If a response indicates an error during the exchange
        """
        try:
            if counter_ids is None:
                counter_ids = range(0, 16)
            clear_data = 0
            for counter_id in counter_ids:
                if counter_id < 0 or counter_id > 15:
                    raise SpinnmanInvalidParameterException(
                        "counter_id", counter_id,
                        "Diagnostic counter IDs must be between 0 and 15")
                clear_data |= 1 << counter_id
            if enable:
                for counter_id in counter_ids:
                    clear_data |= 1 << counter_id + 16
            process = SendSingleCommandProcess(self._scamp_connection_selector)
            process.execute(WriteMemory(
                x, y, 0xf100002c, _ONE_WORD.pack(clear_data)))
        except Exception:
            logger.info(self.__where_is_xy(x, y))
            raise

    @property
    def number_of_boards_located(self):
        """
        The number of boards currently configured.

        .. warning::
            This property is currently deprecated and likely to be removed.

        :rtype: int
        """
        warn_once(logger, "The number_of_boards_located method is deprecated "
                          "and likely to be removed.")
        boards = 0
        for bmp_connection in self._bmp_connections:
            boards += len(bmp_connection.boards)

        # if no BMPs are available, then there's still at least one board
        return max(1, boards)

    def close(self):
        """
        Close the transceiver and any threads that are running.
        """
        if self._bmp_connections:
            if get_config_bool("Machine", "turn_off_machine"):
                self.power_off_machine()

        for connection in self._all_connections:
            connection.close()

    @property
    def bmp_connection(self):
        """
        The BMP connections.

        .. warning::
            This property is currently deprecated and likely to be removed.

        :rtype: dict(tuple(int,int),MostDirectConnectionSelector)
        """
        warn_once(logger, "The bmp_connection property is deprecated and "
                  "likely to be removed.")
        return self._bmp_connection_selectors

    def get_heap(self, x, y, heap=SystemVariableDefinition.sdram_heap_address):
        """
        Get the contents of the given heap on a given chip.

        :param int x: The x-coordinate of the chip
        :param int y: The y-coordinate of the chip
        :param SystemVariableDefinition heap:
            The SystemVariableDefinition which is the heap to read
        :rtype: list(HeapElement)
        """
        try:
            process = GetHeapProcess(self._scamp_connection_selector)
            return process.get_heap((x, y), heap)
        except Exception:
            logger.info(self.__where_is_xy(x, y))
            raise

    def control_sync(self, do_sync):
        """
        Control the synchronisation of the chips.

        :param bool do_sync: Whether to synchronise or not
        """
        process = SendSingleCommandProcess(self._scamp_connection_selector)
        process.execute(DoSync(do_sync))

    def __str__(self):
        addr = self._scamp_connections[0].remote_ip_address
        n = len(self._all_connections)
        return f"transceiver object connected to {addr} with {n} connections"

    def __repr__(self):
        return self.__str__()<|MERGE_RESOLUTION|>--- conflicted
+++ resolved
@@ -1334,7 +1334,6 @@
                 self._scamp_connection_selector)
             process.run(n_bytes, app_id, core_subsets, chksum, wait)
 
-<<<<<<< HEAD
     def execute_application(self, executable_targets, app_id):
         """
         Execute a set of binaries that make up a complete application on
@@ -1372,8 +1371,6 @@
         # Send a signal telling the application to start
         self.send_signal(app_id, Signal.START)
 
-=======
->>>>>>> 66ce5286
     def power_on_machine(self):
         """
         Power on the whole machine.
