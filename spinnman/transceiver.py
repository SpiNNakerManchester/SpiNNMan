"""
Transceiver
"""

# local imports
from spinnman.connections.udp_packet_connections.udp_bmp_connection import \
    UDPBMPConnection
from spinnman.messages.scp.impl.scp_bmp_set_led_request import \
    SCPBMPSetLedRequest
from spinnman.messages.scp.impl.scp_bmp_version_request import \
    SCPBMPVersionRequest
from spinnman.messages.scp.impl.scp_power_request import SCPPowerRequest
from spinnman.messages.scp.impl.scp_read_adc_request import SCPReadADCRequest
from spinnman.messages.scp.impl.scp_read_fpga_register_request import \
    SCPReadFPGARegisterRequest
from spinnman.messages.scp.impl.scp_write_fpga_register_request import \
    SCPWriteFPGARegisterRequest
from spinnman.model.diagnostic_filter import DiagnosticFilter
from spinnman.connections.abstract_classes.abstract_spinnaker_boot_receiver\
    import AbstractSpinnakerBootReceiver
from spinnman.connections.abstract_classes.abstract_spinnaker_boot_sender\
    import AbstractSpinnakerBootSender
from spinnman.connections.udp_packet_connections.udp_connection\
    import UDPConnection
from spinnman.connections.abstract_classes.abstract_scp_sender\
    import AbstractSCPSender
from spinnman.connections.abstract_classes.abstract_sdp_sender\
    import AbstractSDPSender
from spinnman.connections.abstract_classes.abstract_multicast_sender\
    import AbstractMulticastSender
from spinnman.connections.abstract_classes.abstract_scp_receiver\
    import AbstractSCPReceiver
from spinnman.processes.de_alloc_sdram_process import DeAllocSDRAMProcess
from spinnman.processes.get_machine_process import GetMachineProcess
from spinnman.processes.get_version_process import GetVersionProcess
from spinnman.processes.malloc_sdram_process import MallocSDRAMProcess
from spinnman.processes.write_memory_process import WriteMemoryProcess
from spinnman.processes.read_memory_process import ReadMemoryProcess
from spinnman.messages.scp.impl.scp_iptag_tto_request import SCPIPTagTTORequest
from spinnman.processes.get_cpu_info_process import GetCPUInfoProcess
from spinnman.processes.read_iobuf_process import ReadIOBufProcess
from spinnman.processes.application_run_process import ApplicationRunProcess
from spinnman.data.file_data_reader import FileDataReader
from spinnman import model_binaries
from spinnman.processes.exit_dpri_process import ExitDPRIProcess
from spinn_machine.utilities import utilities
from spinnman.processes\
    .multi_connection_process_most_direct_connection_selector \
    import MultiConnectionProcessMostDirectConnectionSelector
from spinnman.processes.set_dpri_packet_types_process \
    import SetDPRIPacketTypesProcess
from spinnman.messages.scp.scp_dpri_packet_type_flags \
    import SCPDPRIPacketTypeFlags
from spinnman.processes.set_dpri_router_timeout_process \
    import SetDPRIRouterTimeoutProcess
from spinnman.processes.set_dpri_router_emergency_timeout_process \
    import SetDPRIRouterEmergencyTimeoutProcess
from spinnman.processes.reset_dpri_counters_process \
    import ResetDPRICountersProcess
from spinnman.processes.read_dpri_status_process import ReadDPRIStatusProcess
from spinnman.connections.abstract_classes.abstract_listenable \
    import AbstractListenable
from spinnman.connections.connection_listener import ConnectionListener
from spinnman.processes.write_memory_flood_process \
    import WriteMemoryFloodProcess
from spinnman.processes.get_tags_process import GetTagsProcess
from spinnman.processes.load_routes_process import LoadMultiCastRoutesProcess
from spinnman.processes.get_routes_process import GetMultiCastRoutesProcess
from spinnman.processes.send_single_command_process \
    import SendSingleCommandProcess
from spinnman.processes.read_router_diagnostics_process \
    import ReadRouterDiagnosticsProcess
from spinnman.messages.scp.scp_power_command import SCPPowerCommand
from spinnman.connections.udp_packet_connections.udp_boot_connection \
    import UDPBootConnection
from spinnman import constants
from spinnman.connections.udp_packet_connections.udp_scamp_connection \
    import UDPSCAMPConnection
from spinnman.messages.scp.impl.scp_reverse_iptag_set_request import \
    SCPReverseIPTagSetRequest
from spinnman.model.machine_dimensions import MachineDimensions
from spinnman.model.core_subsets import CoreSubsets
from spinnman.messages.spinnaker_boot.spinnaker_boot_messages \
    import SpinnakerBootMessages
from spinnman.messages.scp.impl.scp_read_memory_request \
    import SCPReadMemoryRequest
from spinnman.messages.scp.impl.scp_count_state_request \
    import SCPCountStateRequest
from spinnman.messages.scp.impl.scp_write_memory_request \
    import SCPWriteMemoryRequest
from spinnman.messages.scp.impl.scp_application_run_request \
    import SCPApplicationRunRequest
from spinnman.messages.scp.impl.scp_send_signal_request \
    import SCPSendSignalRequest
from spinnman.messages.scp.impl.scp_iptag_set_request \
    import SCPIPTagSetRequest
from spinnman.messages.scp.impl.scp_iptag_clear_request \
    import SCPIPTagClearRequest
from spinnman.messages.scp.impl.scp_router_clear_request \
    import SCPRouterClearRequest
from spinnman.messages.scp.impl.scp_led_request \
    import SCPLEDRequest
from spinnman.messages.scp.impl.scp_app_stop_request import SCPAppStopRequest
from spinnman.data.abstract_data_reader import AbstractDataReader
from spinnman.utilities import utility_functions
from spinnman import exceptions

# general imports
import random
import struct
from threading import Condition
from collections import defaultdict
import logging
import socket
import time
import os

logger = logging.getLogger(__name__)

_SCAMP_NAME = "SC&MP"
_SCAMP_VERSION = 1.33

_BMP_NAME = "BC&MP"
_BMP_VERSIONS = [1.3, 1.33, 1.37, 1.36]

_STANDARD_RETIRES_NO = 3
INITIAL_FIND_SCAMP_RETRIES_COUNT = 1
_REINJECTOR_APP_ID = 17


def create_transceiver_from_hostname(
        hostname, version, bmp_connection_data=None, number_of_boards=None,
        ignore_chips=None, ignore_cores=None, max_core_id=None,
        auto_detect_bmp=True, scamp_connections=None, boot_port_no=None):
    """ Create a Transceiver by creating a UDPConnection to the given\
        hostname on port 17893 (the default SCAMP port), and a\
        UDPBootConnection on port 54321 (the default boot port),
        optionally discovering any additional links using the UDPConnection,\
        and then returning the transceiver created with the conjunction of the\
        created UDPConnection and the discovered connections

    :param hostname: The hostname or IP address of the board
    :type hostname: str
    :param number_of_boards: a number of boards expected to be supported, or\
                None, which defaults to a single board
    :type number_of_boards: int or None
    :param ignore_chips: An optional set of chips to ignore in the\
                machine.  Requests for a "machine" will have these chips\
                excluded, as if they never existed.  The processor_ids of\
                the specified chips are ignored.
    :type ignore_chips: :py:class:`spinnman.model.core_subsets.CoreSubsets`
    :param ignore_cores: An optional set of cores to ignore in the\
                machine.  Requests for a "machine" will have these cores\
                excluded, as if they never existed.
    :type ignore_cores: :py:class:`spinnman.model.core_subsets.CoreSubsets`
    :param max_core_id: The maximum core id in any discovered machine.\
                Requests for a "machine" will only have core ids up to\
                this value.
    :type max_core_id: int
    :param version: the type of spinnaker board used within the spinnaker\
                machine being used. If a spinn-5 board, then the version\
                will be 5, spinn-3 would equal 3 and so on.
    :param bmp_connection_data: the details of the BMP connections used to\
                boot multi-board systems
    :type bmp_connection_data: iterable\
                :py:class:`spinnman.model.bmp_connection_data.BMPConnectionData`
    :param auto_detect_bmp: True if the BMP of version 4 or 5 boards should be\
                automatically determined from the board IP address
    :type auto_detect_bmp: bool
    :param boot_port_no: the port number used to boot the machine
    :type boot_port_no: int
    :return: The created transceiver
    :rtype: :py:class:`spinnman.transceiver.Transceiver`
    :raise spinnman.exceptions.SpinnmanIOException: If there is an error\
                communicating with the board
    :raise spinnman.exceptions.SpinnmanInvalidPacketException: If a packet\
                is received that is not in the valid format
    :raise spinnman.exceptions.SpinnmanInvalidParameterException: If a\
                packet is received that has invalid parameters
    :raise spinnman.exceptions.SpinnmanUnexpectedResponseCodeException: If\
                a response indicates an error during the exchange
    """
    logger.info("Creating transceiver for {}".format(hostname))
    connections = list()

    # if no BMP has been supplied, but the board is a spinn4 or a spinn5
    # machine, then an assumption can be made that the BMP is at -1 on the
    # final value of the IP address
    if (version >= 4 and auto_detect_bmp is True and
            (bmp_connection_data is None or len(bmp_connection_data) == 0)):
        bmp_connection_data = [
            utility_functions.work_out_bmp_from_machine_details(
                hostname, number_of_boards)]

    # handle BMP connections
    if bmp_connection_data is not None:
        for bmp_connection in bmp_connection_data:

            udp_bmp_connection = UDPBMPConnection(
                bmp_connection.cabinet, bmp_connection.frame,
                bmp_connection.boards, remote_host=bmp_connection.ip_address,
                remote_port=bmp_connection.port_num)
            connections.append(udp_bmp_connection)

    if scamp_connections is None:

        # handle the spinnaker connection
        connections.append(UDPSCAMPConnection(remote_host=hostname))

    # handle the boot connection
    connections.append(UDPBootConnection(remote_host=hostname,
                                         remote_port=boot_port_no))

    return Transceiver(
        version, connections=connections, ignore_chips=ignore_chips,
        ignore_cores=ignore_cores, max_core_id=max_core_id,
        scamp_connections=scamp_connections)


class Transceiver(object):
    """ An encapsulation of various communications with the spinnaker board.

        The methods of this class are designed to be thread-safe;\
        thus you can make multiple calls to the same (or different) methods\
        from multiple threads and expect each call to work as if it had been\
        called sequentially, although the order of returns is not guaranteed.\
        Note also that with multiple connections to the board, using multiple\
        threads in this way may result in an increase in the overall speed of\
        operation, since the multiple calls may be made separately over the\
        set of given connections.


    """

    def __init__(self, version, connections=None, ignore_chips=None,
                 ignore_cores=None, max_core_id=None, scamp_connections=None):
        """

        :param version: The version of the board being connected to
        :type version: int
        :param connections: An iterable of connections to the board.  If not\
                    specified, no communication will be possible until\
                    connections are found.
        :type connections: iterable of\
                    :py:class:`spinnman.connections.abstract_connection.AbstractConnection`
        :param ignore_chips: An optional set of chips to ignore in the\
                    machine.  Requests for a "machine" will have these chips\
                    excluded, as if they never existed.  The processor_ids of\
                    the specified chips are ignored.
        :type ignore_chips: :py:class:`spinnman.model.core_subsets.CoreSubsets`
        :param ignore_cores: An optional set of cores to ignore in the\
                    machine.  Requests for a "machine" will have these cores\
                    excluded, as if they never existed.
        :type ignore_cores: :py:class:`spinnman.model.core_subsets.CoreSubsets`
        :param max_core_id: The maximum core id in any discovered machine.\
                    Requests for a "machine" will only have core ids up to and\
                    including this value.
        :type max_core_id: int
        :param scamp_connections: a list of scamp connection data or None
        :type scamp_connections: list of \
                :py:class:`spinnman.connections.scoket_address_with_chip.SocketAddress_With_Chip`
                 or None
        :raise spinnman.exceptions.SpinnmanIOException: If there is an error\
                    communicating with the board, or if no connections to the\
                    board can be found (if connections is None)
        :raise spinnman.exceptions.SpinnmanInvalidPacketException: If a packet\
                    is received that is not in the valid format
        :raise spinnman.exceptions.SpinnmanInvalidParameterException: If a\
                    packet is received that has invalid parameters
        :raise spinnman.exceptions.SpinnmanUnexpectedResponseCodeException: If\
                    a response indicates an error during the exchange
        """

        # Place to keep the current machine
        self._version = version
        self._machine = None
        self._ignore_chips = ignore_chips
        self._ignore_cores = ignore_cores
        self._max_core_id = max_core_id

        # Place to keep the known chip information
        self._chip_info = dict()

        # Place to keep the identity of the re-injector core on each chip,
        # indexed by chip x and y coordinates
        self._reinjector_cores = CoreSubsets()
        self._reinjection_running = False

        # A set of the original connections - used to determine what can
        # be closed
        if connections is None:
            connections = list()
        self._original_connections = set()
        self._original_connections.update(connections)

        # A set of all connection - used for closing
        self._all_connections = set()
        self._all_connections.update(connections)

        # A boot send connection - there can only be one in the current system,
        # or otherwise bad things can happen!
        self._boot_send_connection = None

        # A list of boot receive connections - these are used to
        # listen for the pre-boot board identifiers
        self._boot_receive_connections = list()

        # A dict of port -> dict of ip address -> (connection, listener)
        # for UDP connections.  Note listener might be None if the connection
        # has not been listened to before.
        # Used to keep track of what connection is listening on what port
        # to ensure only one type of traffic is received on any port for any
        # interface
        self._udp_receive_connections_by_port = defaultdict(dict)

        # A dict of class -> list of (connection, listener) for UDP connections
        # that are listenable.  Note that listener might be None if the
        # connection has not be listened to before.
        self._udp_listenable_connections_by_class = defaultdict(list)

        # A list of all connections that can be used to send SCP messages
        # Note that some of these might not be able to receive SCP; this
        # could be useful if they are just using SCP to send a command that
        # doesn't expect a response
        self._scp_sender_connections = list()

        # A list of all connections that can be used to send SDP messages
        self._sdp_sender_connections = list()

        # A list of all connections that can be used to send Multicast messages
        self._multicast_sender_connections = list()

        # A dict of ip address -> SCAMP connection
        # These are those that can be used for setting up IP Tags
        self._udp_scamp_connections = dict()

        # A list of all connections that can be used to send and receive SCP
        # messages for SCAMP interaction
        self._scamp_connections = list()

        # if there has been scamp connections given, build them
        if scamp_connections is not None:
            for socket_address in scamp_connections:
                new_connection = UDPSCAMPConnection(
                    remote_host=socket_address.hostname,
                    remote_port=socket_address.port_num,
                    chip_x=socket_address.chip_x,
                    chip_y=socket_address.chip_y)
                connections.append(new_connection)

        # The BMP connections
        self._bmp_connections = list()
        self._bmp_connections_by_location = dict()

        self._sort_out_connections(connections)

        # The nearest neighbour start id and lock
        self._next_nearest_neighbour_id = 2
        self._next_nearest_neighbour_condition = Condition()

        # A lock against multiple flood fill writes - needed as SCAMP cannot
        # cope with this
        self._flood_write_lock = Condition()

        # A lock against single chip executions (entry is (x, y))
        # The condition should be acquired before the locks are
        # checked or updated
        # The write lock condition should also be acquired to avoid a flood
        # fill during an individual chip execute
        self._chip_execute_locks = dict()
        self._chip_execute_lock_condition = Condition()
        self._n_chip_execute_locks = 0

        # Check that the BMP connections are valid
        self._check_bmp_connections()

    def _sort_out_connections(self, connections):

        for connection in connections:

            # locate the only boot send connection
            if isinstance(connection, AbstractSpinnakerBootSender):
                if self._boot_send_connection is not None:
                    raise exceptions.SpinnmanInvalidParameterException(
                        "connections", "[... {} ...]".format(connection),
                        "Only a single AbstractSpinnakerBootSender can be"
                        " specified")
                else:
                    self._boot_send_connection = connection

            # locate any boot receiver connections
            if isinstance(connection, AbstractSpinnakerBootReceiver):
                self._boot_receive_connections.append(connection)

            # Locate any connections listening on a UDP port
            if isinstance(connection, UDPConnection):
                self._udp_receive_connections_by_port[connection.local_port][
                    connection.local_ip_address] = (connection, None)
                if isinstance(connection, AbstractListenable):
                    self._udp_listenable_connections_by_class[
                        connection.__class__].append((connection, None))

            # Locate any connections that can send SCP
            # (that are not BMP connections)
            if (isinstance(connection, AbstractSCPSender) and
                    not isinstance(connection, UDPBMPConnection)):
                self._scp_sender_connections.append(connection)

            # Locate any connections that can send SDP
            if isinstance(connection, AbstractSDPSender):
                self._sdp_sender_connections.append(connection)

            # Locate any connections that can send Multicast
            if isinstance(connection, AbstractMulticastSender):
                self._multicast_sender_connections.append(connection)

            # Locate any connections that can send and receive SCP
            if (isinstance(connection, AbstractSCPSender) and
                    isinstance(connection, AbstractSCPReceiver)):

                # If it is a BMP connection, add it here
                if isinstance(connection, UDPBMPConnection):
                    self._bmp_connections.append(connection)
                    self._bmp_connections_by_location[
                        (connection.cabinet, connection.frame)] = connection
                else:

                    self._scamp_connections.append(connection)

                    # If also a UDP connection, add it here (for IP tags)
                    if isinstance(connection, UDPConnection):
                        board_address = connection.remote_ip_address
                        self._udp_scamp_connections[board_address] = connection

    def _check_bmp_connections(self):
        """ Check that the BMP connections are actually connected to valid BMPs

        :return: None
        :raises SpinnmanIOException: when the connection is not linked to a BMP
        """
        # check that the UDP BMP connection is actually connected to a BMP
        #  via the sver command
        for connection in self._bmp_connections:

            # try to send a BMP sver to check if it responds as expected
            try:
                version_info = self.get_scamp_version(connection=connection)

                if (version_info.name != _BMP_NAME or
                        (version_info.version_number not in
                         _BMP_VERSIONS)):
                    raise exceptions.SpinnmanIOException(
                        "The BMP is running {}"
                        " {} which is incompatible with this transceiver, "
                        "required version is {} {}".format(
                            version_info.name,
                            version_info.version_number,
                            _BMP_NAME, _BMP_VERSIONS))

            # If it fails to respond due to timeout, maybe that the connection
            # isn't valid
            except exceptions.SpinnmanTimeoutException:
                raise exceptions.SpinnmanException(
                    "BMP connection to {} is not responding".format(
                        connection.remote_ip_address))

    def _try_sver_though_scamp_connection(self, connection, retries):
        """ Try to query 0, 0 for SVER through a given connection

        :param connection: the connection to use for querying chip 0 0
        :param retries: how many attempts to do before giving up
        :return: True if a valid response is received, False otherwise
        """
        current_retries = retries
        while current_retries > 0:
            try:
                self.get_scamp_version(connection=connection)
                return True
            except exceptions.SpinnmanTimeoutException:
                current_retries -= 1
            except exceptions.SpinnmanUnexpectedResponseCodeException:
                current_retries -= 1
            except exceptions.SpinnmanIOException:
                return False
        return False

    def _get_chip_execute_lock(self, x, y):
        """ Get a lock for executing an executable on a chip
        """

        # Check if there is a lock for the given chip
        self._chip_execute_lock_condition.acquire()
        if not (x, y) in self._chip_execute_locks:
            chip_lock = Condition()
            self._chip_execute_locks[(x, y)] = chip_lock
        else:
            chip_lock = self._chip_execute_locks[(x, y)]
        self._chip_execute_lock_condition.release()

        # Get the lock for the chip
        chip_lock.acquire()

        # Increment the lock counter (used for the flood lock)
        self._chip_execute_lock_condition.acquire()
        self._n_chip_execute_locks += 1
        self._chip_execute_lock_condition.release()

    def _release_chip_execute_lock(self, x, y):
        """ Release the lock for executing on a chip
        """

        # Get the chip lock
        self._chip_execute_lock_condition.acquire()
        chip_lock = self._chip_execute_locks[(x, y)]

        # Release the chip lock
        chip_lock.release()

        # Decrement the lock and notify
        self._n_chip_execute_locks -= 1
        self._chip_execute_lock_condition.notify_all()
        self._chip_execute_lock_condition.release()

    def _get_flood_execute_lock(self):
        """ Get a lock for executing a flood fill of an executable
        """

        # Get the execute lock all together, so nothing can access it
        self._chip_execute_lock_condition.acquire()

        # Wait until nothing is executing
        while self._n_chip_execute_locks > 0:
            self._chip_execute_lock_condition.wait()

            # When nothing is executing, we can return here

    def _release_flood_execute_lock(self):
        """ Release the lock for executing a flood fill
        """

        # Release the execute lock
        self._chip_execute_lock_condition.release()

    def _get_random_connection(self, connections):
        """ Returns the given connection, or else picks one at random

        :param connections: the list of connections to locate a random one from
        :type connections: a iterable of Abstract connection
        :return: a connection object
        """
        if len(connections) == 0:
            return None
        pos = random.randint(0, len(connections) - 1)
        return connections[pos]

    def send_scp_message(
            self, message, connection=None):
        """ Sends an SCP message, without expecting a response

        :param message: The message to send
        :type message:\
                    :py:class:`spinnman.messages.scp.abstract_scp_request.AbstractSCPRequest`
        :param connection: The connection to use
        :type connection:\
                    :py:class:`spinnman.connections.abstract_connection.AbstractConnection`
        :return: The received response, or the callback if get_callback is True
        :rtype:\
                    :py:class:`spinnman.messages.scp.abstract_scp_response.AbstractSCPResponse`
        :raise spinnman.exceptions.SpinnmanTimeoutException: If there is a\
                    timeout before a message is received
        :raise spinnman.exceptions.SpinnmanInvalidParameterException: If one\
                    of the fields of the received message is invalid
        :raise spinnman.exceptions.SpinnmanInvalidPacketException:
                    * If the message is not a recognised packet type
                    * If a packet is received that is not a valid response
        :raise spinnman.exceptions.SpinnmanUnsupportedOperationException: If\
                    no connection can send the type of message given
        :raise spinnman.exceptions.SpinnmanIOException: If there is an error\
                    sending the message or receiving the response
        :raise spinnman.exceptions.SpinnmanUnexpectedResponseCodeException: If\
                    the response is not one of the expected codes
        """
        if connection is None:
            connection_to_use = self._get_random_connection(
                self._scp_sender_connections)
        else:
            connection_to_use = connection
        connection_to_use.send_scp_request(message)

    def send_sdp_message(self, message, connection=None):
        """ Sends an SDP message using one of the connections.

        :param message: The message to send
        :type message: SDPMessage
        :param connection: An optional connection to use
        :type connection:\
                    :py:class:`spinnman.connections.abstract_connection.AbstractConnection`
        :return: None
        """
        if connection is None:
            connection_to_use = self._get_random_connection(
                self._sdp_sender_connections)
        else:
            connection_to_use = connection
        connection_to_use.send_sdp_message(message)

    def send_multicast_message(self, x, y, multicast_message, connection=None):
        """ Sends a multicast message to the board (currently unsupported)

        :param x: The x-coordinate of the chip where the message should first\
                    arrive on the board
        :type x: int
        :param y: The y-coordinate of the chip where the message should first\
                    arrive on the board
        :type y: int
        :param multicast_message: A multicast message to send
        :type multicast_message:\
                    :py:class:`spinnman.messages.multicast_message.MulticastMessage`
        :param connection: A specific connection over which to send the\
                    message.  If not specified, an appropriate connection is\
                    chosen automatically
        :type connection:\
                    :py:class:`spinnman.connections.abstract_multicast_sender.AbstractMulticastSender`
        :return: Nothing is returned
        :rtype: None
        :raise spinnman.exceptions.SpinnmanIOException: If there is an error\
                    communicating with the board
        :raise spinnman.exceptions.SpinnmanUnsupportedOperationException:
                    * If there is no connection that supports sending over\
                      multicast (or the given connection does not)
                    * If there is no connection that can make the packet\
                      arrive at the selected chip (ignoring routing tables)
        """
        raise exceptions.SpinnmanUnsupportedOperationException(
            "This operation is currently not supported in spinnman.")

    def _update_machine(self):
        """ Get the current machine status and store it
        """

        # Get the details of all the chips
        get_machine_process = GetMachineProcess(
            self._scamp_connections, self._ignore_chips, self._ignore_cores,
            self._max_core_id)
        self._machine = get_machine_process.get_machine_details()
        self._chip_info = get_machine_process.get_chip_info()

        # Work out and add the spinnaker links
        spinnaker_links = utilities.locate_spinnaker_links(
            self._version, self._machine)
        for spinnaker_link in spinnaker_links:
            self._machine.add_spinnaker_link(spinnaker_link)

        logger.info("Detected a machine on ip address {} which has {}"
                    .format(self._boot_send_connection.remote_ip_address,
                            self._machine.cores_and_link_output_string()))

    def discover_scamp_connections(self):
        """ Find connections to the board and store these for future use.\
            Note that connections can be empty, in which case another local\
            discovery mechanism will be used.  Note that an exception will be\
            thrown if no initial connections can be found to the board.

        :return: An iterable of discovered connections, not including the\
                    initially given connections in the constructor
        :rtype: iterable of\
                    :py:class:`spinnman.connections.abstract_connection.AbstractConnection`
        :raise spinnman.exceptions.SpinnmanIOException: If there is an error\
                    communicating with the board
        :raise spinnman.exceptions.SpinnmanInvalidPacketException: If a packet\
                    is received that is not in the valid format
        :raise spinnman.exceptions.SpinnmanInvalidParameterException: If a\
                    packet is received that has invalid parameters
        :raise spinnman.exceptions.SpinnmanUnexpectedResponseCodeException: If\
                    a response indicates an error during the exchange
        """

        # Currently, this only finds other UDP connections given a connection
        # that supports SCP - this is done via the machine
        if len(self._scamp_connections) == 0:
            return list()
        # if the machine hasn't been created, create it
        if self._machine is None:
            self._update_machine()

        # Find all the new connections via the machine Ethernet-connected chips
        new_connections = list()
        for chip in self._machine.ethernet_connected_chips:
            if chip.ip_address not in self._udp_scamp_connections:
                new_connection = self._search_for_proxies(chip)

                # if no data, no proxy
                if new_connection is None:
                    new_connection = UDPSCAMPConnection(
                        remote_host=chip.ip_address, chip_x=chip.x,
                        chip_y=chip.y)
                    new_connections.append(new_connection)
                    self._udp_scamp_connections[chip.ip_address] = \
                        new_connection
                    self._scamp_connections.append(new_connection)
                else:

                    # proxy, needs an adjustment
                    if (new_connection.remote_ip_address in
                            self._udp_scamp_connections):
                        del self._udp_scamp_connections[
                            new_connection.remote_ip_address]
                    self._udp_scamp_connections[chip.ip_address] = \
                        new_connection

                # check if it works
                if self._try_sver_though_scamp_connection(
                        new_connection, _STANDARD_RETIRES_NO):
                    self._scp_sender_connections.append(new_connection)
                    self._all_connections.add(new_connection)

        # Update the connection queues after finding new connections
        return new_connections

    def _search_for_proxies(self, chip):
        """ Looks for an entry within the UDP scamp connections which is\
            linked to a given chip

        :param chip: the chip to locate
        :return:
        """
        for connection in self._scamp_connections:
            if connection.chip_x == chip.x and connection.chip_y == chip.y:
                return connection
        return None

    def get_connections(self):
        """ Get the currently known connections to the board, made up of those\
            passed in to the transceiver and those that are discovered during\
            calls to discover_connections.  No further discovery is done here.
        :return: An iterable of connections known to the transceiver
        :rtype: iterable of\
                    :py:class:`spinnman.connections.abstract_connection.AbstractConnection`
        :raise None: No known exceptions are raised
        """
        return self._all_connections

    def get_machine_dimensions(self):
        """ Get the maximum chip x-coordinate and maximum chip y-coordinate of\
            the chips in the machine

        :return: The dimensions of the machine
        :rtype: :py:class:`spinnman.model.machine_dimensions.MachineDimensions`
        :raise spinnman.exceptions.SpinnmanIOException: If there is an error\
                    communicating with the board
        :raise spinnman.exceptions.SpinnmanInvalidPacketException: If a packet\
                    is received that is not in the valid format
        :raise spinnman.exceptions.SpinnmanInvalidParameterException: If a\
                    packet is received that has invalid parameters
        :raise spinnman.exceptions.SpinnmanUnexpectedResponseCodeException: If\
                    a response indicates an error during the exchange
        """
        if self._machine is None:
            self._update_machine()
        return MachineDimensions(self._machine.max_chip_x + 1,
                                 self._machine.max_chip_y + 1)

    def get_machine_details(self):
        """ Get the details of the machine made up of chips on a board and how\
            they are connected to each other.

        :return: A machine description
        :rtype: :py:class:`spinn_machine.machine.Machine`
        :raise spinnman.exceptions.SpinnmanIOException: If there is an error\
                    communicating with the board
        :raise spinnman.exceptions.SpinnmanInvalidPacketException: If a packet\
                    is received that is not in the valid format
        :raise spinnman.exceptions.SpinnmanInvalidParameterException: If a\
                    packet is received that has invalid parameters
        :raise spinnman.exceptions.SpinnmanUnexpectedResponseCodeException: If\
                    a response indicates an error during the exchange
        """
        if self._machine is None:
            self._update_machine()
        return self._machine

    def is_connected(self, connection=None):
        """ Determines if the board can be contacted

        :param connection: The connection which is to be tested.  If none,\
                    all connections will be tested, and the board will be\
                    considered to be connected if any one connection works.
        :type connection:\
                    :py:class:`spinnman.connections.abstract_connection.AbstractConnection`
        :return: True if the board can be contacted, False otherwise
        :rtype: bool
        :raise None: No known exceptions are raised
        """
        if connection is not None:
            if connection.is_connected():
                return True
            return False
        else:
            for connection in self._scamp_connections:
                if connection.is_connected():
                    return True
            return False

    def get_scamp_version(self, chip_x=0, chip_y=0, connection=None):
        """ Get the version of scamp which is running on the board

        :param connection: the connection to send the scamp version or none (if
            none then a random scamp connection is used)
        :type connection: a instance of a SCPConnection
        :param chip_x: the chip's x coordinate to query for scamp version
        :type chip_x: int
        :param chip_y: the chip's y coordinate to query for scamp version
        :return: The version identifier
        :rtype: :py:class:`spinnman.model.version_info.VersionInfo`
        :raise spinnman.exceptions.SpinnmanIOException: If there is an error\
                    communicating with the board
        :raise spinnman.exceptions.SpinnmanInvalidParameterException: If the\
                    timeout is less than 1
        :raise spinnman.exceptions.SpinnmanTimeoutException: If none of the\
                    retries resulted in a response before the timeout\
                    (suggesting that the board is not booted)
        """
        if connection is None:
            connection = self._get_random_connection(self._scamp_connections)
        process = GetVersionProcess(connection)
        return process.get_version(x=chip_x, y=chip_y, p=0)

    def boot_board(
            self, number_of_boards=1, width=None, height=None):
        """ Attempt to boot the board.  No check is performed to see if the\
            board is already booted.

        :param number_of_boards: the number of boards that this machine is \
                made out of, 1 by default
        :type number_of_boards: int
        :param width: The width of the machine in chips, or None to compute
        :type width: int or None
        :param height: The height of the machine in chips, or None to compute
        :type height: int or None
        :raise spinnman.exceptions.SpinnmanInvalidParameterException: If the\
                    board version is not known
        :raise spinnman.exceptions.SpinnmanIOException: If there is an error\
                    communicating with the board
        """
        logger.debug("Attempting to boot version {} board".format(
            self._version))
        if width is None or height is None:
            dims = utility_functions.get_ideal_size(number_of_boards,
                                                    self._version)
            width = dims.width
            height = dims.height
        boot_messages = SpinnakerBootMessages(
            self._version, number_of_boards=number_of_boards,
            width=width, height=height)
        for boot_message in boot_messages.messages:
            self._boot_send_connection.send_boot_message(boot_message)
        time.sleep(2.0)

    def ensure_board_is_ready(
            self, number_of_boards=1, width=None, height=None,
            n_retries=5, enable_reinjector=True):
        """ Ensure that the board is ready to interact with this version\
            of the transceiver.  Boots the board if not already booted and\
            verifies that the version of SCAMP running is compatible with\
            this transceiver.

        :param number_of_boards: the number of boards that this machine is
                    constructed out of, 1 by default
        :type number_of_boards: int
        :param width: The width of the machine in chips, or None to compute
        :type width: int or None
        :param height: The height of the machine in chips, or None to compute
        :type height: int or None
        :param n_retries: The number of times to retry booting
        :type n_retries: int
        :param enable_reinjector: a boolean that allows the reinjector to be\
                    added to the system
        :type enable_reinjector: bool
        :return: The version identifier
        :rtype: :py:class:`spinnman.model.version_info.VersionInfo`
        :raise: spinnman.exceptions.SpinnmanIOException:
                    * If there is a problem booting the board
                    * If the version of software on the board is not\
                      compatible with this transceiver
        """

        # if the machine sizes not been given, calculate from assumption
        if width is None or width is None:
            dims = utility_functions.get_ideal_size(number_of_boards,
                                                    self._version)
            width = dims.width
            height = dims.height

        # try to get a scamp version once
<<<<<<< HEAD
        logger.info("Attempting to boot machine")
=======
        logger.info("Working out if machine is booted")
>>>>>>> 896cecff
        version_info = self._try_to_find_scamp_and_boot(
            INITIAL_FIND_SCAMP_RETRIES_COUNT, number_of_boards, width, height)

        # If we fail to get a SCAMP version this time, try other things
        if (version_info is None and self._version >= 4 and
                len(self._bmp_connections) > 0):

            # start by powering up each bmp connection
<<<<<<< HEAD
            logger.info("Failed to boot, attempting to power on machine")
=======
            logger.info("Attempting to power on machine")
>>>>>>> 896cecff
            self.power_on_machine()

            # Sleep a bit to let things get going
            time.sleep(2.0)
            logger.info("Attempting to boot machine")

            # retry to get a scamp version, this time trying multiple times
            version_info = self._try_to_find_scamp_and_boot(
                n_retries, number_of_boards, width, height)

        # verify that the version is the expected one for this transceiver
        if version_info is None:
            raise exceptions.SpinnmanIOException(
                "Failed to communicate with the machine")
        if (version_info.name != _SCAMP_NAME or
                version_info.version_number != _SCAMP_VERSION):
            raise exceptions.SpinnmanIOException(
                "The machine is currently booted with {}"
                " {} which is incompatible with this transceiver, "
                "required version is {} {}".format(
                    version_info.name, version_info.version_number,
                    _SCAMP_NAME, _SCAMP_VERSION))

        else:
            if self._machine is None:
                self._update_machine()
<<<<<<< HEAD
            logger.info("Booted machine")
=======
            logger.info("Machine communication sucessful")
>>>>>>> 896cecff

        # Change the default SCP timeout on the machine, keeping the old one to
        # revert at close
        for scamp_connection in self._scamp_connections:
            process = SendSingleCommandProcess(
                self._machine, [scamp_connection])
            process.execute(SCPIPTagTTORequest(
                scamp_connection.chip_x, scamp_connection.chip_y,
                constants.IPTAG_TIME_OUT_WAIT_TIMES.TIMEOUT_160_ms.value))

        # If reinjection is enabled, load the reinjector
        if enable_reinjector:
            self.enable_reinjection()

        return version_info

    def _try_to_find_scamp_and_boot(
            self, tries_to_go, number_of_boards, width, height):
        """ Try to detect if SCAMP is running, and if not, boot the machine

        :param tries_to_go: how many attempts should be supported
        :param number_of_boards: the number of boards that this machine \
                is built out of
        :param width: The width of the machine in chips
        :param height: The height of the machine in chips
        :return: version_info
        :raises SpinnmanIOException: If there is a problem communicating with\
                the machine
        """
        version_info = None
        current_tries_to_go = tries_to_go
        while version_info is None and current_tries_to_go > 0:
            try:
                version_info = self.get_scamp_version()
            except exceptions.SpinnmanTimeoutException:
                self.boot_board(number_of_boards, width, height)
                current_tries_to_go -= 1
            except exceptions.SpinnmanIOException:
                raise exceptions.SpinnmanIOException(
                    "Failed to communicate with the machine")

        # The last thing we tried was booting, so try again to get the version
        if version_info is None:
            try:
                version_info = self.get_scamp_version()
            except exceptions.SpinnmanException:
                pass

        # boot has been sent, and 0 0 is up and running, but there will need to
        # be a delay whilst all the other chips complete boot.
        if version_info is not None:
            version_info = self._wait_till_chips_are_fully_booted(
                width, height, tries_to_go)
        return version_info

    def _wait_till_chips_are_fully_booted(
            self, width, height, current_tries_to_go):
        """ Wait until a central set of chips are booted, and can speak to 0, 0

        :param width: The width of the machine in chips
        :param height: The height of the machine in chips
        :return: the version info of the last important chip
        """
        found_version_info = None

        # check if the machine is wrap-arounds
        chips_to_check = list()
        if self._check_if_machine_has_wrap_arounds():

            # Use the middle of the machine
            chips_to_check = utility_functions.locate_middle_chips_to_query(
                width, height, self._ignore_chips)
        else:

            # Use the top corner
            chips_to_check.append({'x': width - 1, 'y': height - 1})

        # check each chip required to ensure boot is finished
        for chip_to_check in chips_to_check:
            version_info = None
            while version_info is None and current_tries_to_go > 0:
                try:
                    version_info = self.get_scamp_version(
                        chip_x=chip_to_check['x'],
                        chip_y=chip_to_check['y'])
                    if version_info is not None:
                        found_version_info = version_info
                except (exceptions.SpinnmanTimeoutException,
                        exceptions.SpinnmanUnexpectedResponseCodeException):

                    # back off a little and try again
                    current_tries_to_go -= 1
                    time.sleep(4.0)
            if version_info is None:
                logger.warn("Could not get version from chip {}, {}".format(
                            chip_to_check['x'], chip_to_check['y']))
        return found_version_info

    def _check_if_machine_has_wrap_arounds(self):
        """ Determine if the machine has wrap-arounds, by querying the links\
            from 0, 0
        :return: true if a wrap around toroid, false otherwise
        :rtype: bool
        """
        try:
            # Try the left link
            self.read_neighbour_memory(
                x=0, y=0, link=3,
                base_address=constants.SYSTEM_VARIABLE_BASE_ADDRESS,
                length=constants.SYSTEM_VARIABLE_BYTES)
            return True
        except (exceptions.SpinnmanUnexpectedResponseCodeException,
                exceptions.SpinnmanTimeoutException):

            # Do Nothing - check the bottom link for wrap around
            pass

        try:

            # Try the bottom link
            self.read_neighbour_memory(
                x=0, y=0, link=4,
                base_address=constants.SYSTEM_VARIABLE_BASE_ADDRESS,
                length=constants.SYSTEM_VARIABLE_BYTES)
            return True
        except (exceptions.SpinnmanUnexpectedResponseCodeException,
                exceptions.SpinnmanTimeoutException):

            # Do Nothing
            pass

        return False

    def get_cpu_information(self, core_subsets=None):
        """ Get information about the processors on the board

        :param core_subsets: A set of chips and cores from which to get\
                    the information.  If not specified, the information from\
                    all of the cores on all of the chips on the board are\
                    obtained
        :type core_subsets: :py:class:`spinnman.model.core_subsets.CoreSubsets`
        :return: An iterable of the cpu information for the selected cores, or\
                    all cores if core_subsets is not specified
        :rtype: iterable of :py:class:`spinnman.model.cpu_info.CPUInfo`
        :raise spinnman.exceptions.SpinnmanIOException: If there is an error\
                    communicating with the board
        :raise spinnman.exceptions.SpinnmanInvalidPacketException: If a packet\
                    is received that is not in the valid format
        :raise spinnman.exceptions.SpinnmanInvalidParameterException:
                    * If chip_and_cores contains invalid items
                    * If a packet is received that has invalid parameters
        :raise spinnman.exceptions.SpinnmanUnexpectedResponseCodeException: If\
                    a response indicates an error during the exchange
        """
        # Ensure that the information about each chip is present
        if self._machine is None:
            self._update_machine()

        # Get all the cores if the subsets are not given
        if core_subsets is None:
            core_subsets = CoreSubsets()
            for chip_info in self._chip_info.itervalues():
                x = chip_info.x
                y = chip_info.y
                for p in chip_info.virtual_core_ids:
                    core_subsets.add_processor(x, y, p)

        process = GetCPUInfoProcess(self._machine, self._scamp_connections)
        return process.get_cpu_info(self._chip_info, core_subsets)

    def get_user_0_register_address_from_core(self, x, y, p):
        """Get the address of user 0 for a given processor on the board

        :param x: the x-coordinate of the chip containing the processor
        :param y: the y-coordinate of the chip containing the processor
        :param p: The id of the processor to get the user 0 address from
        :type x: int
        :type y: int
        :type p: int
        :return: The address for user 0 register for this processor
        :rtype: int
        :raise spinnman.exceptions.SpinnmanInvalidPacketException: If a packet\
                    is received that is not in the valid format
        :raise spinnman.exceptions.SpinnmanInvalidParameterException:
                    * If x, y, p is not a valid processor
                    * If a packet is received that has invalid parameters
        :raise spinnman.exceptions.SpinnmanUnexpectedResponseCodeException: If\
                    a response indicates an error during the exchange
        """
        # Ensure that the information about each chip is present
        if self._machine is None:
            self._update_machine()

        # check the chip exists in the info
        if not (x, y) in self._chip_info:
            raise exceptions.SpinnmanInvalidParameterException(
                "x, y", "{}, {}".format(x, y),
                "Not a valid chip on the current machine")

        # collect the chip info for the associated chip
        chip_info = self._chip_info[(x, y)]

        # check that p is a valid processor for this chip
        if p not in chip_info.virtual_core_ids:
            raise exceptions.SpinnmanInvalidParameterException(
                "p", str(p), "Not a valid core on chip {}, {}".format(x, y))

        # locate the base address for this chip info
        base_address = (chip_info.cpu_information_base_address +
                        (constants.CPU_INFO_BYTES * p))
        base_address += constants.CPU_USER_0_START_ADDRESS
        return base_address

<<<<<<< HEAD
    def get_user_1_register_address_from_core(self, x, y, p):
        """Get the address of user 1 for a given processor on the board

        :param x: the x-coordinate of the chip containing the processor
        :param y: the y-coordinate of the chip containing the processor
        :param p: The id of the processor to get the user 0 address from
        :type x: int
        :type y: int
        :type p: int
        :return: The address for user 0 register for this processor
        :rtype: int
        :raise spinnman.exceptions.SpinnmanInvalidPacketException: If a packet\
                    is received that is not in the valid format
        :raise spinnman.exceptions.SpinnmanInvalidParameterException:
                    * If x, y, p is not a valid processor
                    * If a packet is received that has invalid parameters
        :raise spinnman.exceptions.SpinnmanUnexpectedResponseCodeException: If\
                    a response indicates an error during the exchange
        """
        # Ensure that the information about each chip is present
        if self._machine is None:
            self._update_machine()

        # check the chip exists in the info
        if not (x, y) in self._chip_info:
            raise exceptions.SpinnmanInvalidParameterException(
                "x, y", "{}, {}".format(x, y),
                "Not a valid chip on the current machine")

        # collect the chip info for the associated chip
        chip_info = self._chip_info[(x, y)]

        # check that p is a valid processor for this chip
        if p not in chip_info.virtual_core_ids:
            raise exceptions.SpinnmanInvalidParameterException(
                "p", str(p), "Not a valid core on chip {}, {}".format(x, y))

        # locate the base address for this chip info
        base_address = (chip_info.cpu_information_base_address +
                        (constants.CPU_INFO_BYTES * p))
        base_address += constants.CPU_USER_1_START_ADDRESS
        return base_address

    def get_user_2_register_address_from_core(self, x, y, p):
        """Get the address of user 2 for a given processor on the board

        :param x: the x-coordinate of the chip containing the processor
        :param y: the y-coordinate of the chip containing the processor
        :param p: The id of the processor to get the user 0 address from
        :type x: int
        :type y: int
        :type p: int
        :return: The address for user 0 register for this processor
        :rtype: int
        :raise spinnman.exceptions.SpinnmanInvalidPacketException: If a packet\
                    is received that is not in the valid format
        :raise spinnman.exceptions.SpinnmanInvalidParameterException:
                    * If x, y, p is not a valid processor
                    * If a packet is received that has invalid parameters
        :raise spinnman.exceptions.SpinnmanUnexpectedResponseCodeException: If\
                    a response indicates an error during the exchange
        """
        # Ensure that the information about each chip is present
        if self._machine is None:
            self._update_machine()

        # check the chip exists in the info
        if not (x, y) in self._chip_info:
            raise exceptions.SpinnmanInvalidParameterException(
                "x, y", "{}, {}".format(x, y),
                "Not a valid chip on the current machine")

        # collect the chip info for the associated chip
        chip_info = self._chip_info[(x, y)]

        # check that p is a valid processor for this chip
        if p not in chip_info.virtual_core_ids:
            raise exceptions.SpinnmanInvalidParameterException(
                "p", str(p), "Not a valid core on chip {}, {}".format(x, y))

        # locate the base address for this chip info
        base_address = (chip_info.cpu_information_base_address +
                        (constants.CPU_INFO_BYTES * p))
        base_address += constants.CPU_USER_2_START_ADDRESS
        return base_address

=======
>>>>>>> 896cecff
    def get_cpu_information_from_core(self, x, y, p):
        """ Get information about a specific processor on the board

        :param x: The x-coordinate of the chip containing the processor
        :type x: int
        :param y: The y-coordinate of the chip containing the processor
        :type y: int
        :param p: The id of the processor to get the information about
        :type p: int
        :return: The cpu information for the selected core
        :rtype: :py:class:`spinnman.model.cpu_info.CPUInfo`
        :raise spinnman.exceptions.SpinnmanIOException: If there is an error\
                    communicating with the board
        :raise spinnman.exceptions.SpinnmanInvalidPacketException: If a packet\
                    is received that is not in the valid format
        :raise spinnman.exceptions.SpinnmanInvalidParameterException:
                    * If x, y, p is not a valid processor
                    * If a packet is received that has invalid parameters
        :raise spinnman.exceptions.SpinnmanUnexpectedResponseCodeException: If\
                    a response indicates an error during the exchange
        """

        core_subsets = CoreSubsets()
        core_subsets.add_processor(x, y, p)
        return list(self.get_cpu_information(core_subsets))[0]

    def get_iobuf(self, core_subsets=None):
        """ Get the contents of the IOBUF buffer for a number of processors

        :param core_subsets: A set of chips and cores from which to get\
                    the buffers.  If not specified, the buffers from\
                    all of the cores on all of the chips on the board are\
                    obtained
        :type core_subsets: :py:class:`spinnman.model.core_subsets.CoreSubsets`
        :return: An iterable of the buffers, which may not be in the order\
                    of core_subsets
        :rtype: iterable of :py:class:`spinnman.model.io_buffer.IOBuffer`
        :raise spinnman.exceptions.SpinnmanIOException: If there is an error\
                    communicating with the board
        :raise spinnman.exceptions.SpinnmanInvalidPacketException: If a packet\
                    is received that is not in the valid format
        :raise spinnman.exceptions.SpinnmanInvalidParameterException:
                    * If chip_and_cores contains invalid items
                    * If a packet is received that has invalid parameters
        :raise spinnman.exceptions.SpinnmanUnexpectedResponseCodeException: If\
                    a response indicates an error during the exchange
        """
        # Ensure that the information about each chip is present
        if self._machine is None:
            self._update_machine()

        process = ReadIOBufProcess(self._machine, self._scamp_connections)
        return process.read_iobuf(self._chip_info, core_subsets)

    def get_iobuf_from_core(self, x, y, p):
        """ Get the contents of IOBUF for a given core

        :param x: The x-coordinate of the chip containing the processor
        :type x: int
        :param y: The y-coordinate of the chip containing the processor
        :type y: int
        :param p: The id of the processor to get the IOBUF for
        :type p: int
        :return: An IOBUF buffer
        :rtype: :py:class:`spinnman.model.io_buffer.IOBuffer`
        :raise spinnman.exceptions.SpinnmanIOException: If there is an error\
                    communicating with the board
        :raise spinnman.exceptions.SpinnmanInvalidPacketException: If a packet\
                    is received that is not in the valid format
        :raise spinnman.exceptions.SpinnmanInvalidParameterException:
                    * If chip_and_cores contains invalid items
                    * If a packet is received that has invalid parameters
        :raise spinnman.exceptions.SpinnmanUnexpectedResponseCodeException: If\
                    a response indicates an error during the exchange
        """
        core_subsets = CoreSubsets()
        core_subsets.add_processor(x, y, p)
        return self.get_iobuf(core_subsets).next()

    def get_core_state_count(self, app_id, state):
        """ Get a count of the number of cores which have a given state

        :param app_id: The id of the application from which to get the count.
        :type app_id: int
        :param state: The state count to get
        :type state: :py:class:`spinnman.model.cpu_state.CPUState`
        :return: A count of the cores with the given status
        :rtype: int
        :raise spinnman.exceptions.SpinnmanIOException: If there is an error\
                    communicating with the board
        :raise spinnman.exceptions.SpinnmanInvalidPacketException: If a packet\
                    is received that is not in the valid format
        :raise spinnman.exceptions.SpinnmanInvalidParameterException:
                    * If state is not a valid status
                    * If app_id is not a valid application id
                    * If a packet is received that has invalid parameters
        :raise spinnman.exceptions.SpinnmanUnexpectedResponseCodeException: If\
                    a response indicates an error during the exchange
        """
        process = SendSingleCommandProcess(
            self._machine, self._scamp_connections)
        response = process.execute(SCPCountStateRequest(app_id, state))
        return response.count

    def execute(self, x, y, processors, executable, app_id, n_bytes=None):
        """ Start an executable running on a single core

        :param x: The x-coordinate of the chip on which to run the executable
        :type x: int
        :param y: The y-coordinate of the chip on which to run the executable
        :type y: int
        :param processors: The cores on the chip on which to run the\
                    application
        :type processors: iterable of int
        :param executable: The data that is to be executed.  Should be one of\
                    the following:
                    * An instance of AbstractDataReader
                    * A bytearray
        :type executable:\
                    :py:class:`spinnman.data.abstract_data_reader.AbstractDataReader`\
                    or bytearray
        :param app_id: The id of the application with which to associate the\
                    executable
        :type app_id: int
        :param n_bytes: The size of the executable data in bytes.  If not\
                    specified:
                        * If data is an AbstractDataReader, an error is raised
                        * If data is a bytearray, the length of the bytearray\
                          will be used
                        * If data is an int, 4 will be used
        :type n_bytes: int
        :return: Nothing is returned
        :rtype: None
        :raise spinnman.exceptions.SpinnmanIOException:
                    * If there is an error communicating with the board
                    * If there is an error reading the executable
        :raise spinnman.exceptions.SpinnmanInvalidPacketException: If a packet\
                    is received that is not in the valid format
        :raise spinnman.exceptions.SpinnmanInvalidParameterException:
                    * If x, y, p does not lead to a valid core
                    * If app_id is an invalid application id
                    * If a packet is received that has invalid parameters
        :raise spinnman.exceptions.SpinnmanUnexpectedResponseCodeException: If\
                    a response indicates an error during the exchange
        """

        # Lock against updates
        self._get_chip_execute_lock(x, y)

        # Write the executable
        self.write_memory(x, y, 0x67800000, executable, n_bytes)

        # Request the start of the executable
        process = SendSingleCommandProcess(
            self._machine, self._scamp_connections)
        process.execute(
            SCPApplicationRunRequest(app_id, x, y, processors))

        # Release the lock
        self._release_chip_execute_lock(x, y)

    def _get_next_nearest_neighbour_id(self):
        self._next_nearest_neighbour_condition.acquire()
        next_nearest_neighbour_id = self._next_nearest_neighbour_id
        self._next_nearest_neighbour_id = \
            (self._next_nearest_neighbour_id + 1) % 127
        self._next_nearest_neighbour_condition.release()
        return next_nearest_neighbour_id

    def execute_flood(self, core_subsets, executable, app_id, n_bytes=None):
        """ Start an executable running on multiple places on the board.  This\
            will be optimised based on the selected cores, but it may still\
            require a number of communications with the board to execute.

        :param core_subsets: Which cores on which chips to start the executable
        :type core_subsets: :py:class:`spinnman.model.core_subsets.CoreSubsets`
        :param executable: The data that is to be executed.  Should be one of\
                    the following:
                    * An instance of AbstractDataReader
                    * A bytearray
        :type executable:\
                    :py:class:`spinnman.data.abstract_data_reader.AbstractDataReader`\
                    or bytearray
        :param app_id: The id of the application with which to associate the\
                    executable
        :type app_id: int
        :param n_bytes: The size of the executable data in bytes.  If not\
                    specified:
                        * If data is an AbstractDataReader, an error is raised
                        * If data is a bytearray, the length of the bytearray\
                          will be used
                        * If data is an int, 4 will be used
        :type n_bytes: int
        :return: Nothing is returned
        :rtype: None
        :raise spinnman.exceptions.SpinnmanIOException:
                    * If there is an error communicating with the board
                    * If there is an error reading the executable
        :raise spinnman.exceptions.SpinnmanInvalidPacketException: If a packet\
                    is received that is not in the valid format
        :raise spinnman.exceptions.SpinnmanInvalidParameterException:
                    * If one of the specified cores is not valid
                    * If app_id is an invalid application id
                    * If a packet is received that has invalid parameters
                    * If data is an AbstractDataReader but n_bytes is not\
                      specified
                    * If data is an int and n_bytes is more than 4
                    * If n_bytes is less than 0
        :raise spinnman.exceptions.SpinnmanUnexpectedResponseCodeException: If\
                    a response indicates an error during the exchange
        """
        # Lock against other executables
        self._get_flood_execute_lock()

        # Flood fill the system with the binary
        self.write_memory_flood(0x67800000, executable, n_bytes)

        # Execute the binary on the cores on the chips where required
        process = ApplicationRunProcess(self._machine, self._scamp_connections)
        process.run(app_id, core_subsets)

        # Release the lock
        self._release_flood_execute_lock()

    def power_on_machine(self):
        """ Power on the whole machine
        """
        if len(self._bmp_connections) == 0:
            logger.warn("No BMP connections, so can't power on")
        for bmp_connection in self._bmp_connections:
            self.power_on(bmp_connection.boards, bmp_connection.cabinet,
                          bmp_connection.frame)

    def power_on(self, boards=0, cabinet=0, frame=0):
        """ Power on a set of boards in the machine

        :param boards: The board or boards to power on
        :param cabinet: the id of the cabinet containing the frame, or 0 \
                if the frame is not in a cabinet
        :param frame: the id of the frame in the cabinet containing the\
                board(s), or 0 if the board is not in a frame
        """
        self._power(SCPPowerCommand.POWER_ON, boards, cabinet, frame)

    def power_off_machine(self):
        """ Power off the whole machine
        """
        if len(self._bmp_connections) == 0:
            logger.warn("No BMP connections, so can't power off")
        for bmp_connection in self._bmp_connections:
            self.power_off(bmp_connection.boards, bmp_connection.cabinet,
                           bmp_connection.frame)

    def power_off(self, boards=0, cabinet=0, frame=0):
        """ Power off a set of boards in the machine

        :param boards: The board or boards to power off
        :param cabinet: the id of the cabinet containing the frame, or 0 \
                if the frame is not in a cabinet
        :param frame: the id of the frame in the cabinet containing the\
                board(s), or 0 if the board is not in a frame
        """
        self._power(SCPPowerCommand.POWER_OFF, boards, cabinet, frame)

    def _power(self, power_command, boards=0, cabinet=0, frame=0):
        """ Send a power request to the machine

        :param power_command: The power command to send
        :param boards: The board or boards to send the command to
        :param cabinet: the id of the cabinet containing the frame, or 0 \
                if the frame is not in a cabinet
        :param frame: the id of the frame in the cabinet containing the\
                board(s), or 0 if the board is not in a frame
        :return: None
        """
        if (cabinet, frame) in self._bmp_connections_by_location:
            bmp_connection = self._bmp_connections_by_location[
                (cabinet, frame)]
            process = SendSingleCommandProcess(
                self._machine, [bmp_connection],
                timeout=constants.BMP_POWER_ON_TIMEOUT, n_retries=0)
            process.execute(SCPPowerRequest(power_command, boards))
        else:
            raise exceptions.SpinnmanInvalidParameterException(
                "cabinet and frame", "{} and {}".format(cabinet, frame),
                "Unknown combination")

    def set_led(self, led, action, board, cabinet, frame):
        """ Set the LED state of a board in the machine

        :param led:  Number of the LED or an iterable of LEDs to set the\
                state of (0-7)
        :type led: int or iterable of int
        :param action:State to set the LED to, either on, off or toggle
        :type action:\
                :py:class:`spinnman.messages.scp.scp_led_action.SCPLEDAction`
        :param board: Specifies the board to control the LEDs of. This may \
                also be an iterable of multiple boards (in the same frame).\
                The command will actually be sent to the first board in the\
                iterable.
        :type board: int or iterable
        :param cabinet: the cabinet this is targeting
        :type cabinet: int
        :param frame: the frame this is targeting
        :type frame: int
        :return: None
        """
        if (cabinet, frame) in self._bmp_connections_by_location:
            bmp_connection = self._bmp_connections_by_location[
                (cabinet, frame)]
            process = SendSingleCommandProcess(self._machine, [bmp_connection])
            process.execute(SCPBMPSetLedRequest(led, action, board))
        else:
            raise exceptions.SpinnmanInvalidParameterException(
                "cabinet and frame", "{} and {}".format(cabinet, frame),
                "Unknown combination")

    def read_fpga_register(self, fpga_num, register, cabinet, frame, board):
        """

        :param fpga_num: FPGA number (0, 1 or 2) to communicate with.
        :type fpga_num: int
        :param register: Register address to read to (will be rounded down to
                the nearest 32-bit word boundary).
        :type register: int
        :param cabinet: cabinet: the cabinet this is targeting
        :type cabinet: int
        :param frame: the frame this is targeting
        :type frame: int
        :param board: which board to request the FPGA register from
        :return: the register data
        """
        if (cabinet, frame) in self._bmp_connections_by_location:
            bmp_connection = self._bmp_connections_by_location[
                (cabinet, frame)]
            process = SendSingleCommandProcess(self._machine, [bmp_connection])
            response = process.execute(
                SCPReadFPGARegisterRequest(fpga_num, register, board))
            return response.fpga_register
        else:
            raise exceptions.SpinnmanInvalidParameterException(
                "cabinet and frame", "{} and {}".format(cabinet, frame),
                "Unknown combination")

    def write_fpga_register(self, fpga_num, register, value, cabinet, frame,
                            board):
        """

        :param fpga_num: FPGA number (0, 1 or 2) to communicate with.
        :type fpga_num: int
        :param register: Register address to read to (will be rounded down to
                the nearest 32-bit word boundary).
        :type register: int
        :param value: the value to write into the FPGA register
        :type value: int
        :param cabinet: cabinet: the cabinet this is targeting
        :type cabinet: int
        :param frame: the frame this is targeting
        :type frame: int
        :param board: which board to write the FPGA register to
        :return: None
        """
        if (cabinet, frame) in self._bmp_connections_by_location:
            bmp_connection = self._bmp_connections_by_location[
                (cabinet, frame)]
            process = SendSingleCommandProcess(self._machine, [bmp_connection])
            response = process.execute(
                SCPWriteFPGARegisterRequest(fpga_num, register, value, board))
            return response.fpga_register
        else:
            raise exceptions.SpinnmanInvalidParameterException(
                "cabinet and frame", "{} and {}".format(cabinet, frame),
                "Unknown combination")

    def read_adc_data(self, board, cabinet, frame):
        """ Read the BMP ADC data

        :param cabinet: cabinet: the cabinet this is targeting
        :type cabinet: int
        :param frame: the frame this is targeting
        :type frame: int
        :param board: which board to request the ADC data from
        :return: the FPGA's ADC data object
        """
        if (cabinet, frame) in self._bmp_connections_by_location:
            bmp_connection = self._bmp_connections_by_location[
                (cabinet, frame)]
            process = SendSingleCommandProcess(self._machine, [bmp_connection])
            response = process.execute(SCPReadADCRequest(board))
            return response.adc_info
        else:
            raise exceptions.SpinnmanInvalidParameterException(
                "cabinet and frame", "{} and {}".format(cabinet, frame),
                "Unknown combination")

    def read_bmp_version(self, board, cabinet, frame):
        """ Read the BMP version

        :param cabinet: cabinet: the cabinet this is targeting
        :type cabinet: int
        :param frame: the frame this is targeting
        :type frame: int
        :param board: which board to request the data from
        :return: the sver from the BMP
        """
        if (cabinet, frame) in self._bmp_connections_by_location:
            bmp_connection = self._bmp_connections_by_location[
                (cabinet, frame)]
            process = SendSingleCommandProcess(self._machine, [bmp_connection])
            response = process.execute(SCPBMPVersionRequest(board))
            return response.version_info
        else:
            raise exceptions.SpinnmanInvalidParameterException(
                "cabinet and frame", "{} and {}".format(cabinet, frame),
                "Unknown combination")

    def write_memory(self, x, y, base_address, data, n_bytes=None, offset=0,
                     cpu=0):
        """ Write to the SDRAM on the board

        :param x: The x-coordinate of the chip where the memory is to be\
                    written to
        :type x: int
        :param y: The y-coordinate of the chip where the memory is to be\
                    written to
        :type y: int
        :param base_address: The address in SDRAM where the region of memory\
                    is to be written
        :type base_address: int
        :param data: The data to write.  Should be one of the following:
                    * An instance of AbstractDataReader
                    * A bytearray
                    * A single integer - will be written using little-endian\
                      byte ordering
        :type data:\
                    :py:class:`spinnman.data.abstract_data_reader.AbstractDataReader`\
                    or bytearray or int
        :param n_bytes: The amount of data to be written in bytes.  If not\
                    specified:
                        * If data is an AbstractDataReader, an error is raised
                        * If data is a bytearray, the length of the bytearray\
                          will be used
                        * If data is an int, 4 will be used
        :type n_bytes: int
        :param offset: The offset from which the valid data begins
        :type offset: int
        :param cpu: The optional cpu to write to
        :type cpu: int
        :return: Nothing is returned
        :rtype: None
        :raise spinnman.exceptions.SpinnmanIOException:
                    * If there is an error communicating with the board
                    * If there is an error reading the data
        :raise spinnman.exceptions.SpinnmanInvalidPacketException: If a packet\
                    is received that is not in the valid format
        :raise spinnman.exceptions.SpinnmanInvalidParameterException:
                    * If x, y does not lead to a valid chip
                    * If a packet is received that has invalid parameters
                    * If base_address is not a positive integer
                    * If data is an AbstractDataReader but n_bytes is not\
                      specified
                    * If data is an int and n_bytes is more than 4
                    * If n_bytes is less than 0
        :raise spinnman.exceptions.SpinnmanUnexpectedResponseCodeException: If\
                    a response indicates an error during the exchange
        """
        process = WriteMemoryProcess(self._scamp_connections)
        if isinstance(data, AbstractDataReader):
            process.write_memory_from_reader(x, y, cpu, base_address, data,
                                             n_bytes)
        elif isinstance(data, int):
            data_to_write = struct.pack("<I", data)
            process.write_memory_from_bytearray(x, y, cpu, base_address,
                                                data_to_write, 0, 4)
        elif isinstance(data, long):
            data_to_write = struct.pack("<Q", data)
            process.write_memory_from_bytearray(x, y, cpu, base_address,
                                                data_to_write, 0, 8)
        else:
            if n_bytes is None:
                n_bytes = len(data)
            process.write_memory_from_bytearray(x, y, cpu, base_address, data,
                                                offset, n_bytes)

    def write_neighbour_memory(self, x, y, link, base_address, data,
                               n_bytes=None, offset=0, cpu=0):
        """ Write to the memory of a neighbouring chip using a LINK_READ SCP\
            command. If sent to a BMP, this command can be used to communicate\
            with the FPGAs' debug registers.

        :param x: The x-coordinate of the chip whose neighbour is to be\
                    written to
        :type x: int
        :param y: The y-coordinate of the chip whose neighbour is to be\
                    written to
        :type y: int
        :param link: The link index to send the request to (or if BMP, the\
                    FPGA number)
        :type link: int
        :param base_address: The address in SDRAM where the region of memory\
                    is to be written
        :type base_address: int
        :param data: The data to write.  Should be one of the following:
                    * An instance of AbstractDataReader
                    * A bytearray
                    * A single integer - will be written using little-endian\
                      byte ordering
        :type data:\
                    :py:class:`spinnman.data.abstract_data_reader.AbstractDataReader`\
                    or bytearray or int
        :param n_bytes: The amount of data to be written in bytes.  If not\
                    specified:
                        * If data is an AbstractDataReader, an error is raised
                        * If data is a bytearray, the length of the bytearray\
                          will be used
                        * If data is an int, 4 will be used
        :type n_bytes: int
        :param offset: The offset where the valid data starts (if the data is \
                        an int then offset will be ignored and used 0
        :type offset: int
        :param cpu: The cpu to use, typically 0 (or if a BMP, the slot number)
        :type cpu: int
        :return: Nothing is returned
        :rtype: None
        :raise spinnman.exceptions.SpinnmanIOException:
                    * If there is an error communicating with the board
                    * If there is an error reading the data
        :raise spinnman.exceptions.SpinnmanInvalidPacketException: If a packet\
                    is received that is not in the valid format
        :raise spinnman.exceptions.SpinnmanInvalidParameterException:
                    * If x, y does not lead to a valid chip
                    * If a packet is received that has invalid parameters
                    * If base_address is not a positive integer
                    * If data is an AbstractDataReader but n_bytes is not\
                      specified
                    * If data is an int and n_bytes is more than 4
                    * If n_bytes is less than 0
        :raise spinnman.exceptions.SpinnmanUnexpectedResponseCodeException: If\
                    a response indicates an error during the exchange
        """

        process = WriteMemoryProcess(self._scamp_connections)
        if isinstance(data, AbstractDataReader):
            process.write_link_memory_from_reader(
                x, y, cpu, link, base_address, data, n_bytes)
        elif isinstance(data, int):
            data_to_write = struct.pack("<I", data)
            process.write_link_memory_from_bytearray(
                x, y, cpu, link, base_address, data_to_write, 0, 4)
        elif isinstance(data, long):
            data_to_write = struct.pack("<Q", data)
            process.write_link_memory_from_bytearray(
                x, y, cpu, link, base_address, data_to_write, 0, 8)
        else:
            if n_bytes is None:
                n_bytes = len(data)
            process.write_link_memory_from_bytearray(
                x, y, cpu, link, base_address, data, offset, n_bytes)

    def write_memory_flood(self, base_address, data, n_bytes=None, offset=0):
        """ Write to the SDRAM of all chips.

        :param base_address: The address in SDRAM where the region of memory\
                    is to be written
        :type base_address: int
        :param data: The data that is to be written.  Should be one of\
                    the following:
                    * An instance of AbstractDataReader
                    * A bytearray
                    * A single integer
        :type data:\
                    :py:class:`spinnman.data.abstract_data_reader.AbstractDataReader`\
                    or bytearray or int
        :param n_bytes: The amount of data to be written in bytes.  If not\
                    specified:
                        * If data is an AbstractDataReader, an error is raised
                        * If data is a bytearray, the length of the bytearray\
                          will be used
                        * If data is an int, 4 will be used
                        * If n_bytes is less than 0
        :type n_bytes: int
        :param offset: The offset where the valid data starts, if the data is \
                        a int, then the offset will be ignored and 0 is used.
        :type offset: int
        :return: Nothing is returned
        :rtype: None
        :raise spinnman.exceptions.SpinnmanIOException:
                    * If there is an error communicating with the board
                    * If there is an error reading the executable
        :raise spinnman.exceptions.SpinnmanInvalidPacketException: If a packet\
                    is received that is not in the valid format
        :raise spinnman.exceptions.SpinnmanInvalidParameterException:
                    * If one of the specified chips is not valid
                    * If app_id is an invalid application id
                    * If a packet is received that has invalid parameters
        :raise spinnman.exceptions.SpinnmanUnexpectedResponseCodeException: If\
                    a response indicates an error during the exchange
        """

        # Ensure only one flood fill occurs at any one time
        self._flood_write_lock.acquire()

        # Start the flood fill
        nearest_neighbour_id = self._get_next_nearest_neighbour_id()
        process = WriteMemoryFloodProcess(
            self._scamp_connections,
            MultiConnectionProcessMostDirectConnectionSelector(
                self._machine, self._scamp_connections))
        if isinstance(data, AbstractDataReader):
            process.write_memory_from_reader(
                nearest_neighbour_id, base_address, data, n_bytes)
        elif isinstance(data, int):
            data_to_write = struct.pack("<I", data)
            process.write_memory_from_bytearray(
                nearest_neighbour_id, base_address, data_to_write, 0, 4)
        elif isinstance(data, long):
            data_to_write = struct.pack("<Q", data)
            process.write_memory_from_bytearray(
                nearest_neighbour_id, base_address, data_to_write, 0, 8)
        else:
            if n_bytes is None:
                n_bytes = len(data)
            process.write_memory_from_bytearray(
                nearest_neighbour_id, base_address, data, offset, n_bytes)

        # Release the lock to allow others to proceed
        self._flood_write_lock.release()

    def read_memory(self, x, y, base_address, length, cpu=0):
        """ Read some areas of SDRAM from the board

        :param x: The x-coordinate of the chip where the memory is to be\
                    read from
        :type x: int
        :param y: The y-coordinate of the chip where the memory is to be\
                    read from
        :type y: int
        :param base_address: The address in SDRAM where the region of memory\
                    to be read starts
        :type base_address: int
        :param length: The length of the data to be read in bytes
        :type length: int
        :param cpu: the core id used to read the memory of
        :type cpu: int
        :return: A bytearray of data read
        :rtype: bytearray
        :raise spinnman.exceptions.SpinnmanIOException: If there is an error\
                    communicating with the board
        :raise spinnman.exceptions.SpinnmanInvalidPacketException: If a packet\
                    is received that is not in the valid format
        :raise spinnman.exceptions.SpinnmanInvalidParameterException:
                    * If one of x, y, p, base_address or length is invalid
                    * If a packet is received that has invalid parameters
        :raise spinnman.exceptions.SpinnmanUnexpectedResponseCodeException: If\
                    a response indicates an error during the exchange
        """

        process = ReadMemoryProcess(self._scamp_connections)
        return process.read_memory(x, y, cpu, base_address, length)

    def read_neighbour_memory(self, x, y, link, base_address, length, cpu=0):
        """ Read some areas of memory on a neighbouring chip using a LINK_READ
            SCP command. If sent to a BMP, this command can be used to\
            communicate with the FPGAs' debug registers.

        :param x: The x-coordinate of the chip whose neighbour is to be\
                    read from
        :type x: int
        :param y: The y-coordinate of the chip whose neighbour is to be\
                    read from
        :type y: int
        :param cpu: The cpu to use, typically 0 (or if a BMP, the slot number)
        :type cpu: int
        :param link: The link index to send the request to (or if BMP, the\
                    FPGA number)
        :type link: int
        :param base_address: The address in SDRAM where the region of memory\
                    to be read starts
        :type base_address: int
        :param length: The length of the data to be read in bytes
        :type length: int
        :return: An iterable of chunks of data read in order
        :rtype: iterable of bytearray
        :raise spinnman.exceptions.SpinnmanIOException: If there is an error\
                    communicating with the board
        :raise spinnman.exceptions.SpinnmanInvalidPacketException: If a packet\
                    is received that is not in the valid format
        :raise spinnman.exceptions.SpinnmanInvalidParameterException:
                    * If one of x, y, p, base_address or length is invalid
                    * If a packet is received that has invalid parameters
        :raise spinnman.exceptions.SpinnmanUnexpectedResponseCodeException: If\
                    a response indicates an error during the exchange
        """

        process = ReadMemoryProcess(self._scamp_connections)
        return process.read_link_memory(x, y, cpu, link, base_address, length)

    def stop_application(self, app_id):
        """ Sends a stop request for an app_id

        :param app_id: The id of the application to send to
        :type app_id: int
        :raise spinnman.exceptions.SpinnmanIOException: If there is an error\
                    communicating with the board
        :raise spinnman.exceptions.SpinnmanInvalidPacketException: If a packet\
                    is received that is not in the valid format
        :raise spinnman.exceptions.SpinnmanInvalidParameterException:
                    * If app_id is not a valid application id
                    * If a packet is received that has invalid parameters
        :raise spinnman.exceptions.SpinnmanUnexpectedResponseCodeException: If\
                    a response indicates an error during the exchange
        """
        process = SendSingleCommandProcess(self._machine,
                                           self._scamp_connections)
        process.execute(SCPAppStopRequest(app_id))

    def send_signal(self, app_id, signal):
        """ Send a signal to an application

        :param app_id: The id of the application to send to
        :type app_id: int
        :param signal: The signal to send
        :type signal: :py:class:`spinnman.messages.scp.scp_signal.SCPSignal`
         :py:class:`spinnman.messages.scp.scp_signal.SCPSignal'
        :return: Nothing is returned
        :rtype: None
        :raise spinnman.exceptions.SpinnmanIOException: If there is an error\
                    communicating with the board
        :raise spinnman.exceptions.SpinnmanInvalidPacketException: If a packet\
                    is received that is not in the valid format
        :raise spinnman.exceptions.SpinnmanInvalidParameterException:
                    * If signal is not a valid signal
                    * If app_id is not a valid application id
                    * If a packet is received that has invalid parameters
        :raise spinnman.exceptions.SpinnmanUnexpectedResponseCodeException: If\
                    a response indicates an error during the exchange
        """
        process = SendSingleCommandProcess(self._machine,
                                           self._scamp_connections)
        process.execute(SCPSendSignalRequest(app_id, signal))

    def set_leds(self, x, y, cpu, led_states):
        """ Set LED states.

        :param x: The x-coordinate of the chip on which to set the LEDs
        :type x: int
        :param y: The x-coordinate of the chip on which to set the LEDs
        :type y: int
        :param cpu: The CPU of the chip on which to set the LEDs
        :type cpu: int
        :param led_states: A dictionary mapping LED index to state with\
                           0 being off, 1 on and 2 inverted.
        :type led_states: dict
        :return: Nothing is returned
        :rtype: None
        :raise spinnman.exceptions.SpinnmanIOException: If there is an error\
                    communicating with the board
        :raise spinnman.exceptions.SpinnmanInvalidPacketException: If a packet\
                    is received that is not in the valid format
        :raise spinnman.exceptions.SpinnmanInvalidParameterException: If a\
                    packet is received that has invalid parameters
        :raise spinnman.exceptions.SpinnmanUnexpectedResponseCodeException: If\
                    a response indicates an error during the exchange
        """
        process = SendSingleCommandProcess(self._machine,
                                           self._scamp_connections)
        process.execute(SCPLEDRequest(x, y, cpu, led_states))

    def locate_spinnaker_connection_for_board_address(self, board_address):
        """ Find a connection that matches the given board IP address

        :param board_address: The IP address of the Ethernet connection on the\
                    board
        :type board_address: str
        :return: A connection for the given IP address, or None if no such\
                    connection exists
        :rtype:\
                    :py:class:`spinnman.connections.udp_packet_connections.udp_scamp_connection.UDPSCAMPConnection`
        """
        if board_address in self._udp_scamp_connections:
            return self._udp_scamp_connections[board_address]
        return None

    def set_ip_tag(self, ip_tag):
        """ Set up an ip tag

        :param ip_tag: The tag to set up; note board_address can be None, in\
                    which case, the tag will be assigned to all boards
        :type ip_tag: :py:class:`spinn_machine.tags.iptag.IPTag`
        :return: Nothing is returned
        :rtype: None
        :raise spinnman.exceptions.SpinnmanIOException: If there is an error\
                    communicating with the board
        :raise spinnman.exceptions.SpinnmanInvalidPacketException: If a packet\
                    is received that is not in the valid format
        :raise spinnman.exceptions.SpinnmanInvalidParameterException:
                    * If the ip tag fields are incorrect
                    * If a packet is received that has invalid parameters
        :raise spinnman.exceptions.SpinnmanUnexpectedResponseCodeException: If\
                    a response indicates an error during the exchange
        """

        # Get the connections - if the tag specifies a connection, use that,
        # otherwise apply the tag to all connections
        connections = list()
        if ip_tag.board_address is not None:
            connection = self.locate_spinnaker_connection_for_board_address(
                ip_tag.board_address)
            if connection is None:
                raise exceptions.SpinnmanInvalidParameterException(
                    "ip_tag", str(ip_tag),
                    "The given board address is not recognised")
            connections.append(connection)
        else:
            connections = self._scamp_connections

        for connection in connections:

            # Convert the host string
            host_string = ip_tag.ip_address
            if host_string == "localhost" or host_string == ".":
                host_string = connection.local_ip_address
            ip_string = socket.gethostbyname(host_string)
            ip_address = bytearray(socket.inet_aton(ip_string))

            process = SendSingleCommandProcess(self._machine, [connection])
            process.execute(SCPIPTagSetRequest(
                connection.chip_x, connection.chip_y, ip_address, ip_tag.port,
                ip_tag.tag, strip=ip_tag.strip_sdp))

    def set_reverse_ip_tag(self, reverse_ip_tag):
        """ Set up a reverse ip tag

        :param reverse_ip_tag: The reverse tag to set up; note board_address\
                    can be None, in which case, the tag will be assigned to\
                    all boards
        :type reverse_ip_tag:\
                    :py:class:`spinn_machine.tags.reverse_ip_tag.ReverseIPTag`
        :return: Nothing is returned
        :rtype: None
        :raise spinnman.exceptions.SpinnmanIOException: If there is an error\
                    communicating with the board
        :raise spinnman.exceptions.SpinnmanInvalidPacketException: If a packet\
                    is received that is not in the valid format
        :raise spinnman.exceptions.SpinnmanInvalidParameterException:
                    * If the reverse ip tag fields are incorrect
                    * If a packet is received that has invalid parameters
                    * If the UDP port is one that is already used by\
                      spiNNaker for system functions
        :raise spinnman.exceptions.SpinnmanUnexpectedResponseCodeException: If\
                    a response indicates an error during the exchange
        """

        if (reverse_ip_tag.port == constants.SCP_SCAMP_PORT or
                reverse_ip_tag.port ==
                constants.UDP_BOOT_CONNECTION_DEFAULT_PORT):
            raise exceptions.SpinnmanInvalidParameterException(
                "reverse_ip_tag.port", reverse_ip_tag.port,
                "The port number for the reverse ip tag conflicts with"
                " the spiNNaker system ports ({} and {})".format(
                    constants.SCP_SCAMP_PORT,
                    constants.UDP_BOOT_CONNECTION_DEFAULT_PORT))

        # Get the connections - if the tag specifies a connection, use that,
        # otherwise apply the tag to all connections
        connections = list()
        if reverse_ip_tag.board_address is not None:
            connection = self.locate_spinnaker_connection_for_board_address(
                reverse_ip_tag.board_address)
            if connection is None:
                raise exceptions.SpinnmanInvalidParameterException(
                    "reverse_ip_tag", str(reverse_ip_tag),
                    "The given board address is not recognised")
            connections.append(connection)
        else:
            connections = self._scamp_connections

        for connection in connections:
            process = SendSingleCommandProcess(self._machine, [connection])
            process.execute(SCPReverseIPTagSetRequest(
                connection.chip_x, connection.chip_y,
                reverse_ip_tag.destination_x, reverse_ip_tag.destination_y,
                reverse_ip_tag.destination_p,
                reverse_ip_tag.port, reverse_ip_tag.tag,
                reverse_ip_tag.sdp_port))

    def clear_ip_tag(self, tag, connection=None, board_address=None):
        """ Clear the setting of an ip tag

        :param tag: The tag id
        :type tag: int
        :param connection: Connection where the tag should be cleared.  If not\
                    specified, all SCPSender connections will send the message\
                    to clear the tag
        :type connection:\
                    :py:class:`spinnman.connections.abstract_scp_sender.AbstractSCPSender`
        :param board_address: Board address where the tag should be cleared.\
                    If not specified, all SCPSender connections will send the\
                    message to clear the tag
        :return: Nothing is returned
        :rtype: None
        :raise spinnman.exceptions.SpinnmanIOException: If there is an error\
                    communicating with the board
        :raise spinnman.exceptions.SpinnmanInvalidPacketException: If a packet\
                    is received that is not in the valid format
        :raise spinnman.exceptions.SpinnmanInvalidParameterException:
                    * If the tag is not a valid tag
                    * If the connection cannot send SDP messages
                    * If a packet is received that has invalid parameters
        :raise spinnman.exceptions.SpinnmanUnexpectedResponseCodeException: If\
                    a response indicates an error during the exchange
        """
        if connection is not None:
            connections = [connection]
        elif board_address is not None:
            connection = self.locate_spinnaker_connection_for_board_address(
                board_address)
            connections = [connection]
        else:
            connections = self._scamp_connections

        for connection in connections:
            process = SendSingleCommandProcess(self._machine, [connection])
            process.execute(SCPIPTagClearRequest(
                connection.chip_x, connection.chip_y, tag))

    def get_tags(self, connection=None):
        """ Get the current set of tags that have been set on the board

        :param connection: Connection from which the tags should be received.\
                    If not specified, all SCPSender connections will be\
                    queried and the response will be combined.
        :type connection:\
                    :py:class:`spinnman.connections.abstract_scp_sender.AbstractSCPSender`
        :return: An iterable of tags
        :rtype: iterable of\
                    :py:class:`spinn_machine.tags.abstract_tag.AbstractTag`
        :raise spinnman.exceptions.SpinnmanIOException: If there is an error\
                    communicating with the board
        :raise spinnman.exceptions.SpinnmanInvalidPacketException: If a packet\
                    is received that is not in the valid format
        :raise spinnman.exceptions.SpinnmanInvalidParameterException:
                    * If the connection cannot send SDP messages
                    * If a packet is received that has invalid parameters
        :raise spinnman.exceptions.SpinnmanUnexpectedResponseCodeException: If\
                    a response indicates an error during the exchange
        """
        if connection is not None:
            connections = connection
        else:
            connections = self._scamp_connections

        all_tags = list()
        for connection in connections:
            process = GetTagsProcess(self._machine, connections)
            all_tags.extend(process.get_tags(connection))
        return all_tags

    def malloc_sdram(self, x, y, size, app_id, tag=None):
<<<<<<< HEAD
        """
        calls a malloc to the spinnaker machine to alloc a chunk of memory
=======
        """ Allocates a chunk of SDRAM on a chip on the machine

>>>>>>> 896cecff
        :param x: The x-coordinate of the chip onto which to ask for memory
        :type x: int
        :param y: The y-coordinate of the chip onto which to ask for memory
        :type y: int
        :param size: the amount of memory to allocate in bytes
        :type size: int
        :param app_id: The id of the application with which to associate the\
                    routes.  If not specified, defaults to 0.
        :type app_id: int
<<<<<<< HEAD
        :param tag: the tag for the sdram, a 8-bit (chip-wide) tag that can be
        looked up by a SpiNNaker application to discover the address of the
        allocated block. If `0` then no tag is applied.
        :type tag: int
        :return: the base address to which this malloc occured
=======
        :param tag: the tag for the SDRAM, a 8-bit (chip-wide) tag that can be\
                    looked up by a SpiNNaker application to discover the\
                    address of the allocated block. If `0` then no tag is\
                    applied.
        :type tag: int
        :return: the base address of the allocated memory
        :rtype: int
>>>>>>> 896cecff
        """
        process = MallocSDRAMProcess(self._machine, self._scamp_connections)
        process.malloc_sdram(x, y, size, app_id, tag)
        return process.base_address

    def free_sdram(self, x, y, base_address, app_id):
<<<<<<< HEAD
        """

        :param x:
        :param y:
        :param base_address:
        :param app_id:
        :return:
        """
        process =  DeAllocSDRAMProcess(self._machine, self._scamp_connections)
        process.de_alloc_sdram(x, y, app_id, base_address)

    def free_sdram_by_app_id(self, x, y, app_id):
        """

        :param x:
        :param y:
        :param app_id:
        :return:
        """
        process =  DeAllocSDRAMProcess(self._machine, self._scamp_connections)
        process.de_alloc_sdram(x, y, app_id)
        return process.no_blocks_freed


=======
        """ Free allocated SDRAM

        :param x: The x-coordinate of the chip onto which to ask for memory
        :type x: int
        :param y: The y-coordinate of the chip onto which to ask for memory
        :type y: int
        :param base_address: The base address of the allocated memory
        :type base_address: int
        :param app_id: The app id of the allocated memory
        :type app_id: int
        """
        process = DeAllocSDRAMProcess(self._machine, self._scamp_connections)
        process.de_alloc_sdram(x, y, app_id, base_address)

    def free_sdram_by_app_id(self, x, y, app_id):
        """ Free all SDRAM allocated to a given app id

        :param x: The x-coordinate of the chip onto which to ask for memory
        :type x: int
        :param y: The y-coordinate of the chip onto which to ask for memory
        :type y: int
        :param app_id: The app id of the allocated memory
        :type app_id: int
        :return: The number of blocks freed
        :rtype: int
        """
        process = DeAllocSDRAMProcess(self._machine, self._scamp_connections)
        process.de_alloc_sdram(x, y, app_id)
        return process.no_blocks_freed

>>>>>>> 896cecff
    def load_multicast_routes(self, x, y, routes, app_id):
        """ Load a set of multicast routes on to a chip

        :param x: The x-coordinate of the chip onto which to load the routes
        :type x: int
        :param y: The y-coordinate of the chip onto which to load the routes
        :type y: int
        :param routes: An iterable of multicast routes to load
        :type routes: iterable of\
                    :py:class:`spinnmachine.multicast_routing_entry.MulticastRoutingEntry`
        :param app_id: The id of the application with which to associate the\
                    routes.  If not specified, defaults to 0.
        :type app_id: int
        :return: Nothing is returned
        :rtype: None
        :raise spinnman.exceptions.SpinnmanIOException: If there is an error\
                    communicating with the board
        :raise spinnman.exceptions.SpinnmanInvalidPacketException: If a packet\
                    is received that is not in the valid format
        :raise spinnman.exceptions.SpinnmanInvalidParameterException:
                    * If any of the routes are invalid
                    * If a packet is received that has invalid parameters
        :raise spinnman.exceptions.SpinnmanUnexpectedResponseCodeException: If\
                    a response indicates an error during the exchange
        """

        process = LoadMultiCastRoutesProcess(self._machine,
                                             self._scamp_connections)
        process.load_routes(x, y, routes, app_id)

    def get_multicast_routes(self, x, y, app_id=None):
        """ Get the current multicast routes set up on a chip

        :param x: The x-coordinate of the chip from which to get the routes
        :type x: int
        :param y: The y-coordinate of the chip from which to get the routes
        :type y: int
        :param app_id: The id of the application to filter the routes for.  If\
                    not specified, will return all routes
        :type app_id: int
        :return: An iterable of multicast routes
        :rtype: iterable of\
                    :py:class:`spinnman.model.multicast_routing_entry.MulticastRoute`
        :raise spinnman.exceptions.SpinnmanIOException: If there is an error\
                    communicating with the board
        :raise spinnman.exceptions.SpinnmanInvalidPacketException: If a packet\
                    is received that is not in the valid format
        :raise spinnman.exceptions.SpinnmanInvalidParameterException: If a\
                    packet is received that has invalid parameters
        :raise spinnman.exceptions.SpinnmanUnexpectedResponseCodeException: If\
                    a response indicates an error during the exchange
        """
        if self._machine is None:
            self._update_machine()
        chip_info = self._chip_info[(x, y)]
        base_address = chip_info.router_table_copy_address()
        process = GetMultiCastRoutesProcess(self._scamp_connections, app_id)
        return process.get_routes(x, y, base_address)

    def clear_multicast_routes(self, x, y):
        """ Remove all the multicast routes on a chip

        :param x: The x-coordinate of the chip on which to clear the routes
        :type x: int
        :param y: The y-coordinate of the chip on which to clear the routes
        :type y: int
        :return: Nothing is returned
        :rtype: None
        :raise spinnman.exceptions.SpinnmanIOException: If there is an error\
                    communicating with the board
        :raise spinnman.exceptions.SpinnmanInvalidPacketException: If a packet\
                    is received that is not in the valid format
        :raise spinnman.exceptions.SpinnmanInvalidParameterException: If a\
                    packet is received that has invalid parameters
        :raise spinnman.exceptions.SpinnmanUnexpectedResponseCodeException: If\
                    a response indicates an error during the exchange
        """
        process = SendSingleCommandProcess(
            self._machine, self._scamp_connections)
        process.execute(SCPRouterClearRequest(x, y))

    def get_router_diagnostics(self, x, y):
        """ Get router diagnostic information from a chip

        :param x: The x-coordinate of the chip from which to get the\
                    information
        :type x: int
        :param y: The y-coordinate of the chip from which to get the\
                    information
        :type y: int
        :return: The router diagnostic information
        :rtype: :py:class:`spinnman.model.router_diagnostics.RouterDiagnostics`
        :raise spinnman.exceptions.SpinnmanIOException: If there is an error\
                    communicating with the board
        :raise spinnman.exceptions.SpinnmanInvalidPacketException: If a packet\
                    is received that is not in the valid format
        :raise spinnman.exceptions.SpinnmanInvalidParameterException: If a\
                    packet is received that has invalid parameters
        :raise spinnman.exceptions.SpinnmanUnexpectedResponseCodeException: If\
                    a response indicates an error during the exchange
        """
        process = ReadRouterDiagnosticsProcess(
            self._machine, self._scamp_connections)
        return process.get_router_diagnostics(x, y)

    def set_router_diagnostic_filter(self, x, y, position, diagnostic_filter):
        """ Sets a router diagnostic filter in a router

        :param x: the x address of the router in which this filter is being\
                    set
        :type x: int
        :param y: the y address of the router in which this filter is being\
                    set
        :type y: int
        :param position: the position in the list of filters where this filter\
                    is to be added
        :type position: int
        :param diagnostic_filter: the diagnostic filter being set in the\
                    placed, between 0 and 15 (note that positions 0 to 11 are\
                    used by the default filters, and setting these positions\
                    will result in a warning).
        :type diagnostic_filter:\
                    :py:class:`spinnman.model.diagnostic_filter.DiagnosticFilter`
        :return: None
        :raise spinnman.exceptions.SpinnmanIOException:
                    * If there is an error communicating with the board
                    * If there is an error reading the data
        :raise spinnman.exceptions.SpinnmanInvalidPacketException: If a packet\
                    is received that is not in the valid format
        :raise spinnman.exceptions.SpinnmanInvalidParameterException:
                    * If x, y does not lead to a valid chip
                    * If position is less than 0 or more than 15
        :raise spinnman.exceptions.SpinnmanUnexpectedResponseCodeException: If\
                    a response indicates an error during the exchange
        """
        data_to_send = diagnostic_filter.filter_word
        if position > constants.NO_ROUTER_DIAGNOSTIC_FILTERS:
            raise exceptions.SpinnmanInvalidParameterException(
                "position", str(position), "the range of the position of a "
                                           "router filter is 0 and 16.")
        if position <= constants.ROUTER_DEFAULT_FILTERS_MAX_POSITION:
            logger.warn(
                " You are planning to change a filter which is set by default."
                " By doing this, other runs occurring on this machine will be "
                "forced to use this new configuration until the machine is "
                "reset. Please also note that these changes will make the"
                " the reports from ybug not correct."
                "This has been executed and is trusted that the end user knows"
                " what they are doing")
        memory_position = (constants.ROUTER_REGISTER_BASE_ADDRESS +
                           constants.ROUTER_FILTER_CONTROLS_OFFSET +
                           (position *
                            constants.ROUTER_DIAGNOSTIC_FILTER_SIZE))

        process = SendSingleCommandProcess(
            self._machine, self._scamp_connections)
        process.execute(SCPWriteMemoryRequest(
            x, y, memory_position, struct.pack("<I", data_to_send)))

    def get_router_diagnostic_filter(self, x, y, position):
        """ Gets a router diagnostic filter from a router

        :param x: the x address of the router from which this filter is being\
                    retrieved
        :type x: int
        :param y: the y address of the router from which this filter is being\
                    retrieved
        :type y: int
        :param position: the position in the list of filters where this filter\
                    is to be added
        :type position: int
        :return: The diagnostic filter read
        :rtype: :py:class:`spinnman.model.diagnostic_filter.DiagnosticFilter`
        :raise spinnman.exceptions.SpinnmanIOException:
                    * If there is an error communicating with the board
                    * If there is an error reading the data
        :raise spinnman.exceptions.SpinnmanInvalidPacketException: If a packet\
                    is received that is not in the valid format
        :raise spinnman.exceptions.SpinnmanInvalidParameterException:
                    * If x, y does not lead to a valid chip
                    * If a packet is received that has invalid parameters
                    * If position is less than 0 or more than 15
        :raise spinnman.exceptions.SpinnmanUnexpectedResponseCodeException: If\
                    a response indicates an error during the exchange
        """
        memory_position = (constants.ROUTER_REGISTER_BASE_ADDRESS +
                           constants.ROUTER_FILTER_CONTROLS_OFFSET +
                           (position *
                            constants.ROUTER_DIAGNOSTIC_FILTER_SIZE))
        process = SendSingleCommandProcess(
            self._machine, self._scamp_connections)
        response = process.execute(
            SCPReadMemoryRequest(x, y, memory_position, 4))
        return DiagnosticFilter.read_from_int(struct.unpack_from(
            "<I", response.data, response.offset)[0])

    def clear_router_diagnostic_counters(self, x, y, enable=True,
                                         counter_ids=range(0, 16)):
        """ Clear router diagnostic information on a chip

        :param x: The x-coordinate of the chip
        :type x: int
        :param y: The y-coordinate of the chip
        :type y: int
        :param enable: True (default) if the counters should be enabled
        :type enable: bool
        :param counter_ids: The ids of the counters to reset (all by default)\
                    and enable if enable is True; each must be between 0 and 15
        :type counter_ids: array-like of int
        :return: None
        :rtype: Nothing is returned
        :raise spinnman.exceptions.SpinnmanIOException: If there is an error\
                    communicating with the board
        :raise spinnman.exceptions.SpinnmanInvalidPacketException: If a packet\
                    is received that is not in the valid format
        :raise spinnman.exceptions.SpinnmanInvalidParameterException: If a\
                    packet is received that has invalid parameters or a\
                    counter id is out of range
        :raise spinnman.exceptions.SpinnmanUnexpectedResponseCodeException: If\
                    a response indicates an error during the exchange
        """
        clear_data = 0
        for counter_id in counter_ids:
            if counter_id < 0 or counter_id > 15:
                raise exceptions.SpinnmanInvalidParameterException(
                    "counter_id", counter_id, "Diagnostic counter ids must be"
                                              " between 0 and 15")
            clear_data |= 1 << counter_id
        if enable:
            for counter_id in counter_ids:
                clear_data |= 1 << counter_id + 16
        process = SendSingleCommandProcess(
            self._machine, self._scamp_connections)
        process.execute(SCPWriteMemoryRequest(
            x, y, 0xf100002c, struct.pack("<I", clear_data)))

    @property
    def number_of_boards_located(self):
        """ Get the number of boards currently configured
        """
        boards = 0
        for bmp_connection in self._bmp_connections:
            boards += len(bmp_connection.boards)

        # if no BMPs are available, then there's still at least one board
        if boards == 0:
            boards = 1
        return boards

    def close(self, close_original_connections=True, power_off_machine=False):
        """ Close the transceiver and any threads that are running

        :param close_original_connections: If True, the original connections\
                    passed to the transceiver in the constructor are also\
                    closed.  If False, only newly discovered connections are\
                    closed.
        :return: Nothing is returned
        :rtype: None
        :raise None: No known exceptions are raised
        """

        if self._reinjection_running:
            process = ExitDPRIProcess(self._machine, self._scamp_connections)
            process.exit(self._reinjector_cores)
            self._reinjection_running = False

        if power_off_machine and len(self._bmp_connections) > 0:
            self.power_off_machine()

        for receiving_connections in \
                self._udp_receive_connections_by_port.values():
            for (_, listener) in receiving_connections.values():
                if listener is not None:
                    listener.close()

        for connection in self._all_connections:
            if (close_original_connections or
                    connection not in self._original_connections):
                connection.close()

    def register_udp_listener(self, callback, connection_class,
                              local_port=None, local_host=None):
        """ Register a callback for a certain type of traffic to be received\
            via UDP.  Note that the connection class must extend\
            :py:class:`spinnman.connections.abstract_classes.abstract_listenable.AbstractListenable`
            to avoid clashing with the SCAMP and BMP functionality

        :param callback: Function to be called when a packet is received
        :type callback: function(packet)
        :param connection_class: The class of connection to receive using
        :param local_port: The optional port number to listen on; if not\
                specified, an existing connection will be used if possible,\
                otherwise a random free port number will be used
        :type: local_port: int
        :param local_host: The optional hostname or IP address to listen on;\
                if not specified, all interfaces will be used for listening
        :type local_host: str
        :return: The port number that the connection is listening on
        :rtype: int
        """

        # If the connection class is not an AbstractListenable, this is an
        # error
        if not issubclass(connection_class, AbstractListenable):
            raise exceptions.SpinnmanInvalidParameterException(
                "connection_class", connection_class,
                "The connection class must be AbstractListenable")

        connections_of_class = self._udp_listenable_connections_by_class[
            connection_class]
        connection = None
        listener = None

        # If the local port was specified
        if local_port is not None:
            receiving_connections = self._udp_receive_connections_by_port[
                local_port]

            # If something is already listening on this port
            if len(receiving_connections) > 0:

                if local_host is None or local_host == "0.0.0.0":

                    # If we are to listen on all interfaces and the listener
                    # is not on all interfaces, this is an error
                    if "0.0.0.0" not in receiving_connections:
                        raise exceptions.SpinnmanInvalidParameterException(
                            "local_port", local_port,
                            "Another connection is already listening on this"
                            " port")

                    # Normalise the local host
                    local_host = "0.0.0.0"
                else:

                    # If we are to listen to a specific interface, and the
                    # listener is on all interfaces, this is an error
                    if "0.0.0.0" in receiving_connections:
                        raise exceptions.SpinnmanInvalidPacketException(
                            "local_port and local_host",
                            "{} and {}".format(local_port, local_host),
                            "Another connection is already "
                            "listening on this port on all interfaces")

                # If the type of an existing connection is wrong, this is an
                # error
                if local_host in receiving_connections:
                    (connection, listener) = receiving_connections[local_host]
                    if not isinstance(connection, connection_class):
                        raise exceptions.SpinnmanInvalidParameterException(
                            "connection_class", connection_class,
                            "A connection of class {} is already listening on"
                            "this port on all interfaces".format(
                                connection.__class__))

            # If we are here, nothing is listening on this port, so create
            # a connection if there isn't already one, and a listener
            if connection is None:
                connection = connection_class(local_port=local_port,
                                              local_host=local_host)
                self._all_connections.add(connection)
            listener = ConnectionListener(connection)
            listener.start()
            receiving_connections[local_host] = (connection, listener)
            connections_of_class.append((connection, listener))
            listener.add_callback(callback)
            return connection.local_port

        # If we are here, the local port wasn't specified to try to use an
        # existing connection of the correct class
        if len(connections_of_class) > 0:

            # If local_host is not specified, normalise it
            if local_host is None:
                local_host = "0.0.0.0"

            for (a_connection, a_listener) in connections_of_class:

                # Find a connection that matches the local host
                if a_connection.local_ip_address == local_host:
                    (connection, listener) = (a_connection, a_listener)
                    break

        # Create a connection if there isn't already one, and a listener
        if connection is None:
            connection = connection_class(local_host=local_host)
            self._all_connections.add(connection)
        listener = ConnectionListener(connection)
        listener.start()
        self._udp_receive_connections_by_port[connection.local_port][
            local_host] = (connection, listener)
        connections_of_class.append((connection, listener))
        listener.add_callback(callback)
        return connection.local_port

    def enable_reinjection(self, multicast=True, point_to_point=False,
                           nearest_neighbour=False, fixed_route=False):
        """ Enables or disables dropped packet reinjection - if all parameters\
            are false, dropped packet reinjection will be disabled

        :param multicast: If True, multicast dropped packet reinjection is\
                enabled
        :type multicast: bool
        :param point_to_point: If True, point to point dropped packet\
                reinjection is enabled
        :type point_to_point: bool
        :param nearest_neighbour: If True, nearest_neighbour dropped packet\
                reinjection is enabled
        :type nearest_neighbour: bool
        :param fixed_route: If True, fixed route dropped packet reinjection is\
                enabled
        :type fixed_route: bool
        """

        if not self._reinjection_running:

            # Get the machine
            if self._machine is None:
                self._update_machine()

            # Find a free core on each chip to use
            for chip in self._machine.chips:
                try:
                    first_processor = None
                    for processor in chip.processors:
                        if not processor.is_monitor:
                            first_processor = processor
                    first_processor.is_monitor = True
                    self._reinjector_cores.add_processor(
                        chip.x, chip.y, first_processor.processor_id)
                except StopIteration:
                    pass

            # Load the reinjector on each free core
            reinjector_binary = os.path.join(
                os.path.dirname(model_binaries.__file__), "reinjector.aplx")
            reinjector_size = os.stat(reinjector_binary).st_size
            reinjector = FileDataReader(reinjector_binary)
            self.execute_flood(self._reinjector_cores, reinjector,
                               _REINJECTOR_APP_ID, reinjector_size)
            reinjector.close()
            self._reinjection_running = True

        # Set the types to be reinjected
        process = SetDPRIPacketTypesProcess(
            self._machine, self._scamp_connections)
        packet_types = list()
        values_to_check = [multicast, point_to_point,
                           nearest_neighbour, fixed_route]
        flags_to_set = [SCPDPRIPacketTypeFlags.MULTICAST,
                        SCPDPRIPacketTypeFlags.POINT_TO_POINT,
                        SCPDPRIPacketTypeFlags.NEAREST_NEIGHBOUR,
                        SCPDPRIPacketTypeFlags.FIXED_ROUTE]
        for value, flag in zip(values_to_check, flags_to_set):
            if value:
                packet_types.append(flag)
        process.set_packet_types(packet_types, self._reinjector_cores)

    def set_reinjection_router_timeout(self, timeout_mantissa,
                                       timeout_exponent):
        """ Sets the timeout of the routers

        :param timeout_mantissa: The mantissa of the timeout value, between 0\
                and 15
        :type timeout_mantissa: int
        :param timeout_exponent: The exponent of the timeout value, between 0\
                and 15
        :type timeout_exponent: int
        """
        if not self._reinjection_running:
            self.enable_reinjection()
        process = SetDPRIRouterTimeoutProcess(
            self._machine, self._scamp_connections)
        process.set_timeout(timeout_mantissa, timeout_exponent,
                            self._reinjector_cores)

    def set_reinjection_router_emergency_timeout(self, timeout_mantissa,
                                                 timeout_exponent):
        """ Sets the timeout of the routers

        :param timeout_mantissa: The mantissa of the timeout value, between 0\
                and 15
        :type timeout_mantissa: int
        :param timeout_exponent: The exponent of the timeout value, between 0\
                and 15
        :type timeout_exponent: int
        """
        if not self._reinjection_running:
            self.enable_reinjection()
        process = SetDPRIRouterEmergencyTimeoutProcess(
            self._machine, self._scamp_connections)
        process.set_timeout(timeout_mantissa, timeout_exponent,
                            self._reinjector_cores)

    def reset_reinjection_counters(self):
        """ Resets the counters for reinjection
        """
        if not self._reinjection_running:
            self.enable_reinjection()
        process = ResetDPRICountersProcess(
            self._machine, self._scamp_connections)
        process.reset_counters(self._reinjector_cores)

    def get_reinjection_status(self, x, y):
        """ Get the status of the reinjection on a given chip

        :param x: The x-coordinate of the chip
        :type x: int
        :param y: The y-coordinate of the chip
        :type y: int
        :return: The reinjection status of the chip, or None if reinjection is\
                not enabled
        :rtype: None or :py:class:`spinnman.model.dpri_status.DPRIStatus`
        """
        if not self._reinjection_running:
            return None
        process = ReadDPRIStatusProcess(self._machine, self._scamp_connections)
        reinjector_core = next(
            self._reinjector_cores.get_core_subset_for_chip(x, y)
            .processor_ids)
        return process.get_dpri_status(x, y, reinjector_core)

    def __str__(self):
        return "transceiver object connected to {} with {} connections"\
            .format(self._scamp_connections[0].remote_ip_address,
                    len(self._all_connections))

    def __repr__(self):
        return self.__str__()<|MERGE_RESOLUTION|>--- conflicted
+++ resolved
@@ -892,11 +892,7 @@
             height = dims.height
 
         # try to get a scamp version once
-<<<<<<< HEAD
-        logger.info("Attempting to boot machine")
-=======
         logger.info("Working out if machine is booted")
->>>>>>> 896cecff
         version_info = self._try_to_find_scamp_and_boot(
             INITIAL_FIND_SCAMP_RETRIES_COUNT, number_of_boards, width, height)
 
@@ -905,11 +901,7 @@
                 len(self._bmp_connections) > 0):
 
             # start by powering up each bmp connection
-<<<<<<< HEAD
-            logger.info("Failed to boot, attempting to power on machine")
-=======
             logger.info("Attempting to power on machine")
->>>>>>> 896cecff
             self.power_on_machine()
 
             # Sleep a bit to let things get going
@@ -936,11 +928,7 @@
         else:
             if self._machine is None:
                 self._update_machine()
-<<<<<<< HEAD
-            logger.info("Booted machine")
-=======
             logger.info("Machine communication sucessful")
->>>>>>> 896cecff
 
         # Change the default SCP timeout on the machine, keeping the old one to
         # revert at close
@@ -1154,7 +1142,6 @@
         base_address += constants.CPU_USER_0_START_ADDRESS
         return base_address
 
-<<<<<<< HEAD
     def get_user_1_register_address_from_core(self, x, y, p):
         """Get the address of user 1 for a given processor on the board
 
@@ -1241,8 +1228,6 @@
         base_address += constants.CPU_USER_2_START_ADDRESS
         return base_address
 
-=======
->>>>>>> 896cecff
     def get_cpu_information_from_core(self, x, y, p):
         """ Get information about a specific processor on the board
 
@@ -2202,13 +2187,8 @@
         return all_tags
 
     def malloc_sdram(self, x, y, size, app_id, tag=None):
-<<<<<<< HEAD
-        """
-        calls a malloc to the spinnaker machine to alloc a chunk of memory
-=======
         """ Allocates a chunk of SDRAM on a chip on the machine
 
->>>>>>> 896cecff
         :param x: The x-coordinate of the chip onto which to ask for memory
         :type x: int
         :param y: The y-coordinate of the chip onto which to ask for memory
@@ -2218,13 +2198,6 @@
         :param app_id: The id of the application with which to associate the\
                     routes.  If not specified, defaults to 0.
         :type app_id: int
-<<<<<<< HEAD
-        :param tag: the tag for the sdram, a 8-bit (chip-wide) tag that can be
-        looked up by a SpiNNaker application to discover the address of the
-        allocated block. If `0` then no tag is applied.
-        :type tag: int
-        :return: the base address to which this malloc occured
-=======
         :param tag: the tag for the SDRAM, a 8-bit (chip-wide) tag that can be\
                     looked up by a SpiNNaker application to discover the\
                     address of the allocated block. If `0` then no tag is\
@@ -2232,39 +2205,12 @@
         :type tag: int
         :return: the base address of the allocated memory
         :rtype: int
->>>>>>> 896cecff
         """
         process = MallocSDRAMProcess(self._machine, self._scamp_connections)
         process.malloc_sdram(x, y, size, app_id, tag)
         return process.base_address
 
     def free_sdram(self, x, y, base_address, app_id):
-<<<<<<< HEAD
-        """
-
-        :param x:
-        :param y:
-        :param base_address:
-        :param app_id:
-        :return:
-        """
-        process =  DeAllocSDRAMProcess(self._machine, self._scamp_connections)
-        process.de_alloc_sdram(x, y, app_id, base_address)
-
-    def free_sdram_by_app_id(self, x, y, app_id):
-        """
-
-        :param x:
-        :param y:
-        :param app_id:
-        :return:
-        """
-        process =  DeAllocSDRAMProcess(self._machine, self._scamp_connections)
-        process.de_alloc_sdram(x, y, app_id)
-        return process.no_blocks_freed
-
-
-=======
         """ Free allocated SDRAM
 
         :param x: The x-coordinate of the chip onto which to ask for memory
@@ -2295,7 +2241,6 @@
         process.de_alloc_sdram(x, y, app_id)
         return process.no_blocks_freed
 
->>>>>>> 896cecff
     def load_multicast_routes(self, x, y, routes, app_id):
         """ Load a set of multicast routes on to a chip
 
