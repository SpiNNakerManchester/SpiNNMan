--- conflicted
+++ resolved
@@ -2067,10 +2067,7 @@
             data=_ONE_WORD.pack(SDP_RUNNING_MESSAGE_CODES
                                 .SDP_UPDATE_PROVENCE_REGION_AND_EXIT.value)))
 
-<<<<<<< HEAD
-    def __str__(self) -> str:
-=======
-    def send_chip_update_provenance_and_exit(self, x, y, p):
+    def send_chip_update_provenance_and_exit(self, x: int, y: int, p: int):
         """
         Sends a singnal to update the provenance and exit
 
@@ -2086,10 +2083,9 @@
                 flags=SDPFlag.REPLY_NOT_EXPECTED,
                 destination_port=port.value, destination_cpu=p,
                 destination_chip_x=x, destination_chip_y=y),
-            data=_ONE_WORD.pack(cmd.value)))
-
-    def __str__(self):
->>>>>>> 8c40423f
+             data=_ONE_WORD.pack(cmd.value)))
+
+    def __str__(self) -> str:
         addr = self._scamp_connections[0].remote_ip_address
         n = len(self._all_connections)
         return f"transceiver object connected to {addr} with {n} connections"
