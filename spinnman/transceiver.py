"""
Transceiver
"""

# local imports
from spinnman.connections.udp_packet_connections.udp_bmp_connection import \
    UDPBMPConnection
from spinnman.messages.scp.impl.scp_bmp_set_led_request import \
    SCPBMPSetLedRequest
from spinnman.messages.scp.impl.scp_bmp_version_request import \
    SCPBMPVersionRequest
from spinnman.messages.scp.impl.scp_power_request import SCPPowerRequest
from spinnman.messages.scp.impl.scp_read_adc_request import SCPReadADCRequest
from spinnman.messages.scp.impl.scp_read_fpga_register_request import \
    SCPReadFPGARegisterRequest
from spinnman.messages.scp.impl.scp_write_fpga_register_request import \
    SCPWriteFPGARegisterRequest
from spinnman.model.diagnostic_filter import DiagnosticFilter
from spinnman.connections.abstract_classes.abstract_spinnaker_boot_receiver\
    import AbstractSpinnakerBootReceiver
from spinnman.connections.abstract_classes.abstract_spinnaker_boot_sender\
    import AbstractSpinnakerBootSender
from spinnman.connections.udp_packet_connections.udp_connection\
    import UDPConnection
from spinnman.connections.abstract_classes.abstract_scp_sender\
    import AbstractSCPSender
from spinnman.connections.abstract_classes.abstract_sdp_sender\
    import AbstractSDPSender
from spinnman.connections.abstract_classes.abstract_multicast_sender\
    import AbstractMulticastSender
from spinnman.connections.abstract_classes.abstract_scp_receiver\
    import AbstractSCPReceiver
from spinnman.processes.get_machine_process import GetMachineProcess
from spinnman.processes.get_version_process import GetVersionProcess
from spinnman.processes.write_memory_process import WriteMemoryProcess
from spinnman.processes.read_memory_process import ReadMemoryProcess
from spinnman.messages.scp.impl.scp_iptag_tto_request import SCPIPTagTTORequest
from spinnman.processes.get_cpu_info_process import GetCPUInfoProcess
from spinnman.processes.read_iobuf_process import ReadIOBufProcess
from spinnman.processes.application_run_process import ApplicationRunProcess
from spinnman.data.file_data_reader import FileDataReader
from spinnman import model_binaries
from spinnman.processes.exit_dpri_process import ExitDPRIProcess
from spinnman.processes.set_dpri_packet_types_process \
    import SetDPRIPacketTypesProcess
from spinnman.messages.scp.scp_dpri_packet_type_flags \
    import SCPDPRIPacketTypeFlags
from spinnman.processes.set_dpri_router_timeout_process \
    import SetDPRIRouterTimeoutProcess
from spinnman.processes.set_dpri_router_emergency_timeout_process \
    import SetDPRIRouterEmergencyTimeoutProcess
from spinnman.processes.reset_dpri_counters_process \
    import ResetDPRICountersProcess
from spinnman.processes.read_dpri_status_process import ReadDPRIStatusProcess
from spinnman.connections.abstract_classes.abstract_listenable \
    import AbstractListenable
from spinnman.connections.connection_listener import ConnectionListener
from spinnman.processes.write_memory_flood_process \
    import WriteMemoryFloodProcess
from spinnman.processes.get_tags_process import GetTagsProcess
from spinnman.processes.load_routes_process import LoadMultiCastRoutesProcess
from spinnman.processes.get_routes_process import GetMultiCastRoutesProcess
from spinnman.processes.send_single_command_process \
    import SendSingleCommandProcess
from spinnman.processes.read_router_diagnostics_process \
    import ReadRouterDiagnosticsProcess
from spinnman.messages.scp.scp_power_command import SCPPowerCommand
from spinnman.connections.udp_packet_connections.udp_boot_connection \
    import UDPBootConnection
from spinnman import constants
from spinnman.connections.udp_packet_connections.udp_scamp_connection \
    import UDPSCAMPConnection
from spinnman.messages.scp.impl.scp_reverse_iptag_set_request import \
    SCPReverseIPTagSetRequest
from spinnman.model.machine_dimensions import MachineDimensions
from spinnman.model.core_subsets import CoreSubsets
from spinnman.messages.spinnaker_boot.spinnaker_boot_messages \
    import SpinnakerBootMessages
from spinnman.messages.scp.impl.scp_read_memory_request \
    import SCPReadMemoryRequest
from spinnman.messages.scp.impl.scp_count_state_request \
    import SCPCountStateRequest
from spinnman.messages.scp.impl.scp_write_memory_request \
    import SCPWriteMemoryRequest
from spinnman.messages.scp.impl.scp_application_run_request \
    import SCPApplicationRunRequest
from spinnman.messages.scp.impl.scp_send_signal_request \
    import SCPSendSignalRequest
from spinnman.messages.scp.impl.scp_iptag_set_request \
    import SCPIPTagSetRequest
from spinnman.messages.scp.impl.scp_iptag_clear_request \
    import SCPIPTagClearRequest
from spinnman.messages.scp.impl.scp_router_clear_request \
    import SCPRouterClearRequest
from spinnman.messages.scp.impl.scp_led_request \
    import SCPLEDRequest
from spinnman.messages.scp.impl.scp_app_stop_request import SCPAppStopRequest
from spinnman.data.abstract_data_reader import AbstractDataReader
from spinnman.utilities import utility_functions
from spinnman import exceptions

# general imports
import random
import struct
from threading import Condition
from collections import defaultdict
import logging
import socket
import time
import os

logger = logging.getLogger(__name__)

_SCAMP_NAME = "SC&MP"
_SCAMP_VERSION = 1.33

_BMP_NAME = "BC&MP"
_BMP_VERSIONS = [1.3, 1.33, 1.37, 1.36]

_STANDARD_RETIRES_NO = 3
INITIAL_FIND_SCAMP_RETRIES_COUNT = 1
_REINJECTOR_APP_ID = 17


def create_transceiver_from_hostname(
        hostname, version, bmp_connection_data=None, number_of_boards=None,
        ignore_chips=None, ignore_cores=None, max_core_id=None,
        auto_detect_bmp=True):
    """ Create a Transceiver by creating a UDPConnection to the given\
        hostname on port 17893 (the default SCAMP port), and a\
        UDPBootConnection on port 54321 (the default boot port),
        optionally discovering any additional links using the UDPConnection,\
        and then returning the transceiver created with the conjunction of the\
        created UDPConnection and the discovered connections

    :param hostname: The hostname or IP address of the board
    :type hostname: str
    :param number_of_boards: a number of boards expected to be supported, or\
                None, which defaults to a single board
    :type number_of_boards: int or None
    :param ignore_chips: An optional set of chips to ignore in the\
                machine.  Requests for a "machine" will have these chips\
                excluded, as if they never existed.  The processor_ids of\
                the specified chips are ignored.
    :type ignore_chips: :py:class:`spinnman.model.core_subsets.CoreSubsets`
    :param ignore_cores: An optional set of cores to ignore in the\
                machine.  Requests for a "machine" will have these cores\
                excluded, as if they never existed.
    :type ignore_cores: :py:class:`spinnman.model.core_subsets.CoreSubsets`
    :param max_core_id: The maximum core id in any discovered machine.\
                Requests for a "machine" will only have core ids up to\
                this value.
    :type max_core_id: int
    :param version: the type of spinnaker board used within the spinnaker\
                machine being used. If a spinn-5 board, then the version\
                will be 5, spinn-3 would equal 3 and so on.
    :param bmp_connection_data: the details of the bmp connections used to\
                boot multi-board systems
    :type bmp_connection_data: iterable\
                :py:class:`spinnman.model.bmp_connection_data.BMPConnectionData`
    :param auto_detect_bmp: True if the BMP of version 4 or 5 boards should be\
                automatically determined from the board IP address
    :type auto_detect_bmp: bool
    :return: The created transceiver
    :rtype: :py:class:`spinnman.transceiver.Transceiver`
    :raise spinnman.exceptions.SpinnmanIOException: If there is an error\
                communicating with the board
    :raise spinnman.exceptions.SpinnmanInvalidPacketException: If a packet\
                is received that is not in the valid format
    :raise spinnman.exceptions.SpinnmanInvalidParameterException: If a\
                packet is received that has invalid parameters
    :raise spinnman.exceptions.SpinnmanUnexpectedResponseCodeException: If\
                a response indicates an error during the exchange
    """
    logger.info("Creating transceiver for {}".format(hostname))
    connections = list()

    # if no BMP has been supplied, but the board is a spinn4 or a spinn5
    # machine, then an assumption can be made that the BMP is at -1 on the
    # final value of the IP address
    if (version >= 4 and auto_detect_bmp is True and
            (bmp_connection_data is None or len(bmp_connection_data) == 0)):
        bmp_connection_data = [
            utility_functions.work_out_bmp_from_machine_details(
                hostname, number_of_boards)]

    # handle BMP connections
    if bmp_connection_data is not None:
        for bmp_connection in bmp_connection_data:

            udp_bmp_connection = UDPBMPConnection(
                bmp_connection.cabinet, bmp_connection.frame,
                bmp_connection.boards, remote_host=bmp_connection.ip_address)
            connections.append(udp_bmp_connection)

    # handle the spinnaker connection
    connections.append(UDPSCAMPConnection(remote_host=hostname))

    # handle the boot connection
    connections.append(UDPBootConnection(remote_host=hostname))

    return Transceiver(
        connections=connections, ignore_chips=ignore_chips,
        ignore_cores=ignore_cores, max_core_id=max_core_id)


class Transceiver(object):
    """ An encapsulation of various communications with the spinnaker board.

        The methods of this class are designed to be thread-safe;\
        thus you can make multiple calls to the same (or different) methods\
        from multiple threads and expect each call to work as if it had been\
        called sequentially, although the order of returns is not guaranteed.\
        Note also that with multiple connections to the board, using multiple\
        threads in this way may result in an increase in the overall speed of\
        operation, since the multiple calls may be made separately over the\
        set of given connections.


    """

    def __init__(
            self, connections=None, ignore_chips=None, ignore_cores=None,
            max_core_id=None):
        """

        :param connections: An iterable of connections to the board.  If not\
                    specified, no communication will be possible until\
                    connections are found.
        :type connections: iterable of\
                    :py:class:`spinnman.connections.abstract_connection.AbstractConnection`
        :param ignore_chips: An optional set of chips to ignore in the\
                    machine.  Requests for a "machine" will have these chips\
                    excluded, as if they never existed.  The processor_ids of\
                    the specified chips are ignored.
        :type ignore_chips: :py:class:`spinnman.model.core_subsets.CoreSubsets`
        :param ignore_cores: An optional set of cores to ignore in the\
                    machine.  Requests for a "machine" will have these cores\
                    excluded, as if they never existed.
        :type ignore_cores: :py:class:`spinnman.model.core_subsets.CoreSubsets`
        :param max_core_id: The maximum core id in any discovered machine.\
                    Requests for a "machine" will only have core ids up to and\
                    including this value.
        :type max_core_id: int
        :raise spinnman.exceptions.SpinnmanIOException: If there is an error\
                    communicating with the board, or if no connections to the\
                    board can be found (if connections is None)
        :raise spinnman.exceptions.SpinnmanInvalidPacketException: If a packet\
                    is received that is not in the valid format
        :raise spinnman.exceptions.SpinnmanInvalidParameterException: If a\
                    packet is received that has invalid parameters
        :raise spinnman.exceptions.SpinnmanUnexpectedResponseCodeException: If\
                    a response indicates an error during the exchange
        """

        # Place to keep the current machine
        self._machine = None
        self._ignore_chips = ignore_chips
        self._ignore_cores = ignore_cores
        self._max_core_id = max_core_id

        # Place to keep the known chip information
        self._chip_info = dict()

        # Place to keep the identity of the re-injector core on each chip,
        # indexed by chip x and y coordinates
        self._reinjector_cores = CoreSubsets()
        self._reinjection_running = False

        # A set of the original connections - used to determine what can
        # be closed
        if connections is None:
            connections = list()
        self._original_connections = set()
        self._original_connections.update(connections)

        # A set of all connection - used for closing
        self._all_connections = set()
        self._all_connections.update(connections)

        # A boot send connection - there can only be one in the current system,
        # or otherwise bad things can happen!
        self._boot_send_connection = None

        # A list of boot receive connections - these are used to
        # listen for the pre-boot board identifiers
        self._boot_receive_connections = list()

        # A dict of port -> dict of ip address -> (connection, listener)
        # for udp connections.  Note listener might be None if the connection
        # has not been listened to before.
        # Used to keep track of what connection is listening on what port
        # to ensure only one type of traffic is received on any port for any
        # interface
        self._udp_receive_connections_by_port = defaultdict(dict)

        # A dict of class -> list of (connection, listener) for udp connections
        # that are listenable.  Note that listener might be None if the
        # connection has not be listened to before.
        self._udp_listenable_connections_by_class = defaultdict(list)

        # A list of all connections that can be used to send SCP messages
        # Note that some of these might not be able to receive SCP; this
        # could be useful if they are just using SCP to send a command that
        # doesn't expect a response
        self._scp_sender_connections = list()

        # A list of all connections that can be used to send SDP messages
        self._sdp_sender_connections = list()

        # A list of all connections that can be used to send Multicast messages
        self._multicast_sender_connections = list()

        # A dict of ip address -> SCAMP connection
        # These are those that can be used for setting up IP Tags
        self._udp_scamp_connections = dict()

        # A list of all connections that can be used to send and receive SCP
        # messages for SCAMP interaction
        self._scamp_connections = list()

        # The BMP connections
        self._bmp_connections = list()
        self._bmp_connections_by_location = dict()

        self._sort_out_connections(connections)

        # The nearest neighbour start id and lock
        self._next_nearest_neighbour_id = 2
        self._next_nearest_neighbour_condition = Condition()

        # A lock against multiple flood fill writes - needed as SCAMP cannot
        # cope with this
        self._flood_write_lock = Condition()

        # A lock against single chip executions (entry is (x, y))
        # The condition should be acquired before the locks are
        # checked or updated
        # The write lock condition should also be acquired to avoid a flood
        # fill during an individual chip execute
        self._chip_execute_locks = dict()
        self._chip_execute_lock_condition = Condition()
        self._n_chip_execute_locks = 0

        # Check that the BMP connections are valid
        self._check_bmp_connections()

    def _sort_out_connections(self, connections):

        for connection in connections:

            # locate the only boot send connection
            if isinstance(connection, AbstractSpinnakerBootSender):
                if self._boot_send_connection is not None:
                    raise exceptions.SpinnmanInvalidParameterException(
                        "connections", "[... {} ...]".format(connection),
                        "Only a single AbstractSpinnakerBootSender can be"
                        " specified")
                else:
                    self._boot_send_connection = connection

            # locate any boot receiver connections
            if isinstance(connection, AbstractSpinnakerBootReceiver):
                self._boot_receive_connections.append(connection)

            # Locate any connections listening on a UDP port
            if isinstance(connection, UDPConnection):
                self._udp_receive_connections_by_port[connection.local_port][
                    connection.local_ip_address] = (connection, None)
                if isinstance(connection, AbstractListenable):
                    self._udp_listenable_connections_by_class[
                        connection.__class__].append((connection, None))

            # Locate any connections that can send SCP
            # (that are not BMP connections)
            if (isinstance(connection, AbstractSCPSender) and
                    not isinstance(connection, UDPBMPConnection)):
                self._scp_sender_connections.append(connection)

            # Locate any connections that can send SDP
            if isinstance(connection, AbstractSDPSender):
                self._sdp_sender_connections.append(connection)

            # Locate any connections that can send Multicast
            if isinstance(connection, AbstractMulticastSender):
                self._multicast_sender_connections.append(connection)

            # Locate any connections that can send and receive SCP
            if (isinstance(connection, AbstractSCPSender) and
                    isinstance(connection, AbstractSCPReceiver)):

                # If it is a BMP connection, add it here
                if isinstance(connection, UDPBMPConnection):
                    self._bmp_connections.append(connection)
                    self._bmp_connections_by_location[
                        (connection.cabinet, connection.frame)] = connection
                else:

                    self._scamp_connections.append(connection)

                    # If also a UDP connection, add it here (for IP tags)
                    if isinstance(connection, UDPConnection):
                        board_address = connection.remote_ip_address
                        self._udp_scamp_connections[board_address] = connection

    def _check_bmp_connections(self):
        """ Check that the BMP connections are actually connected to valid BMPs

        :return: None
        :raises SpinnmanIOException: when the connection is not linked to a BMP
        """
        # check that the udp bmp connection is actually connected to a bmp
        #  via the sver command
        for connection in self._bmp_connections:

            # try to send a bmp sver to check if it responds as expected
            try:
                version_info = self.get_scamp_version(connection=connection)

                if (version_info.name != _BMP_NAME or
                        (version_info.version_number not in
                         _BMP_VERSIONS)):
                    raise exceptions.SpinnmanIOException(
                        "The BMP is running {}"
                        " {} which is incompatible with this transceiver, "
                        "required version is {} {}".format(
                            version_info.name,
                            version_info.version_number,
                            _BMP_NAME, _BMP_VERSIONS))

            # If it fails to respond due to timeout, maybe that the connection
            # isn't valid
            except exceptions.SpinnmanTimeoutException:
                raise exceptions.SpinnmanException(
                    "BMP connection to {} is not responding, "
                    "please check that it is connected".format(
                        connection.remote_ip_address))

    def _try_sver_though_scamp_connection(self, connection, retries):
        """ Try to query 0, 0 for SVER through a given connection

        :param connection: the connection to use for querying chip 0 0
        :param retries: how many attempts to do before giving up
        :return: True if a valid response is received, False otherwise
        """
        current_retries = retries
        while current_retries > 0:
            try:
                self.get_scamp_version(connection=connection)
                return True
            except exceptions.SpinnmanTimeoutException:
                current_retries -= 1
            except exceptions.SpinnmanUnexpectedResponseCodeException:
                current_retries -= 1
            except exceptions.SpinnmanIOException:
                return False
        return False

    def _get_chip_execute_lock(self, x, y):
        """ Get a lock for executing an executable on a chip
        """

        # Check if there is a lock for the given chip
        self._chip_execute_lock_condition.acquire()
        if not (x, y) in self._chip_execute_locks:
            chip_lock = Condition()
            self._chip_execute_locks[(x, y)] = chip_lock
        else:
            chip_lock = self._chip_execute_locks[(x, y)]
        self._chip_execute_lock_condition.release()

        # Get the lock for the chip
        chip_lock.acquire()

        # Increment the lock counter (used for the flood lock)
        self._chip_execute_lock_condition.acquire()
        self._n_chip_execute_locks += 1
        self._chip_execute_lock_condition.release()

    def _release_chip_execute_lock(self, x, y):
        """ Release the lock for executing on a chip
        """

        # Get the chip lock
        self._chip_execute_lock_condition.acquire()
        chip_lock = self._chip_execute_locks[(x, y)]

        # Release the chip lock
        chip_lock.release()

        # Decrement the lock and notify
        self._n_chip_execute_locks -= 1
        self._chip_execute_lock_condition.notify_all()
        self._chip_execute_lock_condition.release()

    def _get_flood_execute_lock(self):
        """ Get a lock for executing a flood fill of an executable
        """

        # Get the execute lock all together, so nothing can access it
        self._chip_execute_lock_condition.acquire()

        # Wait until nothing is executing
        while self._n_chip_execute_locks > 0:
            self._chip_execute_lock_condition.wait()

            # When nothing is executing, we can return here

    def _release_flood_execute_lock(self):
        """ Release the lock for executing a flood fill
        """

        # Release the execute lock
        self._chip_execute_lock_condition.release()

    def _get_random_connection(self, connections):
        """
        Returns the given connection, or else picks one at random
        :param connections: the list of connections to locate a random one from
        :type connections: a iterable of Abstract connection
        :return: a connection object
        """
        if len(connections) == 0:
            return None
        pos = random.randint(0, len(connections) - 1)
        return connections[pos]

    def send_scp_message(
            self, message, connection=None):
        """ Sends an SCP message, without expecting a response

        :param message: The message to send
        :type message:\
                    :py:class:`spinnman.messages.scp.abstract_scp_request.AbstractSCPRequest`
        :param connection: The connection to use
        :type connection:\
                    :py:class:`spinnman.connections.abstract_connection.AbstractConnection`
        :return: The received response, or the callback if get_callback is True
        :rtype:\
                    :py:class:`spinnman.messages.scp.abstract_scp_response.AbstractSCPResponse`
        :raise spinnman.exceptions.SpinnmanTimeoutException: If there is a\
                    timeout before a message is received
        :raise spinnman.exceptions.SpinnmanInvalidParameterException: If one\
                    of the fields of the received message is invalid
        :raise spinnman.exceptions.SpinnmanInvalidPacketException:
                    * If the message is not a recognized packet type
                    * If a packet is received that is not a valid response
        :raise spinnman.exceptions.SpinnmanUnsupportedOperationException: If\
                    no connection can send the type of message given
        :raise spinnman.exceptions.SpinnmanIOException: If there is an error\
                    sending the message or receiving the response
        :raise spinnman.exceptions.SpinnmanUnexpectedResponseCodeException: If\
                    the response is not one of the expected codes
        """
        if connection is None:
            connection_to_use = self._get_random_connection(
                self._scp_sender_connections)
        else:
            connection_to_use = connection
        connection_to_use.send_scp_request(message)

    def send_sdp_message(self, message, connection=None):
        """ Sends an SDP message using one of the connections.

        :param message: The message to send
        :type message: SDPMessage
        :param connection: An optional connection to use
        :type connection:\
                    :py:class:`spinnman.connections.abstract_connection.AbstractConnection`
        :return: None
        """
        if connection is None:
            connection_to_use = self._get_random_connection(
                self._sdp_sender_connections)
        else:
            connection_to_use = connection
        connection_to_use.send_sdp_message(message)

    def send_multicast_message(self, x, y, multicast_message, connection=None):
        """ Sends a multicast message to the board (currently unsupported)

        :param x: The x-coordinate of the chip where the message should first\
                    arrive on the board
        :type x: int
        :param y: The y-coordinate of the chip where the message should first\
                    arrive on the board
        :type y: int
        :param multicast_message: A multicast message to send
        :type multicast_message:\
                    :py:class:`spinnman.messages.multicast_message.MulticastMessage`
        :param connection: A specific connection over which to send the\
                    message.  If not specified, an appropriate connection is\
                    chosen automatically
        :type connection:\
                    :py:class:`spinnman.connections.abstract_multicast_sender.AbstractMulticastSender`
        :return: Nothing is returned
        :rtype: None
        :raise spinnman.exceptions.SpinnmanIOException: If there is an error\
                    communicating with the board
        :raise spinnman.exceptions.SpinnmanUnsupportedOperationException:
                    * If there is no connection that supports sending over\
                      multicast (or the given connection does not)
                    * If there is no connection that can make the packet\
                      arrive at the selected chip (ignoring routing tables)
        """
        raise exceptions.SpinnmanUnsupportedOperationException(
            "This operation is currently not supported in spinnman.")

    def _update_machine(self):
        """ Get the current machine status and store it
        """

        # Get the details of all the chips
        get_machine_process = GetMachineProcess(
            self._scamp_connections, self._ignore_chips, self._ignore_cores,
            self._max_core_id)
        self._machine = get_machine_process.get_machine_details()
        self._chip_info = get_machine_process.get_chip_info()
        logger.info("Detected a machine on ip address {} which has {}"
                    .format(self._boot_send_connection.remote_ip_address,
                            self._machine.cores_and_link_output_string()))

    def discover_scamp_connections(self):
        """ Find connections to the board and store these for future use.\
            Note that connections can be empty, in which case another local\
            discovery mechanism will be used.  Note that an exception will be\
            thrown if no initial connections can be found to the board.

        :return: An iterable of discovered connections, not including the\
                    initially given connections in the constructor
        :rtype: iterable of\
                    :py:class:`spinnman.connections.abstract_connection.AbstractConnection`
        :raise spinnman.exceptions.SpinnmanIOException: If there is an error\
                    communicating with the board
        :raise spinnman.exceptions.SpinnmanInvalidPacketException: If a packet\
                    is received that is not in the valid format
        :raise spinnman.exceptions.SpinnmanInvalidParameterException: If a\
                    packet is received that has invalid parameters
        :raise spinnman.exceptions.SpinnmanUnexpectedResponseCodeException: If\
                    a response indicates an error during the exchange
        """

        # Currently, this only finds other UDP connections given a connection
        # that supports SCP - this is done via the machine
        if len(self._udp_scamp_connections) == 0:
            return list()
        # if the machine hasnt been created, create it
        if self._machine is None:
            self._update_machine()

        # Find all the new connections via the machine ethernet-connected chips
        new_connections = list()
        for chip in self._machine.ethernet_connected_chips:
            if chip.ip_address not in self._udp_scamp_connections:
                new_connection = UDPSCAMPConnection(
                    remote_host=chip.ip_address, chip_x=chip.x, chip_y=chip.y)
                if self._try_sver_though_scamp_connection(
                        new_connection, _STANDARD_RETIRES_NO):
                    new_connections.append(new_connection)
                    self._udp_scamp_connections[chip.ip_address] = \
                        new_connection
                    self._scamp_connections.append(new_connection)
                    self._scp_sender_connections.append(new_connection)
                    self._all_connections.add(new_connection)

        # Update the connection queues after finding new connections
        return new_connections

    def get_connections(self):
        """ Get the currently known connections to the board, made up of those\
            passed in to the transceiver and those that are discovered during\
            calls to discover_connections.  No further discovery is done here.
        :return: An iterable of connections known to the transceiver
        :rtype: iterable of\
                    :py:class:`spinnman.connections.abstract_connection.AbstractConnection`
        :raise None: No known exceptions are raised
        """
        return self._all_connections

    def get_machine_dimensions(self):
        """ Get the maximum chip x-coordinate and maximum chip y-coordinate of\
            the chips in the machine

        :return: The dimensions of the machine
        :rtype: :py:class:`spinnman.model.machine_dimensions.MachineDimensions`
        :raise spinnman.exceptions.SpinnmanIOException: If there is an error\
                    communicating with the board
        :raise spinnman.exceptions.SpinnmanInvalidPacketException: If a packet\
                    is received that is not in the valid format
        :raise spinnman.exceptions.SpinnmanInvalidParameterException: If a\
                    packet is received that has invalid parameters
        :raise spinnman.exceptions.SpinnmanUnexpectedResponseCodeException: If\
                    a response indicates an error during the exchange
        """
        if self._machine is None:
            self._update_machine()
        return MachineDimensions(self._machine.max_chip_x + 1,
                                 self._machine.max_chip_y + 1)

    def get_machine_details(self):
        """ Get the details of the machine made up of chips on a board and how\
            they are connected to each other.

        :return: A machine description
        :rtype: :py:class:`spinn_machine.machine.Machine`
        :raise spinnman.exceptions.SpinnmanIOException: If there is an error\
                    communicating with the board
        :raise spinnman.exceptions.SpinnmanInvalidPacketException: If a packet\
                    is received that is not in the valid format
        :raise spinnman.exceptions.SpinnmanInvalidParameterException: If a\
                    packet is received that has invalid parameters
        :raise spinnman.exceptions.SpinnmanUnexpectedResponseCodeException: If\
                    a response indicates an error during the exchange
        """
        if self._machine is None:
            self._update_machine()
        return self._machine

    def is_connected(self, connection=None):
        """ Determines if the board can be contacted

        :param connection: The connection which is to be tested.  If none,\
                    all connections will be tested, and the board will be\
                    considered to be connected if any one connection works.
        :type connection:\
                    :py:class:`spinnman.connections.abstract_connection.AbstractConnection`
        :return: True if the board can be contacted, False otherwise
        :rtype: bool
        :raise None: No known exceptions are raised
        """
        if connection is not None:
            if connection.is_connected():
                return True
            return False
        else:
            for connection in self._scamp_connections:
                if connection.is_connected():
                    return True
            return False

    def get_scamp_version(self, chip_x=0, chip_y=0, connection=None):
        """ Get the version of scamp which is running on the board

        :param connection: the connection to send the scamp version or none (if
            none then a random scamp connection is used)
        :type connection: a instance of a SCPConnection
        :param chip_x: the chip's x coordinate to query for scamp version
        :type chip_x: int
        :param chip_y: the chip's y coordinate to query for scamp version
        :return: The version identifier
        :rtype: :py:class:`spinnman.model.version_info.VersionInfo`
        :raise spinnman.exceptions.SpinnmanIOException: If there is an error\
                    communicating with the board
        :raise spinnman.exceptions.SpinnmanInvalidParameterException: If the\
                    timeout is less than 1
        :raise spinnman.exceptions.SpinnmanTimeoutException: If none of the\
                    retries resulted in a response before the timeout\
                    (suggesting that the board is not booted)
        """
        if connection is None:
            connection = self._get_random_connection(self._scamp_connections)
        process = GetVersionProcess(connection)
        return process.get_version(x=chip_x, y=chip_y, p=0)

    def boot_board(
            self, board_version, number_of_boards=1, width=None, height=None):
        """ Attempt to boot the board.  No check is performed to see if the\
            board is already booted.

        :param board_version: The version of the board e.g. 3 for a SpiNN-3\
                    board or 5 for a SpiNN-5 board.
        :type board_version: int
        :param number_of_boards: the number of boards that this machine is \
                made out of, 1 by default
        :type number_of_boards: int
        :param width: The width of the machine in chips, or None to compute
        :type width: int or None
        :param height: The height of the machine in chips, or None to compute
        :type height: int or None
        :raise spinnman.exceptions.SpinnmanInvalidParameterException: If the\
                    board version is not known
        :raise spinnman.exceptions.SpinnmanIOException: If there is an error\
                    communicating with the board
        """
        logger.debug("Attempting to boot version {} board".format(
            board_version))
        if width is None or height is None:
            dims = utility_functions.get_ideal_size(number_of_boards,
                                                    board_version)
            width = dims.width
            height = dims.height
        boot_messages = SpinnakerBootMessages(
            board_version, number_of_boards=number_of_boards,
            width=width, height=height)
        for boot_message in boot_messages.messages:
            self._boot_send_connection.send_boot_message(boot_message)
        time.sleep(2.0)

    def ensure_board_is_ready(
            self, board_version, number_of_boards=1, width=None, height=None,
            n_retries=5, enable_reinjector=True):
        """ Ensure that the board is ready to interact with this version\
            of the transceiver.  Boots the board if not already booted and\
            verifies that the version of SCAMP running is compatible with\
            this transceiver.

        :param board_version: The version of the board e.g. 3 for a SpiNN-3\
                    board or 5 for a SpiNN-5 board.
        :type board_version: int
        :param number_of_boards: the number of boards that this machine is
                    constructed out of, 1 by default
        :type number_of_boards: int
        :param width: The width of the machine in chips, or None to compute
        :type width: int or None
        :param height: The height of the machine in chips, or None to compute
        :type height: int or None
        :param n_retries: The number of times to retry booting
        :type n_retries: int
        :param enable_reinjector: a boolean that allows the reinjector to be
        added to the system
        :type enable_reinjector: bool
        :return: The version identifier
        :rtype: :py:class:`spinnman.model.version_info.VersionInfo`
        :raise: spinnman.exceptions.SpinnmanIOException:
                    * If there is a problem booting the board
                    * If the version of software on the board is not\
                      compatible with this transceiver
        """

        # if the machine sizes not been given, calculate from assumption
        if width is None or width is None:
            dims = utility_functions.get_ideal_size(number_of_boards,
                                                    board_version)
            width = dims.width
            height = dims.height

        # try to get a scamp version once
        logger.info("going to try to boot the machine with scamp")
        version_info = self._try_to_find_scamp_and_boot(
            INITIAL_FIND_SCAMP_RETRIES_COUNT, board_version,
            number_of_boards, width, height)

        # If we fail to get a SCAMP version this time, try other things
        if version_info is None and board_version >= 4:
            logger.info("failed to boot machine with scamp,"
                        " trying to power on machine")

            # start by powering up each bmp connection
            self.power_on_machine()

            # Sleep a bit to let things get going
            time.sleep(2.0)
            logger.info("going to try to boot the machine with scamp")

            # retry to get a scamp version, this time trying multiple times
            version_info = self._try_to_find_scamp_and_boot(
                n_retries, board_version, number_of_boards, width, height)

        # verify that the version is the expected one for this trnasciever
        if version_info is None:
            raise exceptions.SpinnmanIOException(
                "We currently cannot communicate with your board, please "
                "rectify this, and try again")
        if (version_info.name != _SCAMP_NAME or
                version_info.version_number != _SCAMP_VERSION):
            raise exceptions.SpinnmanIOException(
                "The board is currently booted with {}"
                " {} which is incompatible with this transceiver, "
                "required version is {} {}".format(
                    version_info.name, version_info.version_number,
                    _SCAMP_NAME, _SCAMP_VERSION))

        else:
            if self._machine is None:
                self._update_machine()
            logger.info("successfully booted the machine with scamp")

        # Change the default SCP timeout on the machine, keeping the old one to
        # revert at close
        for scamp_connection in self._scamp_connections:
            process = SendSingleCommandProcess(
                self._machine, [scamp_connection])
            process.execute(SCPIPTagTTORequest(
                scamp_connection.chip_x, scamp_connection.chip_y,
                constants.IPTAG_TIME_OUT_WAIT_TIMES.TIMEOUT_160_ms.value))

        # If reinjection is enabled, load the reinjector
        if enable_reinjector:
            self.enable_reinjection()

        return version_info

    def _try_to_find_scamp_and_boot(
            self, tries_to_go, board_version, number_of_boards, width, height):
        """ Try to detect if SCAMP is running, and if not, boot the machine

        :param tries_to_go: how many attemtps should be supported
        :param board_version: The version of boards in the machine
        :param number_of_boards: the number of boards that this machine \
                is built out of
        :param width: The width of the machine in chips
        :param height: The height of the machine in chips
        :return: version_info
        :raises SpinnmanIOException: If there is a problem communicating with\
                the machine
        """
        version_info = None
        current_tries_to_go = tries_to_go
        while version_info is None and current_tries_to_go > 0:
            try:
                version_info = self.get_scamp_version()
            except exceptions.SpinnmanTimeoutException:
                self.boot_board(board_version, number_of_boards, width, height)
                current_tries_to_go -= 1
            except exceptions.SpinnmanIOException:
                raise exceptions.SpinnmanIOException(
                    "We currently cannot communicate with your board, please "
                    "rectify this, and try again")

        # The last thing we tried was booting, so try again to get the version
        if version_info is None:
            try:
                version_info = self.get_scamp_version()
            except exceptions.SpinnmanException:
                pass

        # boot has been sent, and 0 0 is up and running, but there will need to
        # be a delay whilst all the other chips complete boot.
        if version_info is not None:
            version_info = self._wait_till_chips_are_fully_booted(
                width, height, tries_to_go)
        return version_info

    def _wait_till_chips_are_fully_booted(
            self, width, height, current_tries_to_go):
        """ Wait until a central set of chips are booted, and can speak to 0, 0

        :param width: The width of the machine in chips
        :param height: The height of the machine in chips
        :return: the version info of the last important chip
        """
        found_version_info = None

        # check if the machine is wrap arounds
        chips_to_check = list()
        if self._check_if_machine_has_wrap_arounds():

            # Use the middle of the machine
            chips_to_check = utility_functions.locate_middle_chips_to_query(
                width, height, self._ignore_chips)
        else:

            # Use the top corner
            chips_to_check.append({'x': width - 1, 'y': height - 1})

        # check each chip required to ensure boot is finished
        for chip_to_check in chips_to_check:
            version_info = None
            while version_info is None and current_tries_to_go > 0:
                try:
                    version_info = self.get_scamp_version(
                        chip_x=chip_to_check['x'],
                        chip_y=chip_to_check['y'])
                    if version_info is not None:
                        found_version_info = version_info
                except (exceptions.SpinnmanTimeoutException,
                        exceptions.SpinnmanUnexpectedResponseCodeException):

                    # back off a little and try again
                    current_tries_to_go -= 1
                    time.sleep(4.0)
            if version_info is None:
                logger.warn("Could not get version from chip {}, {}".format(
                            chip_to_check['x'], chip_to_check['y']))
        return found_version_info

    def _check_if_machine_has_wrap_arounds(self):
        """ Determine if the machine has wrap-arounds, by querying the links\
            from 0, 0
        :return: true if a wraparound torioud, false otherwise
        :rtype: bool
        """
        try:
            # Try the left link
            self.read_neighbour_memory(
                x=0, y=0, link=3,
                base_address=constants.SYSTEM_VARIABLE_BASE_ADDRESS,
                length=constants.SYSTEM_VARIABLE_BYTES)
            return True
        except (exceptions.SpinnmanUnexpectedResponseCodeException,
                exceptions.SpinnmanTimeoutException):

            # Do Nothing - check the bottom link for wrap around
            pass

        try:

            # Try the bottom link
            self.read_neighbour_memory(
                x=0, y=0, link=4,
                base_address=constants.SYSTEM_VARIABLE_BASE_ADDRESS,
                length=constants.SYSTEM_VARIABLE_BYTES)
            return True
        except (exceptions.SpinnmanUnexpectedResponseCodeException,
                exceptions.SpinnmanTimeoutException):

            # Do Nothing
            pass

        return False

    def get_cpu_information(self, core_subsets=None):
        """ Get information about the processors on the board

        :param core_subsets: A set of chips and cores from which to get\
                    the information.  If not specified, the information from\
                    all of the cores on all of the chips on the board are\
                    obtained
        :type core_subsets: :py:class:`spinnman.model.core_subsets.CoreSubsets`
        :return: An iterable of the cpu information for the selected cores, or\
                    all cores if core_subsets is not specified
        :rtype: iterable of :py:class:`spinnman.model.cpu_info.CPUInfo`
        :raise spinnman.exceptions.SpinnmanIOException: If there is an error\
                    communicating with the board
        :raise spinnman.exceptions.SpinnmanInvalidPacketException: If a packet\
                    is received that is not in the valid format
        :raise spinnman.exceptions.SpinnmanInvalidParameterException:
                    * If chip_and_cores contains invalid items
                    * If a packet is received that has invalid parameters
        :raise spinnman.exceptions.SpinnmanUnexpectedResponseCodeException: If\
                    a response indicates an error during the exchange
        """
        # Ensure that the information about each chip is present
        if self._machine is None:
            self._update_machine()

        # Get all the cores if the subsets are not given
        if core_subsets is None:
            core_subsets = CoreSubsets()
            for chip_info in self._chip_info.itervalues():
                x = chip_info.x
                y = chip_info.y
                for p in chip_info.virtual_core_ids:
                    core_subsets.add_processor(x, y, p)

        process = GetCPUInfoProcess(self._machine, self._scamp_connections)
        return process.get_cpu_info(self._chip_info, core_subsets)

    def get_user_0_register_address_from_core(self, x, y, p):
        """Get the address of user 0 for a given processor on the board

        :param x: the x-coordinate of the chip containing the processor
        :param y: the y-coordinate of the chip containing the processor
        :param p: The id of the processor to get the user 0 address from
        :type x: int
        :type y: int
        :type p: int
        :return: The address for user 0 register for this processor
        :rtype: int
        :raise spinnman.exceptions.SpinnmanInvalidPacketException: If a packet\
                    is received that is not in the valid format
        :raise spinnman.exceptions.SpinnmanInvalidParameterException:
                    * If x, y, p is not a valid processor
                    * If a packet is received that has invalid parameters
        :raise spinnman.exceptions.SpinnmanUnexpectedResponseCodeException: If\
                    a response indicates an error during the exchange
        """
        # Ensure that the information about each chip is present
        if self._machine is None:
            self._update_machine()

        # check the chip exists in the infos
        if not (x, y) in self._chip_info:
            raise exceptions.SpinnmanInvalidParameterException(
                "x, y", "{}, {}".format(x, y),
                "Not a valid chip on the current machine")

        # collect the chip info for the associated chip
        chip_info = self._chip_info[(x, y)]

        # check that p is a valid processor for this chip
        if p not in chip_info.virtual_core_ids:
            raise exceptions.SpinnmanInvalidParameterException(
                "p", str(p), "Not a valid core on chip {}, {}".format(x, y))

        # locate the base address for this chip info
        base_address = (chip_info.cpu_information_base_address +
                        (constants.CPU_INFO_BYTES * p))
        base_address += constants.CPU_USER_0_START_ADDRESS
        return base_address

    def get_cpu_information_from_core(self, x, y, p):
        """ Get information about a specific processor on the board

        :param x: The x-coordinate of the chip containing the processor
        :type x: int
        :param y: The y-coordinate of the chip containing the processor
        :type y: int
        :param p: The id of the processor to get the information about
        :type p: int
        :return: The cpu information for the selected core
        :rtype: :py:class:`spinnman.model.cpu_info.CPUInfo`
        :raise spinnman.exceptions.SpinnmanIOException: If there is an error\
                    communicating with the board
        :raise spinnman.exceptions.SpinnmanInvalidPacketException: If a packet\
                    is received that is not in the valid format
        :raise spinnman.exceptions.SpinnmanInvalidParameterException:
                    * If x, y, p is not a valid processor
                    * If a packet is received that has invalid parameters
        :raise spinnman.exceptions.SpinnmanUnexpectedResponseCodeException: If\
                    a response indicates an error during the exchange
        """

        core_subsets = CoreSubsets()
        core_subsets.add_processor(x, y, p)
        return list(self.get_cpu_information(core_subsets))[0]

    def get_iobuf(self, core_subsets=None):
        """ Get the contents of the IOBUF buffer for a number of processors

        :param core_subsets: A set of chips and cores from which to get\
                    the buffers.  If not specified, the buffers from\
                    all of the cores on all of the chips on the board are\
                    obtained
        :type core_subsets: :py:class:`spinnman.model.core_subsets.CoreSubsets`
        :return: An iterable of the buffers, which may not be in the order\
                    of core_subsets
        :rtype: iterable of :py:class:`spinnman.model.io_buffer.IOBuffer`
        :raise spinnman.exceptions.SpinnmanIOException: If there is an error\
                    communicating with the board
        :raise spinnman.exceptions.SpinnmanInvalidPacketException: If a packet\
                    is received that is not in the valid format
        :raise spinnman.exceptions.SpinnmanInvalidParameterException:
                    * If chip_and_cores contains invalid items
                    * If a packet is received that has invalid parameters
        :raise spinnman.exceptions.SpinnmanUnexpectedResponseCodeException: If\
                    a response indicates an error during the exchange
        """
        # Ensure that the information about each chip is present
        if self._machine is None:
            self._update_machine()

        process = ReadIOBufProcess(self._machine, self._scamp_connections)
        return process.read_iobuf(self._chip_info, core_subsets)

    def get_iobuf_from_core(self, x, y, p):
        """ Get the contents of IOBUF for a given core

        :param x: The x-coordinate of the chip containing the processor
        :type x: int
        :param y: The y-coordinate of the chip containing the processor
        :type y: int
        :param p: The id of the processor to get the IOBUF for
        :type p: int
        :return: An IOBUF buffer
        :rtype: :py:class:`spinnman.model.io_buffer.IOBuffer`
        :raise spinnman.exceptions.SpinnmanIOException: If there is an error\
                    communicating with the board
        :raise spinnman.exceptions.SpinnmanInvalidPacketException: If a packet\
                    is received that is not in the valid format
        :raise spinnman.exceptions.SpinnmanInvalidParameterException:
                    * If chip_and_cores contains invalid items
                    * If a packet is received that has invalid parameters
        :raise spinnman.exceptions.SpinnmanUnexpectedResponseCodeException: If\
                    a response indicates an error during the exchange
        """
        core_subsets = CoreSubsets()
        core_subsets.add_processor(x, y, p)
        return self.get_iobuf(core_subsets).next()

    def get_core_state_count(self, app_id, state):
        """ Get a count of the number of cores which have a given state

        :param app_id: The id of the application from which to get the count.
        :type app_id: int
        :param state: The state count to get
        :type state: :py:class:`spinnman.model.cpu_state.CPUState`
        :return: A count of the cores with the given status
        :rtype: int
        :raise spinnman.exceptions.SpinnmanIOException: If there is an error\
                    communicating with the board
        :raise spinnman.exceptions.SpinnmanInvalidPacketException: If a packet\
                    is received that is not in the valid format
        :raise spinnman.exceptions.SpinnmanInvalidParameterException:
                    * If state is not a valid status
                    * If app_id is not a valid application id
                    * If a packet is received that has invalid parameters
        :raise spinnman.exceptions.SpinnmanUnexpectedResponseCodeException: If\
                    a response indicates an error during the exchange
        """
        process = SendSingleCommandProcess(
            self._machine, self._scamp_connections)
        response = process.execute(SCPCountStateRequest(app_id, state))
        return response.count

    def execute(self, x, y, processors, executable, app_id, n_bytes=None):
        """ Start an executable running on a single core

        :param x: The x-coordinate of the chip on which to run the executable
        :type x: int
        :param y: The y-coordinate of the chip on which to run the executable
        :type y: int
        :param processors: The cores on the chip on which to run the\
                    application
        :type processors: iterable of int
        :param executable: The data that is to be executed.  Should be one of\
                    the following:
                    * An instance of AbstractDataReader
                    * A bytearray
        :type executable:\
                    :py:class:`spinnman.data.abstract_data_reader.AbstractDataReader`\
                    or bytearray
        :param app_id: The id of the application with which to associate the\
                    executable
        :type app_id: int
        :param n_bytes: The size of the executable data in bytes.  If not\
                    specified:
                        * If data is an AbstractDataReader, an error is raised
                        * If data is a bytearray, the length of the bytearray\
                          will be used
                        * If data is an int, 4 will be used
        :type n_bytes: int
        :return: Nothing is returned
        :rtype: None
        :raise spinnman.exceptions.SpinnmanIOException:
                    * If there is an error communicating with the board
                    * If there is an error reading the executable
        :raise spinnman.exceptions.SpinnmanInvalidPacketException: If a packet\
                    is received that is not in the valid format
        :raise spinnman.exceptions.SpinnmanInvalidParameterException:
                    * If x, y, p does not lead to a valid core
                    * If app_id is an invalid application id
                    * If a packet is received that has invalid parameters
        :raise spinnman.exceptions.SpinnmanUnexpectedResponseCodeException: If\
                    a response indicates an error during the exchange
        """

        # Lock against updates
        self._get_chip_execute_lock(x, y)

        # Write the executable
        self.write_memory(x, y, 0x67800000, executable, n_bytes)

        # Request the start of the executable
        process = SendSingleCommandProcess(
            self._machine, self._scamp_connections)
        process.execute(
            SCPApplicationRunRequest(app_id, x, y, processors))

        # Release the lock
        self._release_chip_execute_lock(x, y)

    def _get_next_nearest_neighbour_id(self):
        self._next_nearest_neighbour_condition.acquire()
        next_nearest_neighbour_id = self._next_nearest_neighbour_id
        self._next_nearest_neighbour_id = \
            (self._next_nearest_neighbour_id + 1) % 127
        self._next_nearest_neighbour_condition.release()
        return next_nearest_neighbour_id

    def execute_flood(self, core_subsets, executable, app_id, n_bytes=None):
        """ Start an executable running on multiple places on the board.  This\
            will be optimized based on the selected cores, but it may still\
            require a number of communications with the board to execute.

        :param core_subsets: Which cores on which chips to start the executable
        :type core_subsets: :py:class:`spinnman.model.core_subsets.CoreSubsets`
        :param executable: The data that is to be executed.  Should be one of\
                    the following:
                    * An instance of AbstractDataReader
                    * A bytearray
        :type executable:\
                    :py:class:`spinnman.data.abstract_data_reader.AbstractDataReader`\
                    or bytearray
        :param app_id: The id of the application with which to associate the\
                    executable
        :type app_id: int
        :param n_bytes: The size of the executable data in bytes.  If not\
                    specified:
                        * If data is an AbstractDataReader, an error is raised
                        * If data is a bytearray, the length of the bytearray\
                          will be used
                        * If data is an int, 4 will be used
        :type n_bytes: int
        :return: Nothing is returned
        :rtype: None
        :raise spinnman.exceptions.SpinnmanIOException:
                    * If there is an error communicating with the board
                    * If there is an error reading the executable
        :raise spinnman.exceptions.SpinnmanInvalidPacketException: If a packet\
                    is received that is not in the valid format
        :raise spinnman.exceptions.SpinnmanInvalidParameterException:
                    * If one of the specified cores is not valid
                    * If app_id is an invalid application id
                    * If a packet is received that has invalid parameters
                    * If data is an AbstractDataReader but n_bytes is not\
                      specified
                    * If data is an int and n_bytes is more than 4
                    * If n_bytes is less than 0
        :raise spinnman.exceptions.SpinnmanUnexpectedResponseCodeException: If\
                    a response indicates an error during the exchange
        """
        # Lock against other executables
        self._get_flood_execute_lock()

        # Flood fill the system with the binary
        self.write_memory_flood(0x67800000, executable, n_bytes)

        # Execute the binary on the cores on the chips where required
        process = ApplicationRunProcess(self._machine, self._scamp_connections)
        process.run(app_id, core_subsets)

        # Release the lock
        self._release_flood_execute_lock()

    def power_on_machine(self):
        """ Power on the whole machine
        """
        for bmp_connection in self._bmp_connections:
            self.power_on(bmp_connection.boards, bmp_connection.cabinet,
                          bmp_connection.frame)

    def power_on(self, boards=0, cabinet=0, frame=0):
        """ Power on a set of boards in the machine

        :param boards: The board or boards to power on
        :param cabinet: the id of the cabinet containing the frame, or 0 \
                if the frame is not in a cabinet
        :param frame: the id of the frame in the cabinet containing the\
                board(s), or 0 if the board is not in a frame
        """
        self._power(SCPPowerCommand.POWER_ON, boards, cabinet, frame)

    def power_off_machine(self):
        """ Power off the whole machine
        """
        for bmp_connection in self._bmp_connections:
            self.power_off(bmp_connection.boards, bmp_connection.cabinet,
                           bmp_connection.frame)

    def power_off(self, boards=0, cabinet=0, frame=0):
        """ Power off a set of boards in the machine

        :param boards: The board or boards to power off
        :param cabinet: the id of the cabinet containing the frame, or 0 \
                if the frame is not in a cabinet
        :param frame: the id of the frame in the cabinet containing the\
                board(s), or 0 if the board is not in a frame
        """
        self._power(SCPPowerCommand.POWER_OFF, boards, cabinet, frame)

    def _power(self, power_command, boards=0, cabinet=0, frame=0):
        """ Send a power request to the machine

        :param power_command: The power command to send
        :param boards: The board or boards to send the command to
        :param cabinet: the id of the cabinet containing the frame, or 0 \
                if the frame is not in a cabinet
        :param frame: the id of the frame in the cabinet containing the\
                board(s), or 0 if the board is not in a frame
        :return: None
        """
        if (cabinet, frame) in self._bmp_connections_by_location:
            bmp_connection = self._bmp_connections_by_location[
                (cabinet, frame)]
            process = SendSingleCommandProcess(
                self._machine, [bmp_connection],
                timeout=constants.BMP_POWER_ON_TIMEOUT, n_retries=0)
            process.execute(SCPPowerRequest(power_command, boards))
        else:
            raise exceptions.SpinnmanInvalidParameterException(
                "cabinet and frame", "{} and {}".format(cabinet, frame),
                "Unknown combination")

    def set_led(self, led, action, board, cabinet, frame):
        """ Set the LED state of a board in the machine

        :param led:  Number of the LED or an iterable of LEDs to set the\
                state of (0-7)
        :type led: int or iterable of int
        :param action:State to set the LED to, either on, off or toggle
        :type action:\
                :py:class:`spinnman.messages.scp.scp_led_action.SCPLEDAction`
        :param board: Specifies the board to control the LEDs of. This may \
                also be an iterable of multiple boards (in the same frame).\
                The command will actually be sent to the first board in the\
                iterable.
        :type board: int or iterable
        :param cabinet: the cabinet this is targetting
        :type cabinet: int
        :param frame: the frame this is targetting
        :type frame: int
        :return: None
        """
        if (cabinet, frame) in self._bmp_connections_by_location:
            bmp_connection = self._bmp_connections_by_location[
                (cabinet, frame)]
            process = SendSingleCommandProcess(self._machine, [bmp_connection])
            process.execute(SCPBMPSetLedRequest(led, action, board))
        else:
            raise exceptions.SpinnmanInvalidParameterException(
                "cabinet and frame", "{} and {}".format(cabinet, frame),
                "Unknown combination")

    def read_fpga_register(self, fpga_num, register, cabinet, frame, board):
        """

        :param fpga_num: FPGA number (0, 1 or 2) to communicate with.
        :type fpga_num: int
        :param register: Register address to read to (will be rounded down to
                the nearest 32-bit word boundary).
        :type register: int
        :param cabinet: cabinet: the cabinet this is targetting
        :type cabinet: int
        :param frame: the frame this is targetting
        :type frame: int
        :param board: which board to request the fpga register from
        :return: the register data
        """
        if (cabinet, frame) in self._bmp_connections_by_location:
            bmp_connection = self._bmp_connections_by_location[
                (cabinet, frame)]
            process = SendSingleCommandProcess(self._machine, [bmp_connection])
            response = process.execute(
                SCPReadFPGARegisterRequest(fpga_num, register, board))
            return response.fpga_register
        else:
            raise exceptions.SpinnmanInvalidParameterException(
                "cabinet and frame", "{} and {}".format(cabinet, frame),
                "Unknown combination")

    def write_fpga_register(self, fpga_num, register, value, cabinet, frame,
                            board):
        """

        :param fpga_num: FPGA number (0, 1 or 2) to communicate with.
        :type fpga_num: int
        :param register: Register address to read to (will be rounded down to
                the nearest 32-bit word boundary).
        :type register: int
        :param value: the value to write into the fpga regsiter
        :type value: int
        :param cabinet: cabinet: the cabinet this is targetting
        :type cabinet: int
        :param frame: the frame this is targetting
        :type frame: int
        :param board: which board to request the fpga register from
        :return: None
        """
        if (cabinet, frame) in self._bmp_connections_by_location:
            bmp_connection = self._bmp_connections_by_location[
                (cabinet, frame)]
            process = SendSingleCommandProcess(self._machine, [bmp_connection])
            response = process.execute(
                SCPWriteFPGARegisterRequest(fpga_num, register, value, board))
            return response.fpga_register
        else:
            raise exceptions.SpinnmanInvalidParameterException(
                "cabinet and frame", "{} and {}".format(cabinet, frame),
                "Unknown combination")

    def read_adc_data(self, board, cabinet, frame):
        """ Read the BMP ADC data

        :param cabinet: cabinet: the cabinet this is targetting
        :type cabinet: int
        :param frame: the frame this is targetting
        :type frame: int
        :param board: which board to request the fpga register from
        :return: the fpga's adc data object
        """
        if (cabinet, frame) in self._bmp_connections_by_location:
            bmp_connection = self._bmp_connections_by_location[
                (cabinet, frame)]
            process = SendSingleCommandProcess(self._machine, [bmp_connection])
            response = process.execute(SCPReadADCRequest(board))
            return response.adc_info
        else:
            raise exceptions.SpinnmanInvalidParameterException(
                "cabinet and frame", "{} and {}".format(cabinet, frame),
                "Unknown combination")

    def read_bmp_version(self, board, cabinet, frame):
        """ Read the BMP version

        :param cabinet: cabinet: the cabinet this is targetting
        :type cabinet: int
        :param frame: the frame this is targetting
        :type frame: int
        :param board: which board to request the fpga register from
        :return: the sver from the bmp
        """
        if (cabinet, frame) in self._bmp_connections_by_location:
            bmp_connection = self._bmp_connections_by_location[
                (cabinet, frame)]
            process = SendSingleCommandProcess(self._machine, [bmp_connection])
            response = process.execute(SCPBMPVersionRequest(board))
            return response.version_info
        else:
            raise exceptions.SpinnmanInvalidParameterException(
                "cabinet and frame", "{} and {}".format(cabinet, frame),
                "Unknown combination")

    def write_memory(self, x, y, base_address, data, n_bytes=None, offset=0,
                     cpu=0):
        """ Write to the SDRAM on the board

        :param x: The x-coordinate of the chip where the memory is to be\
                    written to
        :type x: int
        :param y: The y-coordinate of the chip where the memory is to be\
                    written to
        :type y: int
        :param base_address: The address in SDRAM where the region of memory\
                    is to be written
        :type base_address: int
        :param data: The data to write.  Should be one of the following:
                    * An instance of AbstractDataReader
                    * A bytearray
                    * A single integer - will be written using little-endian\
                      byte ordering
        :type data:\
                    :py:class:`spinnman.data.abstract_data_reader.AbstractDataReader`\
                    or bytearray or int
        :param n_bytes: The amount of data to be written in bytes.  If not\
                    specified:
                        * If data is an AbstractDataReader, an error is raised
                        * If data is a bytearray, the length of the bytearray\
                          will be used
                        * If data is an int, 4 will be used
        :type n_bytes: int
        :param offset: The offset from which the valid data begins
        :type offset: int
        :param cpu: The optional cpu to write to
        :type cpu: int
        :return: Nothing is returned
        :rtype: None
        :raise spinnman.exceptions.SpinnmanIOException:
                    * If there is an error communicating with the board
                    * If there is an error reading the data
        :raise spinnman.exceptions.SpinnmanInvalidPacketException: If a packet\
                    is received that is not in the valid format
        :raise spinnman.exceptions.SpinnmanInvalidParameterException:
                    * If x, y does not lead to a valid chip
                    * If a packet is received that has invalid parameters
                    * If base_address is not a positive integer
                    * If data is an AbstractDataReader but n_bytes is not\
                      specified
                    * If data is an int and n_bytes is more than 4
                    * If n_bytes is less than 0
        :raise spinnman.exceptions.SpinnmanUnexpectedResponseCodeException: If\
                    a response indicates an error during the exchange
        """
        process = WriteMemoryProcess(self._scamp_connections)
        if isinstance(data, AbstractDataReader):
            process.write_memory_from_reader(x, y, cpu, base_address, data,
                                             n_bytes)
        elif isinstance(data, int):
            data_to_write = struct.pack("<I", data)
            process.write_memory_from_bytearray(x, y, cpu, base_address,
                                                data_to_write, 0, 4)
        elif isinstance(data, long):
            data_to_write = struct.pack("<Q", data)
            process.write_memory_from_bytearray(x, y, cpu, base_address,
                                                data_to_write, 0, 8)
        else:
            if n_bytes is None:
                n_bytes = len(data)
            process.write_memory_from_bytearray(x, y, cpu, base_address, data,
                                                offset, n_bytes)

    def write_neighbour_memory(self, x, y, link, base_address, data,
                               n_bytes=None, offset=0, cpu=0):
        """ Write to the memory of a neighbouring chip using a LINK_READ SCP\
            command. If sent to a BMP, this command can be used to communicate\
            with the FPGAs' debug registers.

        :param x: The x-coordinate of the chip whose neighbour is to be\
                    written to
        :type x: int
        :param y: The y-coordinate of the chip whose neighbour is to be\
                    written to
        :type y: int
        :param link: The link index to send the request to (or if BMP, the\
                    FPGA number)
        :type link: int
        :param base_address: The address in SDRAM where the region of memory\
                    is to be written
        :type base_address: int
        :param data: The data to write.  Should be one of the following:
                    * An instance of AbstractDataReader
                    * A bytearray
                    * A single integer - will be written using little-endian\
                      byte ordering
        :type data:\
                    :py:class:`spinnman.data.abstract_data_reader.AbstractDataReader`\
                    or bytearray or int
        :param n_bytes: The amount of data to be written in bytes.  If not\
                    specified:
                        * If data is an AbstractDataReader, an error is raised
                        * If data is a bytearray, the length of the bytearray\
                          will be used
                        * If data is an int, 4 will be used
        :type n_bytes: int
        :param offset: The offset where the valid data starts (if the data is \
                        an int then offset will be ignored and used 0
        :type offset: int
        :param cpu: The cpu to use, typically 0 (or if a BMP, the slot number)
        :type cpu: int
        :return: Nothing is returned
        :rtype: None
        :raise spinnman.exceptions.SpinnmanIOException:
                    * If there is an error communicating with the board
                    * If there is an error reading the data
        :raise spinnman.exceptions.SpinnmanInvalidPacketException: If a packet\
                    is received that is not in the valid format
        :raise spinnman.exceptions.SpinnmanInvalidParameterException:
                    * If x, y does not lead to a valid chip
                    * If a packet is received that has invalid parameters
                    * If base_address is not a positive integer
                    * If data is an AbstractDataReader but n_bytes is not\
                      specified
                    * If data is an int and n_bytes is more than 4
                    * If n_bytes is less than 0
        :raise spinnman.exceptions.SpinnmanUnexpectedResponseCodeException: If\
                    a response indicates an error during the exchange
        """

        process = WriteMemoryProcess(self._scamp_connections)
        if isinstance(data, AbstractDataReader):
            process.write_link_memory_from_reader(
                x, y, cpu, link, base_address, data, n_bytes)
        elif isinstance(data, int):
            data_to_write = struct.pack("<I", data)
            process.write_link_memory_from_bytearray(
                x, y, cpu, link, base_address, data_to_write, 0, 4)
        elif isinstance(data, long):
            data_to_write = struct.pack("<Q", data)
            process.write_link_memory_from_bytearray(
                x, y, cpu, link, base_address, data_to_write, 0, 8)
        else:
            if n_bytes is None:
                n_bytes = len(data)
            process.write_link_memory_from_bytearray(
                x, y, cpu, link, base_address, data, offset, n_bytes)

    def write_memory_flood(self, base_address, data, n_bytes=None, offset=0):
        """ Write to the SDRAM of all chips.

        :param base_address: The address in SDRAM where the region of memory\
                    is to be written
        :type base_address: int
        :param data: The data that is to be written.  Should be one of\
                    the following:
                    * An instance of AbstractDataReader
                    * A bytearray
                    * A single integer
        :type data:\
                    :py:class:`spinnman.data.abstract_data_reader.AbstractDataReader`\
                    or bytearray or int
        :param n_bytes: The amount of data to be written in bytes.  If not\
                    specified:
                        * If data is an AbstractDataReader, an error is raised
                        * If data is a bytearray, the length of the bytearray\
                          will be used
                        * If data is an int, 4 will be used
                        * If n_bytes is less than 0
        :type n_bytes: int
        :param offset: The offset where the valid data starts, if the data is \
                        a int, then the offset will be ignored and 0 is used.
        :type offset: int
        :return: Nothing is returned
        :rtype: None
        :raise spinnman.exceptions.SpinnmanIOException:
                    * If there is an error communicating with the board
                    * If there is an error reading the executable
        :raise spinnman.exceptions.SpinnmanInvalidPacketException: If a packet\
                    is received that is not in the valid format
        :raise spinnman.exceptions.SpinnmanInvalidParameterException:
                    * If one of the specified chips is not valid
                    * If app_id is an invalid application id
                    * If a packet is received that has invalid parameters
        :raise spinnman.exceptions.SpinnmanUnexpectedResponseCodeException: If\
                    a response indicates an error during the exchange
        """

        # Ensure only one flood fill occurs at any one time
        self._flood_write_lock.acquire()

        # Start the flood fill
        nearest_neighbour_id = self._get_next_nearest_neighbour_id()
        process = WriteMemoryFloodProcess(self._scamp_connections)
        if isinstance(data, AbstractDataReader):
            process.write_memory_from_reader(
                nearest_neighbour_id, base_address, data, n_bytes)
        elif isinstance(data, int):
            data_to_write = struct.pack("<I", data)
            process.write_memory_from_bytearray(
                nearest_neighbour_id, base_address, data_to_write, 0, 4)
        elif isinstance(data, long):
            data_to_write = struct.pack("<Q", data)
            process.write_memory_from_bytearray(
                nearest_neighbour_id, base_address, data_to_write, 0, 8)
        else:
            if n_bytes is None:
                n_bytes = len(data)
            process.write_memory_from_bytearray(
                nearest_neighbour_id, base_address, data, offset, n_bytes)

        # Release the lock to allow others to proceed
        self._flood_write_lock.release()

    def read_memory(self, x, y, base_address, length, cpu=0):
        """ Read some areas of SDRAM from the board

        :param x: The x-coordinate of the chip where the memory is to be\
                    read from
        :type x: int
        :param y: The y-coordinate of the chip where the memory is to be\
                    read from
        :type y: int
        :param base_address: The address in SDRAM where the region of memory\
                    to be read starts
        :type base_address: int
        :param length: The length of the data to be read in bytes
        :type length: int
        :param cpu: the core id used to read the memory of
        :type cpu: int
        :return: A bytearray of data read
        :rtype: bytearray
        :raise spinnman.exceptions.SpinnmanIOException: If there is an error\
                    communicating with the board
        :raise spinnman.exceptions.SpinnmanInvalidPacketException: If a packet\
                    is received that is not in the valid format
        :raise spinnman.exceptions.SpinnmanInvalidParameterException:
                    * If one of x, y, p, base_address or length is invalid
                    * If a packet is received that has invalid parameters
        :raise spinnman.exceptions.SpinnmanUnexpectedResponseCodeException: If\
                    a response indicates an error during the exchange
        """

        process = ReadMemoryProcess(self._scamp_connections)
        return process.read_memory(x, y, cpu, base_address, length)

    def read_neighbour_memory(self, x, y, link, base_address, length, cpu=0):
        """ Read some areas of memory on a neighbouring chip using a LINK_READ
        SCP command. If sent to a BMP, this command can be used to communicate
        with the FPGAs' debug registers.

        :param x: The x-coordinate of the chip whose neighbour is to be\
                    read from
        :type x: int
        :param y: The y-coordinate of the chip whose neighbour is to be\
                    read from
        :type y: int
        :param cpu: The cpu to use, typically 0 (or if a BMP, the slot number)
        :type cpu: int
        :param link: The link index to send the request to (or if BMP, the\
                    FPGA number)
        :type link: int
        :param base_address: The address in SDRAM where the region of memory\
                    to be read starts
        :type base_address: int
        :param length: The length of the data to be read in bytes
        :type length: int
        :return: An iterable of chunks of data read in order
        :rtype: iterable of bytearray
        :raise spinnman.exceptions.SpinnmanIOException: If there is an error\
                    communicating with the board
        :raise spinnman.exceptions.SpinnmanInvalidPacketException: If a packet\
                    is received that is not in the valid format
        :raise spinnman.exceptions.SpinnmanInvalidParameterException:
                    * If one of x, y, p, base_address or length is invalid
                    * If a packet is received that has invalid parameters
        :raise spinnman.exceptions.SpinnmanUnexpectedResponseCodeException: If\
                    a response indicates an error during the exchange
        """

        process = ReadMemoryProcess(self._scamp_connections)
        return process.read_link_memory(x, y, cpu, link, base_address, length)

    def stop_application(self, app_id):
        """ Sends a stop request for an app_id

        :param app_id: The id of the application to send to
        :type app_id: int
        :raise spinnman.exceptions.SpinnmanIOException: If there is an error\
                    communicating with the board
        :raise spinnman.exceptions.SpinnmanInvalidPacketException: If a packet\
                    is received that is not in the valid format
        :raise spinnman.exceptions.SpinnmanInvalidParameterException:
                    * If app_id is not a valid application id
                    * If a packet is received that has invalid parameters
        :raise spinnman.exceptions.SpinnmanUnexpectedResponseCodeException: If\
                    a response indicates an error during the exchange
        """
        process = SendSingleCommandProcess(self._machine,
                                           self._scamp_connections)
        process.execute(SCPAppStopRequest(app_id))

    def send_signal(self, app_id, signal):
        """ Send a signal to an application

        :param app_id: The id of the application to send to
        :type app_id: int
        :param signal: The signal to send
        :type signal: :py:class:`spinnman.messages.scp.scp_signal.SCPSignal`
         :py:class:`spinnman.messages.scp.scp_signal.SCPSignal'
        :return: Nothing is returned
        :rtype: None
        :raise spinnman.exceptions.SpinnmanIOException: If there is an error\
                    communicating with the board
        :raise spinnman.exceptions.SpinnmanInvalidPacketException: If a packet\
                    is received that is not in the valid format
        :raise spinnman.exceptions.SpinnmanInvalidParameterException:
                    * If signal is not a valid signal
                    * If app_id is not a valid application id
                    * If a packet is received that has invalid parameters
        :raise spinnman.exceptions.SpinnmanUnexpectedResponseCodeException: If\
                    a response indicates an error during the exchange
        """
        process = SendSingleCommandProcess(self._machine,
                                           self._scamp_connections)
        process.execute(SCPSendSignalRequest(app_id, signal))

    def set_leds(self, x, y, cpu, led_states):
        """ Set LED states.
        :param x: The x-coordinate of the chip on which to set the LEDs
        :type x: int
        :param y: The x-coordinate of the chip on which to set the LEDs
        :type y: int
        :param cpu: The CPU of the chip on which to set the LEDs
        :type cpu: int
        :param led_states: A dictionary mapping LED index to state with 0 being
                           off, 1 on and 2 inverted.
        :type led_states: dict
        :return: Nothing is returned
        :rtype: None
        :raise spinnman.exceptions.SpinnmanIOException: If there is an error\
                    communicating with the board
        :raise spinnman.exceptions.SpinnmanInvalidPacketException: If a packet\
                    is received that is not in the valid format
        :raise spinnman.exceptions.SpinnmanInvalidParameterException: If a\
                    packet is received that has invalid parameters
        :raise spinnman.exceptions.SpinnmanUnexpectedResponseCodeException: If\
                    a response indicates an error during the exchange
        """
        process = SendSingleCommandProcess(self._machine,
                                           self._scamp_connections)
        process.execute(SCPLEDRequest(x, y, cpu, led_states))

    def locate_spinnaker_connection_for_board_address(self, board_address):
        """ Find a connection that matches the given board IP address

        :param board_address: The IP address of the ethernet connection on the\
                    baord
        :type board_address: str
        :return: A connection for the given IP address, or None if no such\
                    connection exists
        :rtype:\
                    :py:class:`spinnman.connections.udp_packet_connections.udp_scamp_connection.UDPSCAMPConnection`
        """
        if board_address in self._udp_scamp_connections:
            return self._udp_scamp_connections[board_address]
        return None

    def set_ip_tag(self, ip_tag):
        """ Set up an ip tag

        :param ip_tag: The tag to set up; note board_address can be None, in\
                    which case, the tag will be assigned to all boards
        :type ip_tag: :py:class:`spinn_machine.tags.iptag.IPTag`
        :return: Nothing is returned
        :rtype: None
        :raise spinnman.exceptions.SpinnmanIOException: If there is an error\
                    communicating with the board
        :raise spinnman.exceptions.SpinnmanInvalidPacketException: If a packet\
                    is received that is not in the valid format
        :raise spinnman.exceptions.SpinnmanInvalidParameterException:
                    * If the ip tag fields are incorrect
                    * If a packet is received that has invalid parameters
        :raise spinnman.exceptions.SpinnmanUnexpectedResponseCodeException: If\
                    a response indicates an error during the exchange
        """

        # Get the connections - if the tag specifies a connection, use that,
        # otherwise apply the tag to all connections
        connections = list()
        if ip_tag.board_address is not None:
            connection = self.locate_spinnaker_connection_for_board_address(
                ip_tag.board_address)
            if connection is None:
                raise exceptions.SpinnmanInvalidParameterException(
                    "ip_tag", str(ip_tag),
                    "The given board address is not recognized")
            connections.append(connection)
        else:
            connections = self._scamp_connections

        for connection in connections:

            # Convert the host string
            host_string = ip_tag.ip_address
            if host_string == "localhost" or host_string == ".":
                host_string = connection.local_ip_address
            ip_string = socket.gethostbyname(host_string)
            ip_address = bytearray(socket.inet_aton(ip_string))

            process = SendSingleCommandProcess(self._machine, [connection])
            process.execute(SCPIPTagSetRequest(
                connection.chip_x, connection.chip_y, ip_address, ip_tag.port,
                ip_tag.tag, strip=ip_tag.strip_sdp))

    def set_reverse_ip_tag(self, reverse_ip_tag):
        """ Set up a reverse ip tag

        :param reverse_ip_tag: The reverse tag to set up; note board_address\
                    can be None, in which case, the tag will be assigned to\
                    all boards
        :type reverse_ip_tag:\
                    :py:class:`spinn_machine.tags.reverse_ip_tag.ReverseIPTag`
        :return: Nothing is returned
        :rtype: None
        :raise spinnman.exceptions.SpinnmanIOException: If there is an error\
                    communicating with the board
        :raise spinnman.exceptions.SpinnmanInvalidPacketException: If a packet\
                    is received that is not in the valid format
        :raise spinnman.exceptions.SpinnmanInvalidParameterException:
                    * If the reverse ip tag fields are incorrect
                    * If a packet is received that has invalid parameters
                    * If the UDP port is one that is already used by\
                      spiNNaker for system functions
        :raise spinnman.exceptions.SpinnmanUnexpectedResponseCodeException: If\
                    a response indicates an error during the exchange
        """

        if (reverse_ip_tag.port == constants.SCP_SCAMP_PORT or
                reverse_ip_tag.port ==
                constants.UDP_BOOT_CONNECTION_DEFAULT_PORT):
            raise exceptions.SpinnmanInvalidParameterException(
                "reverse_ip_tag.port", reverse_ip_tag.port,
                "The port number for the reverese ip tag conflicts with"
                " the spiNNaker system ports ({} and {})".format(
                    constants.SCP_SCAMP_PORT,
                    constants.UDP_BOOT_CONNECTION_DEFAULT_PORT))

        # Get the connections - if the tag specifies a connection, use that,
        # otherwise apply the tag to all connections
        connections = list()
        if reverse_ip_tag.board_address is not None:
            connection = self.locate_spinnaker_connection_for_board_address(
                reverse_ip_tag.board_address)
            if connection is None:
                raise exceptions.SpinnmanInvalidParameterException(
                    "reverse_ip_tag", str(reverse_ip_tag),
                    "The given board address is not recognized")
            connections.append(connection)
        else:
            connections = self._scamp_connections

        for connection in connections:
            process = SendSingleCommandProcess(self._machine, [connection])
            process.execute(SCPReverseIPTagSetRequest(
                connection.chip_x, connection.chip_y,
                reverse_ip_tag.destination_x, reverse_ip_tag.destination_y,
                reverse_ip_tag.destination_p,
                reverse_ip_tag.port, reverse_ip_tag.tag,
                reverse_ip_tag.sdp_port))

    def clear_ip_tag(self, tag, connection=None, board_address=None):
        """ Clear the setting of an ip tag

        :param tag: The tag id
        :type tag: int
        :param connection: Connection where the tag should be cleard.  If not\
                    specified, all SCPSender connections will send the message\
                    to clear the tag
        :type connection:\
                    :py:class:`spinnman.connections.abstract_scp_sender.AbstractSCPSender`
        :param board_address: Board address where the tag should be cleared.\
                    If not specified, all SCPSender connections will send the\
                    message to clear the tag
        :return: Nothing is returned
        :rtype: None
        :raise spinnman.exceptions.SpinnmanIOException: If there is an error\
                    communicating with the board
        :raise spinnman.exceptions.SpinnmanInvalidPacketException: If a packet\
                    is received that is not in the valid format
        :raise spinnman.exceptions.SpinnmanInvalidParameterException:
                    * If the tag is not a valid tag
                    * If the connection cannot send SDP messages
                    * If a packet is received that has invalid parameters
        :raise spinnman.exceptions.SpinnmanUnexpectedResponseCodeException: If\
                    a response indicates an error during the exchange
        """
        if connection is not None:
            connections = [connection]
        elif board_address is not None:
            connection = self.locate_spinnaker_connection_for_board_address(
                board_address)
            connections = [connection]
        else:
            connections = self._scamp_connections

        for connection in connections:
            process = SendSingleCommandProcess(self._machine, [connection])
            process.execute(SCPIPTagClearRequest(
                connection.chip_x, connection.chip_y, tag))

    def get_tags(self, connection=None):
        """ Get the current set of tags that have been set on the board

        :param connection: Connection from which the tags should be received.\
                    If not specified, all SCPSender connections will be\
                    queried and the response will be combined.
        :type connection:\
                    :py:class:`spinnman.connections.abstract_scp_sender.AbstractSCPSender`
        :return: An iterable of tags
        :rtype: iterable of\
                    :py:class:`spinn_machine.tags.abstract_tag.AbstractTag`
        :raise spinnman.exceptions.SpinnmanIOException: If there is an error\
                    communicating with the board
        :raise spinnman.exceptions.SpinnmanInvalidPacketException: If a packet\
                    is received that is not in the valid format
        :raise spinnman.exceptions.SpinnmanInvalidParameterException:
                    * If the connection cannot send SDP messages
                    * If a packet is received that has invalid parameters
        :raise spinnman.exceptions.SpinnmanUnexpectedResponseCodeException: If\
                    a response indicates an error during the exchange
        """
        if connection is not None:
            connections = connection
        else:
            connections = self._scamp_connections

        all_tags = list()
        for connection in connections:
            process = GetTagsProcess(self._machine, connections)
            all_tags.extend(process.get_tags(connection))
        return all_tags

    def load_multicast_routes(self, x, y, routes, app_id):
        """ Load a set of multicast routes on to a chip

        :param x: The x-coordinate of the chip onto which to load the routes
        :type x: int
        :param y: The y-coordinate of the chip onto which to load the routes
        :type y: int
        :param routes: An iterable of multicast routes to load
        :type routes: iterable of\
                    :py:class:`spinnmachine.multicast_routing_entry.MulticastRoutingEntry`
        :param app_id: The id of the application with which to associate the\
                    routes.  If not specified, defaults to 0.
        :type app_id: int
        :return: Nothing is returned
        :rtype: None
        :raise spinnman.exceptions.SpinnmanIOException: If there is an error\
                    communicating with the board
        :raise spinnman.exceptions.SpinnmanInvalidPacketException: If a packet\
                    is received that is not in the valid format
        :raise spinnman.exceptions.SpinnmanInvalidParameterException:
                    * If any of the routes are invalid
                    * If a packet is received that has invalid parameters
        :raise spinnman.exceptions.SpinnmanUnexpectedResponseCodeException: If\
                    a response indicates an error during the exchange
        """

        process = LoadMultiCastRoutesProcess(self._machine,
                                             self._scamp_connections)
        process.load_routes(x, y, routes, app_id)

    def get_multicast_routes(self, x, y, app_id=None):
        """ Get the current multicast routes set up on a chip

        :param x: The x-coordinate of the chip from which to get the routes
        :type x: int
        :param y: The y-coordinate of the chip from which to get the routes
        :type y: int
        :param app_id: The id of the application to filter the routes for.  If\
                    not specified, will return all routes
        :type app_id: int
        :return: An iterable of multicast routes
        :rtype: iterable of\
                    :py:class:`spinnman.model.multicast_routing_entry.MulticastRoute`
        :raise spinnman.exceptions.SpinnmanIOException: If there is an error\
                    communicating with the board
        :raise spinnman.exceptions.SpinnmanInvalidPacketException: If a packet\
                    is received that is not in the valid format
        :raise spinnman.exceptions.SpinnmanInvalidParameterException: If a\
                    packet is received that has invalid parameters
        :raise spinnman.exceptions.SpinnmanUnexpectedResponseCodeException: If\
                    a response indicates an error during the exchange
        """
        if self._machine is None:
            self._update_machine()
        chip_info = self._chip_info[(x, y)]
        base_address = chip_info.router_table_copy_address()
        process = GetMultiCastRoutesProcess(self._scamp_connections, app_id)
        return process.get_routes(x, y, base_address)

    def clear_multicast_routes(self, x, y):
        """ Remove all the multicast routes on a chip

        :param x: The x-coordinate of the chip on which to clear the routes
        :type x: int
        :param y: The y-coordinate of the chip on which to clear the routes
        :type y: int
        :return: Nothing is returned
        :rtype: None
        :raise spinnman.exceptions.SpinnmanIOException: If there is an error\
                    communicating with the board
        :raise spinnman.exceptions.SpinnmanInvalidPacketException: If a packet\
                    is received that is not in the valid format
        :raise spinnman.exceptions.SpinnmanInvalidParameterException: If a\
                    packet is received that has invalid parameters
        :raise spinnman.exceptions.SpinnmanUnexpectedResponseCodeException: If\
                    a response indicates an error during the exchange
        """
        process = SendSingleCommandProcess(
            self._machine, self._scamp_connections)
        process.execute(SCPRouterClearRequest(x, y))

    def get_router_diagnostics(self, x, y):
        """ Get router diagnostic information from a chip

        :param x: The x-coordinate of the chip from which to get the\
                    information
        :type x: int
        :param y: The y-coordinate of the chip from which to get the\
                    information
        :type y: int
        :return: The router diagnostic information
        :rtype: :py:class:`spinnman.model.router_diagnostics.RouterDiagnostics`
        :raise spinnman.exceptions.SpinnmanIOException: If there is an error\
                    communicating with the board
        :raise spinnman.exceptions.SpinnmanInvalidPacketException: If a packet\
                    is received that is not in the valid format
        :raise spinnman.exceptions.SpinnmanInvalidParameterException: If a\
                    packet is received that has invalid parameters
        :raise spinnman.exceptions.SpinnmanUnexpectedResponseCodeException: If\
                    a response indicates an error during the exchange
        """
        process = ReadRouterDiagnosticsProcess(
            self._machine, self._scamp_connections)
        return process.get_router_diagnostics(x, y)

    def set_router_diagnostic_filter(self, x, y, position, diagnostic_filter):
        """ Sets a router diagnostic filter in a router

        :param x: the x address of the router in which this filter is being\
                    set
        :type x: int
        :param y: the y address of the router in which this filter is being\
                    set
        :type y: int
        :param position: the position in the list of filters where this filter\
                    is to be added
        :type position: int
        :param diagnostic_filter: the diagnostic filter being set in the\
                    placed, between 0 and 15 (note that positions 0 to 11 are\
                    used by the default filters, and setting these positions\
                    will result in a warning).
        :type diagnostic_filter:\
                    :py:class:`spinnman.model.diagnostic_filter.DiagnosticFilter`
        :return: None
        :raise spinnman.exceptions.SpinnmanIOException:
                    * If there is an error communicating with the board
                    * If there is an error reading the data
        :raise spinnman.exceptions.SpinnmanInvalidPacketException: If a packet\
                    is received that is not in the valid format
        :raise spinnman.exceptions.SpinnmanInvalidParameterException:
                    * If x, y does not lead to a valid chip
                    * If position is less than 0 or more than 15
        :raise spinnman.exceptions.SpinnmanUnexpectedResponseCodeException: If\
                    a response indicates an error during the exchange
        """
        data_to_send = diagnostic_filter.filter_word
        if position > constants.NO_ROUTER_DIAGNOSTIC_FILTERS:
            raise exceptions.SpinnmanInvalidParameterException(
                "position", str(position), "the range of the position of a "
                                           "router filter is 0 and 16.")
        if position <= constants.ROUTER_DEFAULT_FILTERS_MAX_POSITION:
            logger.warn(
                " You are planning to change a filter which is set by default."
                " By doing this, other runs occuring on this machine will be "
                "forced to use this new configuration untill the machine is "
                "reset. Please also note that these changes will make the"
                " the reports from ybug not correct."
                "This has been executed and is trusted that the end user knows"
                " what they are doing")
        memory_position = (constants.ROUTER_REGISTER_BASE_ADDRESS +
                           constants.ROUTER_FILTER_CONTROLS_OFFSET +
                           (position *
                            constants.ROUTER_DIAGNOSTIC_FILTER_SIZE))

        process = SendSingleCommandProcess(
            self._machine, self._scamp_connections)
        process.execute(SCPWriteMemoryRequest(
            x, y, memory_position, struct.pack("<I", data_to_send)))

    def get_router_diagnostic_filter(self, x, y, position):
        """ Gets a router diagnostic filter from a router

        :param x: the x address of the router from which this filter is being\
                    retrieved
        :type x: int
        :param y: the y address of the router from which this filter is being\
                    retrieved
        :type y: int
        :param position: the position in the list of filters where this filter\
                    is to be added
        :type position: int
        :return: The diagnostic filter read
        :rtype: :py:class:`spinnman.model.diagnostic_filter.DiagnosticFilter`
        :raise spinnman.exceptions.SpinnmanIOException:
                    * If there is an error communicating with the board
                    * If there is an error reading the data
        :raise spinnman.exceptions.SpinnmanInvalidPacketException: If a packet\
                    is received that is not in the valid format
        :raise spinnman.exceptions.SpinnmanInvalidParameterException:
                    * If x, y does not lead to a valid chip
                    * If a packet is received that has invalid parameters
                    * If position is less than 0 or more than 15
        :raise spinnman.exceptions.SpinnmanUnexpectedResponseCodeException: If\
                    a response indicates an error during the exchange
        """
        memory_position = (constants.ROUTER_REGISTER_BASE_ADDRESS +
                           constants.ROUTER_FILTER_CONTROLS_OFFSET +
                           (position *
                            constants.ROUTER_DIAGNOSTIC_FILTER_SIZE))
        process = SendSingleCommandProcess(
            self._machine, self._scamp_connections)
        response = process.execute(
            SCPReadMemoryRequest(x, y, memory_position, 4))
        return DiagnosticFilter.read_from_int(struct.unpack_from(
            "<I", response.data, response.offset)[0])

    def clear_router_diagnostic_counters(self, x, y, enable=True,
                                         counter_ids=range(0, 16)):
        """ Clear router diagnostic information om a chip

        :param x: The x-coordinate of the chip
        :type x: int
        :param y: The y-coordinate of the chip
        :type y: int
        :param enable: True (default) if the counters should be enabled
        :type enable: bool
        :param counter_ids: The ids of the counters to reset (all by default)\
                    and enable if enable is True; each must be between 0 and 15
        :type counter_ids: array-like of int
        :return: None
        :rtype: Nothing is returned
        :raise spinnman.exceptions.SpinnmanIOException: If there is an error\
                    communicating with the board
        :raise spinnman.exceptions.SpinnmanInvalidPacketException: If a packet\
                    is received that is not in the valid format
        :raise spinnman.exceptions.SpinnmanInvalidParameterException: If a\
                    packet is received that has invalid parameters or a\
                    counter id is out of range
        :raise spinnman.exceptions.SpinnmanUnexpectedResponseCodeException: If\
                    a response indicates an error during the exchange
        """
        clear_data = 0
        for counter_id in counter_ids:
            if counter_id < 0 or counter_id > 15:
                raise exceptions.SpinnmanInvalidParameterException(
                    "counter_id", counter_id, "Diagnostic counter ids must be"
                                              " between 0 and 15")
            clear_data |= 1 << counter_id
        if enable:
            for counter_id in counter_ids:
                clear_data |= 1 << counter_id + 16
        process = SendSingleCommandProcess(
            self._machine, self._scamp_connections)
        process.execute(SCPWriteMemoryRequest(
            x, y, 0xf100002c, struct.pack("<I", clear_data)))

    @property
    def number_of_boards_located(self):
        """ Get the number of boards currently configured
        """
        boards = 0
        for bmp_connection in self._bmp_connections:
            boards += len(bmp_connection.boards)

        # if no bmps are avilable, then theres still at least one board
        if boards == 0:
            boards = 1
        return boards

<<<<<<< HEAD
    def close(self, close_original_connections=True, turn_off_machine=True):
=======
    def close(self, close_original_connections=True, power_off_machine=False):
>>>>>>> 71b8a02d
        """ Close the transceiver and any threads that are running

        :param close_original_connections: If True, the original connections\
                    passed to the transceiver in the constructor are also\
                    closed.  If False, only newly discovered connections are\
                    closed.
        :param turn_off_machine: if true, the machine is sent a power down
        command via its bmp (if it has one)
        :type turn_off_machine: bool
        :return: Nothing is returned
        :rtype: None
        :raise None: No known exceptions are raised
        """

        if self._reinjection_running:
            process = ExitDPRIProcess(self._machine, self._scamp_connections)
            process.exit(self._reinjector_cores)
            self._reinjection_running = False
        if turn_off_machine:
            self.power_off_machine()

        if power_off_machine:
            self.power_off_machine()

        for receiving_connections in \
                self._udp_receive_connections_by_port.values():
            for (_, listener) in receiving_connections.values():
                if listener is not None:
                    listener.close()

        for connection in self._all_connections:
            if (close_original_connections or
                    connection not in self._original_connections):
                connection.close()

    def register_udp_listener(self, callback, connection_class,
                              local_port=None, local_host=None):
        """ Register a callback for a certain type of traffic to be received\
            via UDP.  Note that the connection class must extend\
            :py:class:`spinnman.connections.abstract_classes.abstract_listenable.AbstractListenable`
            to avoid clashing with the SCAMP and BMP functionality

        :param callback: Function to be called when a packet is received
        :type callback: function(packet)
        :param connection_class: The class of connection to receive using
        :param local_port: The optional port number to listen on; if not\
                specified, an existing connection will be used if possible,\
                otherwise a random free port number will be used
        :type: local_port: int
        :param local_host: The optional hostname or IP address to listen on;\
                if not specified, all interfaces will be used for listening
        :type local_host: str
        :return: The port number that the connection is listening on
        :rtype: int
        """

        # If the connection class is not an AbstractListenable, this is an
        # error
        if not issubclass(connection_class, AbstractListenable):
            raise exceptions.SpinnmanInvalidParameterException(
                "connection_class", connection_class,
                "The connection class must be AbstractListenable")

        connections_of_class = self._udp_listenable_connections_by_class[
            connection_class]
        connection = None
        listener = None

        # If the local port was specified
        if local_port is not None:
            receiving_connections = self._udp_receive_connections_by_port[
                local_port]

            # If something is already listening on this port
            if len(receiving_connections) > 0:

                if local_host is None or local_host == "0.0.0.0":

                    # If we are to listen on all interfaces and the listener
                    # is not on all interfaces, this is an error
                    if "0.0.0.0" not in receiving_connections:
                        raise exceptions.SpinnmanInvalidParameterException(
                            "local_port", local_port,
                            "Another connection is already listening on this"
                            " port")

                    # Normalise the local host
                    local_host = "0.0.0.0"
                else:

                    # If we are to listen to a specific interface, and the
                    # listener is on all interfaces, this is an error
                    if "0.0.0.0" in receiving_connections:
                        raise exceptions.SpinnmanInvalidPacketException(
                            "local_port and local_host",
                            "{} and {} Another connection is already "
                            "listening on this port on all interfaces"
                            .format(local_port, local_host))

                # If the type of an existing connection is wrong, this is an
                # error
                if local_host in receiving_connections:
                    (connection, listener) = receiving_connections[local_host]
                    if not isinstance(connection, connection_class):
                        raise exceptions.SpinnmanInvalidParameterException(
                            "connection_class", connection_class,
                            "A connection of class {} is already listening on"
                            "this port on all interfaces".format(
                                connection.__class__))

            # If we are here, nothing is listening on this port, so create
            # a connection if there isn't already one, and a listener
            if connection is None:
                connection = connection_class(local_port=local_port,
                                              local_host=local_host)
                self._all_connections.add(connection)
            listener = ConnectionListener(connection)
            listener.start()
            receiving_connections[local_host] = (connection, listener)
            connections_of_class.append((connection, listener))
            listener.add_callback(callback)
            return connection.local_port

        # If we are here, the local port wasn't specified to try to use an
        # existing connection of the correct class
        if len(connections_of_class) > 0:

            # If local_host is not specified, normalize it
            if local_host is None:
                local_host = "0.0.0.0"

            for (a_connection, a_listener) in connections_of_class:

                # Find a connection that matches the local host
                if a_connection.local_ip_address == local_host:
                    (connection, listener) = (a_connection, a_listener)
                    break

        # Create a connection if there isn't already one, and a listener
        if connection is None:
            connection = connection_class(local_host=local_host)
            self._all_connections.add(connection)
        listener = ConnectionListener(connection)
        listener.start()
        self._udp_receive_connections_by_port[connection.local_port][
            local_host] = (connection, listener)
        connections_of_class.append((connection, listener))
        listener.add_callback(callback)
        return connection.local_port

    def enable_reinjection(self, multicast=True, point_to_point=False,
                           nearest_neighbour=False, fixed_route=False):
        """ Enables or disables dropped packet reinjection - if all parameters\
            are false, dropped packet reinjection will be disabled

        :param multicast: If True, multicast dropped packet reinjection is\
                enabled
        :type multicast: bool
        :param point_to_point: If True, point to point dropped packet\
                reinjection is enabled
        :type point_to_point: bool
        :param nearest_neighbour: If True, nearest_neighbour dropped packet\
                reinjection is enabled
        :type nearest_neighbour: bool
        :param fixed_route: If True, fixed route dropped packet reinjection is\
                enabled
        :type fixed_route: bool
        """

        if not self._reinjection_running:

            # Get the machine
            if self._machine is None:
                self._update_machine()

            # Find a free core on each chip to use
            for chip in self._machine.chips:
                try:
                    first_processor = None
                    for processor in chip.processors:
                        if not processor.is_monitor:
                            first_processor = processor
                    first_processor.is_monitor = True
                    self._reinjector_cores.add_processor(
                        chip.x, chip.y, first_processor.processor_id)
                except StopIteration:
                    pass

            # Load the reinjector on each free core
            reinjector_binary = os.path.join(
                os.path.dirname(model_binaries.__file__), "reinjector.aplx")
            reinjector_size = os.stat(reinjector_binary).st_size
            reinjector = FileDataReader(reinjector_binary)
            self.execute_flood(self._reinjector_cores, reinjector,
                               _REINJECTOR_APP_ID, reinjector_size)
            reinjector.close()
            self._reinjection_running = True

        # Set the types to be reinjected
        process = SetDPRIPacketTypesProcess(
            self._machine, self._scamp_connections)
        packet_types = list()
        values_to_check = [multicast, point_to_point,
                           nearest_neighbour, fixed_route]
        flags_to_set = [SCPDPRIPacketTypeFlags.MULTICAST,
                        SCPDPRIPacketTypeFlags.POINT_TO_POINT,
                        SCPDPRIPacketTypeFlags.NEAREST_NEIGHBOUR,
                        SCPDPRIPacketTypeFlags.FIXED_ROUTE]
        for value, flag in zip(values_to_check, flags_to_set):
            if value:
                packet_types.append(flag)
        process.set_packet_types(packet_types, self._reinjector_cores)

    def set_reinjection_router_timeout(self, timeout_mantissa,
                                       timeout_exponent):
        """ Sets the timeout of the routers

        :param timeout_mantissa: The mantissa of the timeout value, between 0\
                and 15
        :type timeout_mantissa: int
        :param timeout_exponent: The exponent of the timeout value, between 0\
                and 15
        :type timeout_exponent: int
        """
        if not self._reinjection_running:
            self.enable_reinjection()
        process = SetDPRIRouterTimeoutProcess(
            self._machine, self._scamp_connections)
        process.set_timeout(timeout_mantissa, timeout_exponent,
                            self._reinjector_cores)

    def set_reinjection_router_emergency_timeout(self, timeout_mantissa,
                                                 timeout_exponent):
        """ Sets the timeout of the routers

        :param timeout_mantissa: The mantissa of the timeout value, between 0\
                and 15
        :type timeout_mantissa: int
        :param timeout_exponent: The exponent of the timeout value, between 0\
                and 15
        :type timeout_exponent: int
        """
        if not self._reinjection_running:
            self.enable_reinjection()
        process = SetDPRIRouterEmergencyTimeoutProcess(
            self._machine, self._scamp_connections)
        process.set_timeout(timeout_mantissa, timeout_exponent,
                            self._reinjector_cores)

    def reset_reinjection_counters(self):
        """ Resets the counters for reinjection
        """
        if not self._reinjection_running:
            self.enable_reinjection()
        process = ResetDPRICountersProcess(
            self._machine, self._scamp_connections)
        process.reset_counters(self._reinjector_cores)

    def get_reinjection_status(self, x, y):
        """ Get the status of the reinjection on a given chip

        :param x: The x-coordinate of the chip
        :type x: int
        :param y: The y-coordinate of the chip
        :type y: int
        :return: The reinjection status of the chip, or None if reinjection is\
                not enabled
        :rtype: None or :py:class:`spinnman.model.dpri_status.DPRIStatus`
        """
        if not self._reinjection_running:
            return None
        process = ReadDPRIStatusProcess(self._machine, self._scamp_connections)
        reinjector_core = next(
            self._reinjector_cores.get_core_subset_for_chip(x, y)
            .processor_ids)
        return process.get_dpri_status(x, y, reinjector_core)

    def __str__(self):
        return "transciever object connected to {} with {} connections"\
            .format(self._scamp_connections[0].remote_ip_address,
                    len(self._all_connections))

    def __repr__(self):
        return self.__str__()<|MERGE_RESOLUTION|>--- conflicted
+++ resolved
@@ -219,9 +219,8 @@
 
     """
 
-    def __init__(
-            self, connections=None, ignore_chips=None, ignore_cores=None,
-            max_core_id=None):
+    def __init__(self, connections=None, ignore_chips=None,
+                 ignore_cores=None, max_core_id=None):
         """
 
         :param connections: An iterable of connections to the board.  If not\
@@ -2288,11 +2287,7 @@
             boards = 1
         return boards
 
-<<<<<<< HEAD
-    def close(self, close_original_connections=True, turn_off_machine=True):
-=======
     def close(self, close_original_connections=True, power_off_machine=False):
->>>>>>> 71b8a02d
         """ Close the transceiver and any threads that are running
 
         :param close_original_connections: If True, the original connections\
@@ -2311,8 +2306,6 @@
             process = ExitDPRIProcess(self._machine, self._scamp_connections)
             process.exit(self._reinjector_cores)
             self._reinjection_running = False
-        if turn_off_machine:
-            self.power_off_machine()
 
         if power_off_machine:
             self.power_off_machine()
