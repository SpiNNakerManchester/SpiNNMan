# Copyright (c) 2014 The University of Manchester
#
# Licensed under the Apache License, Version 2.0 (the "License");
# you may not use this file except in compliance with the License.
# You may obtain a copy of the License at
#
#     https://www.apache.org/licenses/LICENSE-2.0
#
# Unless required by applicable law or agreed to in writing, software
# distributed under the License is distributed on an "AS IS" BASIS,
# WITHOUT WARRANTIES OR CONDITIONS OF ANY KIND, either express or implied.
# See the License for the specific language governing permissions and
# limitations under the License.

# pylint: disable=too-many-arguments
import io
import os
import random
import struct
from threading import Condition, RLock
from collections import defaultdict
from contextlib import contextmanager, suppress
import logging
import socket
import time
from spinn_utilities.config_holder import get_config_bool
from spinn_utilities.abstract_context_manager import AbstractContextManager
from spinn_utilities.log import FormatAdapter
from spinn_utilities.logger_utils import warn_once
from spinn_machine import CoreSubsets
from spinn_machine.spinnaker_triad_geometry import SpiNNakerTriadGeometry
from spinnman.constants import (
    BMP_POST_POWER_ON_SLEEP_TIME, BMP_POWER_ON_TIMEOUT, BMP_TIMEOUT,
    CPU_USER_0_START_ADDRESS, CPU_USER_1_START_ADDRESS,
    CPU_USER_2_START_ADDRESS, CPU_USER_3_START_ADDRESS,
    IPTAG_TIME_OUT_WAIT_TIMES, SCP_SCAMP_PORT, SYSTEM_VARIABLE_BASE_ADDRESS,
    UDP_BOOT_CONNECTION_DEFAULT_PORT, NO_ROUTER_DIAGNOSTIC_FILTERS,
    ROUTER_REGISTER_BASE_ADDRESS, ROUTER_DEFAULT_FILTERS_MAX_POSITION,
    ROUTER_FILTER_CONTROLS_OFFSET, ROUTER_DIAGNOSTIC_FILTER_SIZE, N_RETRIES,
    BOOT_RETRIES)
from spinnman.data import SpiNNManDataView
from spinnman.exceptions import (
    SpinnmanInvalidParameterException, SpinnmanException, SpinnmanIOException,
    SpinnmanTimeoutException, SpinnmanGenericProcessException,
    SpinnmanUnexpectedResponseCodeException,
    SpiNNManCoresNotInStateException)
from spinnman.model import DiagnosticFilter, MachineDimensions
from spinnman.model.enums import CPUState
from spinnman.messages.scp.enums import Signal
from spinnman.messages.scp.impl.get_chip_info import GetChipInfo
from spinnman.messages.spinnaker_boot import (
    SystemVariableDefinition, SpinnakerBootMessages)
from spinnman.messages.scp.enums import PowerCommand
from spinnman.messages.scp.abstract_messages import AbstractSCPRequest
from spinnman.messages.scp.impl import (
    BMPSetLed, BMPGetVersion, SetPower, ReadADC, ReadFPGARegister,
    WriteFPGARegister, IPTagSetTTO, ReverseIPTagSet, ReadMemory,
    CountState, WriteMemory, SetLED, ApplicationRun, SendSignal, AppStop,
    IPTagSet, IPTagClear, RouterClear, DoSync)
from spinnman.connections.udp_packet_connections import (
    BMPConnection, BootConnection, SCAMPConnection)
from spinnman.processes import (
    DeAllocSDRAMProcess, GetMachineProcess, GetVersionProcess,
    MallocSDRAMProcess, WriteMemoryProcess, ReadMemoryProcess,
    GetCPUInfoProcess, GetExcludeCPUInfoProcess, GetIncludeCPUInfoProcess,
    ReadIOBufProcess, ApplicationRunProcess, GetHeapProcess,
    LoadFixedRouteRoutingEntryProcess, FixedConnectionSelector,
    ReadFixedRouteRoutingEntryProcess, WriteMemoryFloodProcess,
    LoadMultiCastRoutesProcess, GetTagsProcess, GetMultiCastRoutesProcess,
    SendSingleCommandProcess, ReadRouterDiagnosticsProcess,
    MostDirectConnectionSelector, ApplicationCopyRunProcess)
from spinnman.utilities.utility_functions import (
    get_vcpu_address, work_out_bmp_from_machine_details)

logger = FormatAdapter(logging.getLogger(__name__))

_SCAMP_NAME = "SC&MP"
_SCAMP_VERSION = (3, 0, 1)

_BMP_NAME = "BC&MP"
_BMP_MAJOR_VERSIONS = [1, 2]

_CONNECTION_CHECK_RETRIES = 3
INITIAL_FIND_SCAMP_RETRIES_COUNT = 3

_ONE_BYTE = struct.Struct("B")
_TWO_BYTES = struct.Struct("<BB")
_FOUR_BYTES = struct.Struct("<BBBB")
_ONE_WORD = struct.Struct("<I")
_ONE_LONG = struct.Struct("<Q")
_EXECUTABLE_ADDRESS = 0x67800000


def create_transceiver_from_hostname(
        hostname, version, bmp_connection_data=None, number_of_boards=None,
        auto_detect_bmp=False):
    """
    Create a Transceiver by creating a :py:class:`~.UDPConnection` to the
    given hostname on port 17893 (the default SCAMP port), and a
    :py:class:`~.BootConnection` on port 54321 (the default boot port),
    optionally discovering any additional links using the UDPConnection,
    and then returning the transceiver created with the conjunction of
    the created UDPConnection and the discovered connections.

    :param hostname: The hostname or IP address of the board or `None` if
        only the BMP connections are of interest
    :type hostname: str or None
    :param number_of_boards: a number of boards expected to be supported, or
        ``None``, which defaults to a single board
    :type number_of_boards: int or None
    :param int version: the type of SpiNNaker board used within the SpiNNaker
        machine being used. If a Spinn-5 board, then the version will be 5,
        Spinn-3 would equal 3 and so on.
    :param list(BMPConnectionData) bmp_connection_data:
        the details of the BMP connections used to boot multi-board systems
    :param bool auto_detect_bmp:
        ``True`` if the BMP of version 4 or 5 boards should be
        automatically determined from the board IP address
    :param scamp_connections:
        the list of connections used for SCAMP communications
    :return: The created transceiver
    :rtype: Transceiver
    :raise SpinnmanIOException:
        If there is an error communicating with the board
    :raise SpinnmanInvalidPacketException:
        If a packet is received that is not in the valid format
    :raise SpinnmanInvalidParameterException:
        If a packet is received that has invalid parameters
    :raise SpinnmanUnexpectedResponseCodeException:
        If a response indicates an error during the exchange
    """
    if hostname is not None:
        logger.info("Creating transceiver for {}", hostname)
    connections = list()

    # if no BMP has been supplied, but the board is a spinn4 or a spinn5
    # machine, then an assumption can be made that the BMP is at -1 on the
    # final value of the IP address
    if (version >= 4 and auto_detect_bmp is True and
            (bmp_connection_data is None or not bmp_connection_data)):
        bmp_connection_data = [
            work_out_bmp_from_machine_details(hostname, number_of_boards)]

    # handle BMP connections
    if bmp_connection_data is not None:
        bmp_ip_list = list()
        for conn_data in bmp_connection_data:
            bmp_connection = BMPConnection(conn_data)
            connections.append(bmp_connection)
            bmp_ip_list.append(bmp_connection.remote_ip_address)
        logger.info("Transceiver using BMPs: {}", bmp_ip_list)

    connections.append(SCAMPConnection(remote_host=hostname))

    # handle the boot connection
    connections.append(BootConnection(remote_host=hostname))

    return Transceiver(version, connections=connections)


class Transceiver(AbstractContextManager):
    """
    An encapsulation of various communications with the SpiNNaker board.

    The methods of this class are designed to be thread-safe (provided they do
    not access a BMP, as access to those is never thread-safe);
    thus you can make multiple calls to the same (or different) methods
    from multiple threads and expect each call to work as if it had been
    called sequentially, although the order of returns is not guaranteed.

    .. note::
        With multiple connections to the board, using multiple threads in this
        way may result in an increase in the overall speed of operation, since
        the multiple calls may be made separately over the set of given
        connections.
    """
    __slots__ = [
        "_all_connections",
        "_bmp_connection_selectors",
        "_bmp_connections",
        "_boot_send_connection",
        "_chip_execute_lock_condition",
        "_chip_execute_locks",
        "_flood_write_lock",
        "_height",
        "_iobuf_size",
        "_machine_off",
        "_n_chip_execute_locks",
        "_nearest_neighbour_id",
        "_nearest_neighbour_lock",
        "_scamp_connection_selector",
        "_scamp_connections",
        "_udp_scamp_connections",
        "_version",
        "_width"]

    def __init__(
            self, version, connections=None):
        """
        :param int version: The version of the board being connected to
        :param list(Connection) connections:
            An iterable of connections to the board.  If not specified, no
            communication will be possible until connections are found.
        :raise SpinnmanIOException:
            If there is an error communicating with the board, or if no
            connections to the board can be found (if connections is ``None``)
        :raise SpinnmanInvalidPacketException:
            If a packet is received that is not in the valid format
        :raise SpinnmanInvalidParameterException:
            If a packet is received that has invalid parameters
        :raise SpinnmanUnexpectedResponseCodeException:
            If a response indicates an error during the exchange
        """
        # Place to keep the current machine
        self._version = version
        self._width = None
        self._height = None
        self._iobuf_size = None

        # A set of the original connections - used to determine what can
        # be closed
        if connections is None:
            connections = list()

        # A set of all connection - used for closing
        self._all_connections = set()
        self._all_connections.update(connections)

        # A boot send connection - there can only be one in the current system,
        # or otherwise bad things can happen!
        self._boot_send_connection = None

        # A dict of IP address -> SCAMP connection
        # These are those that can be used for setting up IP Tags
        self._udp_scamp_connections = dict()

        # A list of all connections that can be used to send and receive SCP
        # messages for SCAMP interaction
        self._scamp_connections = list()

        # The BMP connections
        self._bmp_connections = list()

        # build connection selectors for the processes.
        self._bmp_connection_selectors = dict()
        self._scamp_connection_selector = \
            self._identify_connections(connections)

        # The nearest neighbour start ID and lock
        self._nearest_neighbour_id = 1
        self._nearest_neighbour_lock = RLock()

        # A lock against multiple flood fill writes - needed as SCAMP cannot
        # cope with this
        self._flood_write_lock = Condition()

        # A lock against single chip executions (entry is (x, y))
        # The condition should be acquired before the locks are
        # checked or updated
        # The write lock condition should also be acquired to avoid a flood
        # fill during an individual chip execute
        self._chip_execute_locks = defaultdict(Condition)
        self._chip_execute_lock_condition = Condition()
        self._n_chip_execute_locks = 0

        # Check that the BMP connections are valid
        self._check_bmp_connections()

        self._machine_off = False

    def __where_is_xy(self, x, y):
        """
        Attempts to get where_is_x_y info from the machine

        If no machine will do its best.

        :param int x:
        :param int y:
        :rtype: str
        """
        try:
            if SpiNNManDataView.has_machine():
                return SpiNNManDataView.get_machine().where_is_xy(x, y)
            return (f"No Machine. "
                    f"Root IP:{self._scamp_connections[0].remote_ip_address}"
                    f"x:{x} y:{y}")
        except Exception as ex:  # pylint: disable=broad-except
            return str(ex)

    def _identify_connections(self, connections):
        for conn in connections:

            # locate the only boot send conn
            if isinstance(conn, BootConnection):
                if self._boot_send_connection is not None:
                    raise SpinnmanInvalidParameterException(
                        "connections", f"[... {conn} ...]",
                        "Only a single SpinnakerBootSender can be specified")
                self._boot_send_connection = conn

            # Locate any connections that talk to a BMP
            if isinstance(conn, BMPConnection):
                # If it is a BMP conn, add it here
                self._bmp_connections.append(conn)
                self._bmp_connection_selectors[conn.cabinet, conn.frame] =\
                    FixedConnectionSelector(conn)
            # Otherwise, check if it can send and receive SCP (talk to SCAMP)
            elif isinstance(conn, SCAMPConnection):
                self._scamp_connections.append(conn)

        # update the transceiver with the conn selectors.
        return MostDirectConnectionSelector(self._scamp_connections)

    def _check_bmp_connections(self):
        """
        Check that the BMP connections are actually connected to valid BMPs.

        :raise SpinnmanIOException: when a connection is not linked to a BMP
        """
        # check that the UDP BMP conn is actually connected to a BMP
        # via the sver command
        for conn in self._bmp_connections:

            # try to send a BMP sver to check if it responds as expected
            try:
                version_info = self.get_scamp_version(
                    conn.chip_x, conn.chip_y,
                    self._bmp_connection_selectors[conn.cabinet, conn.frame])
                fail_version_name = version_info.name != _BMP_NAME
                fail_version_num = \
                    version_info.version_number[0] not in _BMP_MAJOR_VERSIONS
                if fail_version_name or fail_version_num:
                    raise SpinnmanIOException(
                        f"The BMP at {conn.remote_ip_address} is running "
                        f"{version_info.name} {version_info.version_string} "
                        "which is incompatible with this transceiver, required"
                        f" version is {_BMP_NAME} {_BMP_MAJOR_VERSIONS}")

                logger.info("Using BMP at {} with version {} {}",
                            conn.remote_ip_address, version_info.name,
                            version_info.version_string)

            # If it fails to respond due to timeout, maybe that the connection
            # isn't valid
            except SpinnmanTimeoutException as e:
                raise SpinnmanException(
                    f"BMP connection to {conn.remote_ip_address} is "
                    "not responding") from e
            except Exception:
                logger.exception("Failed to speak to BMP at {}",
                                 conn.remote_ip_address)
                raise

    def _check_connection(
            self, connection_selector, chip_x, chip_y):
        """
        Check that the given connection to the given chip works.

        :param connection_selector: the connection selector to use
        :type connection_selector:
            AbstractMultiConnectionProcessConnectionSelector
        :param int chip_x: the chip x coordinate to try to talk to
        :param int chip_y: the chip y coordinate to try to talk to
        :return: True if a valid response is received, False otherwise
        :rtype: ChipInfo or None
        """
        for _ in range(_CONNECTION_CHECK_RETRIES):
            try:
                sender = SendSingleCommandProcess(connection_selector)
                chip_info = sender.execute(  # pylint: disable=no-member
                    GetChipInfo(chip_x, chip_y)).chip_info
                if not chip_info.is_ethernet_available:
                    time.sleep(0.1)
                else:
                    return chip_info
            except (SpinnmanGenericProcessException, SpinnmanTimeoutException,
                    SpinnmanUnexpectedResponseCodeException):
                pass
            except SpinnmanIOException:
                break
        return None

    @contextmanager
    def _chip_execute_lock(self, x, y):
        """
        Get a lock for executing an executable on a chip.

        .. warning::
            This method is currently deprecated and untested as there is no
            known use except for execute, which is itself deprecated.

        :param int x:
        :param int y:
        """
        # Check if there is a lock for the given chip
        with self._chip_execute_lock_condition:
            chip_lock = self._chip_execute_locks[x, y]
        # Acquire the lock for the chip
        chip_lock.acquire()

        # Increment the lock counter (used for the flood lock)
        with self._chip_execute_lock_condition:
            self._n_chip_execute_locks += 1

        try:
            yield chip_lock
        finally:
            with self._chip_execute_lock_condition:
                # Release the chip lock
                chip_lock.release()
                # Decrement the lock and notify
                self._n_chip_execute_locks -= 1
                self._chip_execute_lock_condition.notify_all()

    @contextmanager
    def _flood_execute_lock(self):
        """
        Get a lock for executing a flood fill of an executable.
        """
        # Get the execute lock all together, so nothing can access it
        with self._chip_execute_lock_condition:
            # Wait until nothing is executing
            self._chip_execute_lock_condition.wait_for(
                lambda: self._n_chip_execute_locks < 1)
            yield self._chip_execute_lock_condition

    @staticmethod
    def _get_random_connection(connections):
        """
        Returns the given connection, or else picks one at random.

        :param list(Connection) connections:
            the list of connections to locate a random one from
        :return: a connection object
        :rtype: Connection or None
        """
        if not connections:
            return None
        return connections[random.randint(0, len(connections) - 1)]

    def send_scp_message(self, message, connection=None):
        """
        Sends an SCP message, without expecting a response.

        :param AbstractSCPRequest message: The message to send
        :param SCAMPConnection connection:
            The connection to use (omit to pick a random one)
        :raise SpinnmanTimeoutException:
            If there is a timeout before a message is received
        :raise SpinnmanInvalidParameterException:
            If one of the fields of the received message is invalid
        :raise SpinnmanInvalidPacketException:
            * If the message is not a recognised packet type
            * If a packet is received that is not a valid response
        :raise SpinnmanUnsupportedOperationException:
            If no connection can send the type of message given
        :raise SpinnmanIOException:
            If there is an error sending the message or receiving the response
        :raise SpinnmanUnexpectedResponseCodeException:
            If the response is not one of the expected codes
        """
        if connection is None:
            connection = self._get_random_connection(self._scamp_connections)
        connection.send_scp_request(message)

    def send_sdp_message(self, message, connection=None):
        """
        Sends an SDP message using one of the connections.

        :param SDPMessage message: The message to send
        :param SDPConnection connection: An optional connection to use
        """
        if connection is None:
            connection_to_use = self._get_random_connection(
                self._scamp_connections)
        else:
            connection_to_use = connection
        connection_to_use.send_sdp_message(message)

    def _check_and_add_scamp_connections(self, x, y, ip_address):
        """
        :param int x: X coordinate of target chip
        :param int y: Y coordinate of target chip
        :param str ip_address: IP address of target chip

        :raise SpinnmanIOException:
            If there is an error communicating with the board
        :raise SpinnmanInvalidPacketException:
            If a packet is received that is not in the valid format
        :raise SpinnmanInvalidParameterException:
            If a packet is received that has invalid parameters
        :raise SpinnmanUnexpectedResponseCodeException:
            If a response indicates an error during the exchange
        """
        conn = SCAMPConnection(remote_host=ip_address, chip_x=x, chip_y=y)

        # check if it works
        chip_info = self._check_connection(FixedConnectionSelector(conn), x, y)
        if chip_info is not None:
            self._all_connections.add(conn)
            self._udp_scamp_connections[chip_info.ethernet_ip_address] = conn
            self._scamp_connections.append(conn)
        else:
            logger.warning(
                "Additional Ethernet connection on {} at chip {}, {} "
                "cannot be contacted", ip_address, x, y)

    def discover_scamp_connections(self):
        """
        Find connections to the board and store these for future use.

        .. note::
            An exception will be thrown if no initial connections can be
            found to the board.

        :raise SpinnmanIOException:
            If there is an error communicating with the board
        :raise SpinnmanInvalidPacketException:
            If a packet is received that is not in the valid format
        :raise SpinnmanInvalidParameterException:
            If a packet is received that has invalid parameters
        :raise SpinnmanUnexpectedResponseCodeException:
            If a response indicates an error during the exchange
        """
        # Currently, this only finds other UDP connections given a connection
        # that supports SCP - this is done via the machine
        if not self._scamp_connections:
            return list()

        # Get the machine dimensions
        dims = self.get_machine_dimensions()

        # Find all the new connections via the machine Ethernet-connected chips
        geometry = SpiNNakerTriadGeometry.get_spinn5_geometry()
        for x, y in geometry.get_potential_ethernet_chips(
                dims.width, dims.height):
            ip_addr_item = SystemVariableDefinition.ethernet_ip_address
            try:
                # TODO avoid here_is_x,y if read_memory fails
                data = self.read_memory(
                    x, y,
                    SYSTEM_VARIABLE_BASE_ADDRESS + ip_addr_item.offset, 4)
            except SpinnmanGenericProcessException:
                continue
            ip = _FOUR_BYTES.unpack_from(data)
            ip_address = f"{ip[0]}.{ip[1]}.{ip[2]}.{ip[3]}"
            logger.info(ip_address)
            self._check_and_add_scamp_connections(x, y, ip_address)
        self._scamp_connection_selector = MostDirectConnectionSelector(
            self._scamp_connections)

    def add_scamp_connections(self, connections):
        """
        Check connections to the board and store these for future use.

        .. note::
            An exception will be thrown if no initial connections can be
            found to the board.

        :param dict((int,int),str) connections:
            Dict of (`x`,`y`) to IP address
        :raise SpinnmanIOException:
            If there is an error communicating with the board
        :raise SpinnmanInvalidPacketException:
            If a packet is received that is not in the valid format
        :raise SpinnmanInvalidParameterException:
            If a packet is received that has invalid parameters
        :raise SpinnmanUnexpectedResponseCodeException:
            If a response indicates an error during the exchange
        """
        for ((x, y), ip_address) in connections.items():
            self._check_and_add_scamp_connections(x, y, ip_address)
        self._scamp_connection_selector = MostDirectConnectionSelector(
            self._scamp_connections)

    def get_connections(self):
        """
        Get the currently known connections to the board, made up of those
        passed in to the transceiver and those that are discovered during
        calls to discover_connections.  No further discovery is done here.

        :return: An iterable of connections known to the transceiver
        :rtype: list(Connection)
        """
        return self._all_connections

    def get_machine_dimensions(self):
        """
        Get the maximum chip X-coordinate and maximum chip Y-coordinate of
        the chips in the machine.

        :return: The dimensions of the machine
        :rtype: MachineDimensions
        :raise SpinnmanIOException:
            If there is an error communicating with the board
        :raise SpinnmanInvalidPacketException:
            If a packet is received that is not in the valid format
        :raise SpinnmanInvalidParameterException:
            If a packet is received that has invalid parameters
        :raise SpinnmanUnexpectedResponseCodeException:
            If a response indicates an error during the exchange
        """
        if self._width is None or self._height is None:
            height_item = SystemVariableDefinition.y_size
            self._height, self._width = _TWO_BYTES.unpack_from(
                self.read_memory(
                    AbstractSCPRequest.DEFAULT_DEST_X_COORD,
                    AbstractSCPRequest.DEFAULT_DEST_Y_COORD,
                    SYSTEM_VARIABLE_BASE_ADDRESS + height_item.offset,
                    2))
        return MachineDimensions(self._width, self._height)

    def get_machine_details(self):
        """
        Get the details of the machine made up of chips on a board and how
        they are connected to each other.

        :return: A machine description
        :rtype: ~spinn_machine.Machine
        :raise SpinnmanIOException:
            If there is an error communicating with the board
        :raise SpinnmanInvalidPacketException:
            If a packet is received that is not in the valid format
        :raise SpinnmanInvalidParameterException:
            If a packet is received that has invalid parameters
        :raise SpinnmanUnexpectedResponseCodeException:
            If a response indicates an error during the exchange
        """
        # Get the width and height of the machine
        self.get_machine_dimensions()

        # Get the coordinates of the boot chip
        version_info = self.get_scamp_version()

        # Get the details of all the chips
        get_machine_process = GetMachineProcess(
            self._scamp_connection_selector)
        machine = get_machine_process.get_machine_details(
            version_info.x, version_info.y, self._width, self._height)

        # Work out and add the SpiNNaker links and FPGA links
        machine.add_spinnaker_links()
        machine.add_fpga_links()

        if self._boot_send_connection:
            logger.info("Detected a machine on IP address {} which has {}",
                        machine.boot_chip.ip_address,
                        machine.cores_and_link_output_string())
        return machine

    def is_connected(self, connection=None):
        """
        Determines if the board can be contacted.

        :param Connection connection:
            The connection which is to be tested.  If `None`,
            all connections will be tested, and the board will be considered
            to be connected if any one connection works.
        :return: True if the board can be contacted, False otherwise
        :rtype: bool
        """
        if connection is not None:
            return connection.is_connected()
        return any(c.is_connected() for c in self._scamp_connections)

    def get_scamp_version(
            self, chip_x=AbstractSCPRequest.DEFAULT_DEST_X_COORD,
            chip_y=AbstractSCPRequest.DEFAULT_DEST_Y_COORD,
            connection_selector=None, n_retries=N_RETRIES):
        """
        Get the version of SCAMP which is running on the board.

        :param int chip_x: the chip's x coordinate to query for SCAMP version
        :param int chip_y: the chip's y coordinate to query for SCAMP version
        :param connection_selector: the connection to send the SCAMP
            version or `None` (if `None` then a random SCAMP connection is
            used).
        :type connection_selector:
            AbstractMultiConnectionProcessConnectionSelector
        :param int n_retries:
        :return: The version identifier
        :rtype: VersionInfo
        :raise SpinnmanIOException:
            If there is an error communicating with the board
        :raise SpinnmanInvalidParameterException:
            If the timeout is less than 1
        :raise SpinnmanTimeoutException:
            If none of the retries resulted in a response before the timeout
            (suggesting that the board is not booted).
        """
        if connection_selector is None:
            connection_selector = self._scamp_connection_selector
        process = GetVersionProcess(connection_selector, n_retries)
        return process.get_version(x=chip_x, y=chip_y, p=0)

    def boot_board(
            self, number_of_boards=None, width=None, height=None,
            extra_boot_values=None):
        """
        Attempt to boot the board. No check is performed to see if the
        board is already booted.

        :param number_of_boards: this parameter is deprecated
        :param width: this parameter is deprecated
        :param height: this parameter is deprecated
        :param dict(SystemVariableDefinition,object) extra_boot_values:
            extra values to set during boot
        :raise SpinnmanInvalidParameterException:
            If the board version is not known
        :raise SpinnmanIOException:
            If there is an error communicating with the board
        """
        if (width is not None or height is not None or
                number_of_boards is not None):
            logger.warning(
                "The width, height and number_of_boards are no longer"
                " supported, and might be removed in a future version")
        if not self._boot_send_connection:
            # No can do. Can't boot without a boot connection.
            raise SpinnmanIOException("no boot connection available")
        boot_messages = SpinnakerBootMessages(
            board_version=self._version, extra_boot_values=extra_boot_values)
        for boot_message in boot_messages.messages:
            self._boot_send_connection.send_boot_message(boot_message)
        time.sleep(2.0)

    @staticmethod
    def is_scamp_version_compabible(version):
        """
        Determine if the version of SCAMP is compatible with this transceiver.

        :param tuple(int,int,int) version: The version to test
        :rtype: bool
        """

        # The major version must match exactly
        if version[0] != _SCAMP_VERSION[0]:
            return False

        # If the minor version matches, the patch version must be >= the
        # required version
        if version[1] == _SCAMP_VERSION[1]:
            return version[2] >= _SCAMP_VERSION[2]

        # If the minor version is > than the required version, the patch
        # version is irrelevant
        return version[1] > _SCAMP_VERSION[1]

    def ensure_board_is_ready(
            self, number_of_boards=None, width=None, height=None,
            n_retries=5, extra_boot_values=None):
        """
        Ensure that the board is ready to interact with this version of the
        transceiver. Boots the board if not already booted and verifies that
        the version of SCAMP running is compatible with this transceiver.

        :param number_of_boards:
            this parameter is deprecated and will be ignored
        :type number_of_boards: int or None
        :param width: this parameter is deprecated and will be ignored
        :type width: int or None
        :param height: this parameter is deprecated and will be ignored
        :type height: int or None
        :param int n_retries: The number of times to retry booting
        :param dict(SystemVariableDefinition,object) extra_boot_values:
            Any additional values to set during boot
        :return: The version identifier
        :rtype: VersionInfo
        :raise SpinnmanIOException:
            * If there is a problem booting the board
            * If the version of software on the board is not compatible with
              this transceiver
        """

        # if the machine sizes not been given, calculate from assumption
        if (width is not None or height is not None or
                number_of_boards is not None):
            logger.warning(
                "The width, height and number_of_boards are no longer"
                " supported, and might be removed in a future version")

        # try to get a SCAMP version once
        logger.info("Working out if machine is booted")
        if self._machine_off:
            version_info = None
        else:
            version_info = self._try_to_find_scamp_and_boot(
                INITIAL_FIND_SCAMP_RETRIES_COUNT, number_of_boards,
                width, height, extra_boot_values)

        # If we fail to get a SCAMP version this time, try other things
        if version_info is None and self._bmp_connections:

            # start by powering up each BMP connection
            logger.info("Attempting to power on machine")
            self.power_on_machine()

            # Sleep a bit to let things get going
            time.sleep(2.0)
            logger.info("Attempting to boot machine")

            # retry to get a SCAMP version, this time trying multiple times
            version_info = self._try_to_find_scamp_and_boot(
                n_retries, number_of_boards, width, height, extra_boot_values)

        # verify that the version is the expected one for this transceiver
        if version_info is None:
            raise SpinnmanIOException(
                "Failed to communicate with the machine")
        if (version_info.name != _SCAMP_NAME or
                not self.is_scamp_version_compabible(
                    version_info.version_number)):
            raise SpinnmanIOException(
                f"The machine is currently booted with {version_info.name}"
                f" {version_info.version_number} which is incompatible with "
                "this transceiver, required version is "
                f"{_SCAMP_NAME} {_SCAMP_VERSION}")

        logger.info("Machine communication successful")

        # Change the default SCP timeout on the machine, keeping the old one to
        # revert at close
        for scamp_connection in self._scamp_connections:
            process = SendSingleCommandProcess(self._scamp_connection_selector)
            process.execute(IPTagSetTTO(
                scamp_connection.chip_x, scamp_connection.chip_y,
                IPTAG_TIME_OUT_WAIT_TIMES.TIMEOUT_2560_ms))

            chip_info = self._check_connection(
                FixedConnectionSelector(scamp_connection),
                scamp_connection.chip_x, scamp_connection.chip_y)
            if chip_info is not None:
                self._udp_scamp_connections[chip_info.ethernet_ip_address] = \
                    scamp_connection

        # Update the connection selector so that it can ask for processor ids
        self._scamp_connection_selector = MostDirectConnectionSelector(
            self._scamp_connections)

        return version_info

    def __is_default_destination(self, version_info):
        return (version_info.x == AbstractSCPRequest.DEFAULT_DEST_X_COORD
                and version_info.y == AbstractSCPRequest.DEFAULT_DEST_Y_COORD)

    def _try_to_find_scamp_and_boot(
            self, tries_to_go, number_of_boards, width, height,
            extra_boot_values):
        """
        Try to detect if SCAMP is running, and if not, boot the machine.

        :param int tries_to_go: how many attempts should be supported
        :param number_of_boards:
            the number of boards that this machine is built out of;
            this parameter is deprecated
        :param width: The width of the machine in chips;
            this parameter is deprecated
        :param height: The height of the machine in chips;
            this parameter is deprecated
        :param dict(SystemVariableDefinition,object) extra_boot_values:
            Any additional values to set during boot
        :return: version info
        :rtype: VersionInfo
        :raise SpinnmanIOException:
            If there is a problem communicating with the machine
        """
        version_info = None
        current_tries_to_go = tries_to_go
        while version_info is None and current_tries_to_go > 0:
            try:
                version_info = self.get_scamp_version(n_retries=BOOT_RETRIES)
                if self.__is_default_destination(version_info):
                    version_info = None
                    time.sleep(0.1)
            except SpinnmanGenericProcessException as e:
                if isinstance(e.exception, SpinnmanTimeoutException):
                    logger.info("Attempting to boot machine")
                    self.boot_board(
                        number_of_boards, width, height, extra_boot_values)
                    current_tries_to_go -= 1
                elif isinstance(e.exception, SpinnmanIOException):
                    raise SpinnmanIOException(
                        "Failed to communicate with the machine") from e
                else:
                    raise
            except SpinnmanTimeoutException:
                logger.info("Attempting to boot machine")
                self.boot_board(
                    number_of_boards, width, height, extra_boot_values)
                current_tries_to_go -= 1
            except SpinnmanIOException as e:
                raise SpinnmanIOException(
                    "Failed to communicate with the machine") from e

        # The last thing we tried was booting, so try again to get the version
        if version_info is None:
            with suppress(SpinnmanException):
                version_info = self.get_scamp_version()
                if self.__is_default_destination(version_info):
                    version_info = None
        if version_info is not None:
            logger.info("Found board with version {}", version_info)
        return version_info

    def get_cpu_infos(
            self, core_subsets=None, states=None, include=True):
        """
        Get information about the processors on the board.

        :param ~spinn_machine.CoreSubsets core_subsets:
            A set of chips and cores from which to get the
            information. If not specified, the information from all of the
            cores on all of the chips on the board are obtained.
        :param states: The state or states to filter on (if any)
        :type states: None, CPUState or collection(CPUState)
        :param bool include:
            If True includes only infos in the requested state(s).
            If False includes only infos NOT in the requested state(s).
            Ignored if states is None.
        :return: The CPU information for the selected cores and States, or
            all cores/states  if core_subsets/states is not specified
        :rtype: ~spinnman.model.CPUInfos
        :raise SpinnmanIOException:
            If there is an error communicating with the board
        :raise SpinnmanInvalidPacketException:
            If a packet is received that is not in the valid format
        :raise SpinnmanInvalidParameterException:
            * If chip_and_cores contains invalid items
            * If a packet is received that has invalid parameters
        :raise SpinnmanUnexpectedResponseCodeException:
            If a response indicates an error during the exchange
        """
        # Get all the cores if the subsets are not given
        if core_subsets is None:
            core_subsets = CoreSubsets()
            for chip in SpiNNManDataView.get_machine().chips:
                for processor in chip.processors:
                    core_subsets.add_processor(
                        chip.x, chip.y, processor.processor_id)

        if states is None:
            process = GetCPUInfoProcess(self._scamp_connection_selector)
        else:
            if isinstance(states, CPUState):
                new_states = set()
                new_states.add(states)
                states = new_states
            if include:
                process = GetIncludeCPUInfoProcess(
                    self._scamp_connection_selector, states)
            else:
                process = GetExcludeCPUInfoProcess(
                    self._scamp_connection_selector, states)

        cpu_info = process.get_cpu_info(core_subsets)
        return cpu_info

    def _get_sv_data(self, x, y, data_item):
        """
        :param int x:
        :param int y:
        :param SystemVariableDefinition data_item:
        """
        addr = SYSTEM_VARIABLE_BASE_ADDRESS + data_item.offset
        if data_item.data_type.is_byte_array:
            # Do not need to decode the bytes of a byte array
            return self.read_memory(x, y, addr, data_item.array_size)
        return struct.unpack_from(
            data_item.data_type.struct_code,
            self.read_memory(x, y, addr, data_item.data_type.value))[0]

    @staticmethod
    def get_user_0_register_address_from_core(p):
        """
        Get the address of user 0 for a given processor on the board.

        .. note::
            Conventionally, user_0 usually holds the address of the table of
            memory regions.

        :param int p: The ID of the processor to get the user 0 address from
        :return: The address for user 0 register for this processor
        :rtype: int
        """
        return get_vcpu_address(p) + CPU_USER_0_START_ADDRESS

    def read_user_0(self, x, y, p):
        """
        Get the contents of the user_0 register for the given processor.

        .. note::
            Conventionally, user_0 usually holds the address of the table of
            memory regions.

        :param int x: X coordinate of the chip
        :param int y: Y coordinate of the chip
        :param int p: Virtual processor identifier on the chip
        :rtype: int
        :raise SpinnmanIOException:
            If there is an error communicating with the board
        :raise SpinnmanInvalidPacketException:
            If a packet is received that is not in the valid format
        :raise SpinnmanInvalidParameterException:
            If x, y, p does not identify a valid processor
        :raise SpinnmanUnexpectedResponseCodeException:
            If a response indicates an error during the exchange
        """
        addr = self.get_user_0_register_address_from_core(p)
        return self.read_word(x, y, addr)

    def read_user_1(self, x, y, p):
        """
        Get the contents of the user_1 register for the given processor.

        :param int x: X coordinate of the chip
        :param int y: Y coordinate of the chip
        :param int p: Virtual processor identifier on the chip
        :rtype: int
        :raise SpinnmanIOException:
            If there is an error communicating with the board
        :raise SpinnmanInvalidPacketException:
            If a packet is received that is not in the valid format
        :raise SpinnmanInvalidParameterException:
            If x, y, p does not identify a valid processor
        :raise SpinnmanUnexpectedResponseCodeException:
            If a response indicates an error during the exchange
        """
        addr = self.get_user_1_register_address_from_core(p)
        return self.read_word(x, y, addr)

    @staticmethod
    def get_user_1_register_address_from_core(p):
        """
        Get the address of user 1 for a given processor on the board.

        :param int p: The ID of the processor to get the user 1 address from
        :return: The address for user 1 register for this processor
        :rtype: int
        """
        return get_vcpu_address(p) + CPU_USER_1_START_ADDRESS

    @staticmethod
    def get_user_2_register_address_from_core(p):
        """
        Get the address of user 2 for a given processor on the board.

        :param int p: The ID of the processor to get the user 2 address from
        :return: The address for user 2 register for this processor
        :rtype: int
        """
        return get_vcpu_address(p) + CPU_USER_2_START_ADDRESS

    @staticmethod
    def get_user_3_register_address_from_core(p):
        """
        Get the address of user 3 for a given processor on the board.

        :param int p: The ID of the processor to get the user 3 address from
        :return: The address for user 3 register for this processor
        :rtype: int
        """
        return get_vcpu_address(p) + CPU_USER_3_START_ADDRESS

    def get_cpu_information_from_core(self, x, y, p):
        """
        Get information about a specific processor on the board.

        :param int x: The x-coordinate of the chip containing the processor
        :param int y: The y-coordinate of the chip containing the processor
        :param int p: The ID of the processor to get the information about
        :return: The CPU information for the selected core
        :rtype: CPUInfo
        :raise SpinnmanIOException:
            If there is an error communicating with the board
        :raise SpinnmanInvalidPacketException:
            If a packet is received that is not in the valid format
        :raise SpinnmanInvalidParameterException:
            * If x, y, p is not a valid processor
            * If a packet is received that has invalid parameters
        :raise SpinnmanUnexpectedResponseCodeException:
            If a response indicates an error during the exchange
        """
        core_subsets = CoreSubsets()
        core_subsets.add_processor(x, y, p)
        cpu_infos = self.get_cpu_infos(core_subsets)
        return cpu_infos.get_cpu_info(x, y, p)

    def get_iobuf(self, core_subsets=None):
        """
        Get the contents of the IOBUF buffer for a number of processors.

        :param ~spinn_machine.CoreSubsets core_subsets:
            A set of chips and cores from which to get the buffers. If not
            specified, the buffers from all of the cores on all of the chips
            on the board are obtained.
        :return: An iterable of the buffers, which may not be in the order
            of core_subsets
        :rtype: iterable(IOBuffer)
        :raise SpinnmanIOException:
            If there is an error communicating with the board
        :raise SpinnmanInvalidPacketException:
            If a packet is received that is not in the valid format
        :raise SpinnmanInvalidParameterException:
            * If chip_and_cores contains invalid items
            * If a packet is received that has invalid parameters
        :raise SpinnmanUnexpectedResponseCodeException:
            If a response indicates an error during the exchange
        """
        # making the assumption that all chips have the same iobuf size.
        if self._iobuf_size is None:
            self._iobuf_size = self._get_sv_data(
                AbstractSCPRequest.DEFAULT_DEST_X_COORD,
                AbstractSCPRequest.DEFAULT_DEST_Y_COORD,
                SystemVariableDefinition.iobuf_size)

        # read iobuf from machine
        process = ReadIOBufProcess(self._scamp_connection_selector)
        return process.read_iobuf(self._iobuf_size, core_subsets)

    def set_watch_dog_on_chip(self, x, y, watch_dog):
        """
        Enable, disable or set the value of the watch dog timer on a
        specific chip.

        .. warning::
            This method is currently deprecated and untested as there is no
            known use. Same functionality provided by ybug and bmpc.
            Retained in case needed for hardware debugging.

        :param int x: chip X coordinate to write new watchdog parameter to
        :param int y: chip Y coordinate to write new watchdog parameter to
        :param watch_dog:
            Either a boolean indicating whether to enable (True) or
            disable (False) the watchdog timer, or an int value to set the
            timer count to
        :type watch_dog: bool or int
        """
        # build what we expect it to be
        warn_once(logger, "The set_watch_dog_on_chip method is deprecated "
                          "and untested due to no known use.")
        value_to_set = watch_dog
        WATCHDOG = SystemVariableDefinition.software_watchdog_count
        if isinstance(watch_dog, bool):
            value_to_set = WATCHDOG.default if watch_dog else 0

        # build data holder
        data = _ONE_BYTE.pack(value_to_set)

        # write data
        address = SYSTEM_VARIABLE_BASE_ADDRESS + WATCHDOG.offset
        self.write_memory(x=x, y=y, base_address=address, data=data)

    def set_watch_dog(self, watch_dog):
        """
        Enable, disable or set the value of the watch dog timer.

        .. warning::
            This method is currently deprecated and untested as there is no
            known use. Same functionality provided by ybug and bmpc.
            Retained in case needed for hardware debugging.

        :param watch_dog:
            Either a boolean indicating whether to enable (True) or
            disable (False) the watch dog timer, or an int value to set the
            timer count to.
        :type watch_dog: bool or int
        """
        warn_once(logger, "The set_watch_dog method is deprecated and "
                          "untested due to no known use.")
        for x, y in SpiNNManDataView.get_machine().chip_coordinates:
            self.set_watch_dog_on_chip(x, y, watch_dog)

    def get_iobuf_from_core(self, x, y, p):
        """
        Get the contents of IOBUF for a given core.

        .. warning::
            This method is currently deprecated and likely to be removed.

        :param int x: The x-coordinate of the chip containing the processor
        :param int y: The y-coordinate of the chip containing the processor
        :param int p: The ID of the processor to get the IOBUF for
        :return: An IOBUF buffer
        :rtype: IOBuffer
        :raise SpinnmanIOException:
            If there is an error communicating with the board
        :raise SpinnmanInvalidPacketException:
            If a packet is received that is not in the valid format
        :raise SpinnmanInvalidParameterException:
            * If chip_and_cores contains invalid items
            * If a packet is received that has invalid parameters
        :raise SpinnmanUnexpectedResponseCodeException:
            If a response indicates an error during the exchange
        """
        warn_once(logger, "The get_iobuf_from_core method is deprecated and "
                  "likely to be removed.")
        core_subsets = CoreSubsets()
        core_subsets.add_processor(x, y, p)
        return next(self.get_iobuf(core_subsets))

    def get_core_state_count(self, app_id, state):
        """
        Get a count of the number of cores which have a given state.

        :param int app_id:
            The ID of the application from which to get the count.
        :param CPUState state: The state count to get
        :return: A count of the cores with the given status
        :rtype: int
        :raise SpinnmanIOException:
            If there is an error communicating with the board
        :raise SpinnmanInvalidPacketException:
            If a packet is received that is not in the valid format
        :raise SpinnmanInvalidParameterException:
            * If state is not a valid status
            * If app_id is not a valid application ID
            * If a packet is received that has invalid parameters
        :raise SpinnmanUnexpectedResponseCodeException:
            If a response indicates an error during the exchange
        """
        process = SendSingleCommandProcess(self._scamp_connection_selector)
        response = process.execute(CountState(app_id, state))
        return response.count  # pylint: disable=no-member

    def execute(
            self, x, y, processors, executable, app_id, n_bytes=None,
            wait=False, is_filename=False):
        """
        Start an executable running on a single chip.

        .. warning::
            This method is currently deprecated and likely to be removed.

        :param int x:
            The x-coordinate of the chip on which to run the executable
        :param int y:
            The y-coordinate of the chip on which to run the executable
        :param list(int) processors:
            The cores on the chip on which to run the application
        :param executable:
            The data that is to be executed. Should be one of the following:

            * An instance of RawIOBase
            * A bytearray/bytes
            * A filename of a file containing the executable (in which case
              `is_filename` must be set to True)
        :type executable:
            ~io.RawIOBase or bytes or bytearray or str
        :param int app_id:
            The ID of the application with which to associate the executable
        :param int n_bytes:
            The size of the executable data in bytes. If not specified:

            * If executable is an RawIOBase, an error is raised
            * If executable is a bytearray, the length of the bytearray will
              be used
            * If executable is an int, 4 will be used
            * If executable is a str, the length of the file will be used
        :param bool wait:
            True if the binary should enter a "wait" state on loading
        :param bool is_filename: True if executable is a filename
        :raise SpinnmanIOException:
            * If there is an error communicating with the board
            * If there is an error reading the executable
        :raise SpinnmanInvalidPacketException:
            If a packet is received that is not in the valid format
        :raise SpinnmanInvalidParameterException:
            * If x, y, p does not lead to a valid core
            * If app_id is an invalid application ID
            * If a packet is received that has invalid parameters
        :raise SpinnmanUnexpectedResponseCodeException:
            If a response indicates an error during the exchange
        """
        warn_once(logger, "The Transceiver's execute method is deprecated "
                          "likely to be removed.")
        # Lock against updates
        with self._chip_execute_lock(x, y):
            # Write the executable
            self.write_memory(
                x, y, _EXECUTABLE_ADDRESS, executable, n_bytes,
                is_filename=is_filename)

            # Request the start of the executable
            process = SendSingleCommandProcess(self._scamp_connection_selector)
            process.execute(ApplicationRun(app_id, x, y, processors, wait))

    def _get_next_nearest_neighbour_id(self):
        with self._nearest_neighbour_lock:
            next_nearest_neighbour_id = (self._nearest_neighbour_id + 1) % 127
            self._nearest_neighbour_id = next_nearest_neighbour_id
        return next_nearest_neighbour_id

    def execute_flood(
            self, core_subsets, executable, app_id, n_bytes=None, wait=False,
            is_filename=False):
        """
        Start an executable running on multiple places on the board.  This
        will be optimised based on the selected cores, but it may still
        require a number of communications with the board to execute.

        :param ~spinn_machine.CoreSubsets core_subsets:
            Which cores on which chips to start the executable
        :param executable:
            The data that is to be executed. Should be one of the following:

            * An instance of RawIOBase
            * A bytearray
            * A filename of an executable (in which case `is_filename` must be
              set to True)
        :type executable:
            ~io.RawIOBase or bytes or bytearray or str
        :param int app_id:
            The ID of the application with which to associate the executable
        :param int n_bytes:
            The size of the executable data in bytes. If not specified:

            * If `executable` is an RawIOBase, an error is raised
            * If `executable` is a bytearray, the length of the bytearray will
              be used
            * If `executable` is an int, 4 will be used
            * If `executable` is a str, the length of the file will be used
        :param bool wait:
            True if the processors should enter a "wait" state on loading
        :param bool is_filename: True if the data is a filename
        :raise SpinnmanIOException:
            * If there is an error communicating with the board
            * If there is an error reading the executable
        :raise SpinnmanInvalidPacketException:
            If a packet is received that is not in the valid format
        :raise SpinnmanInvalidParameterException:
            * If one of the specified cores is not valid
            * If `app_id` is an invalid application ID
            * If a packet is received that has invalid parameters
            * If `executable` is an RawIOBase but `n_bytes` is not specified
            * If `executable` is an int and `n_bytes` is more than 4
            * If `n_bytes` is less than 0
        :raise SpinnmanUnexpectedResponseCodeException:
            If a response indicates an error during the exchange
        """
        # Lock against other executable's
        with self._flood_execute_lock():
            # Flood fill the system with the binary
            n_bytes, chksum = self.write_memory(
                0, 0, _EXECUTABLE_ADDRESS, executable, n_bytes,
                is_filename=is_filename, get_sum=True)

            # Execute the binary on the cores on 0, 0 if required
            if core_subsets.is_chip(0, 0):
                boot_subset = CoreSubsets()
                boot_subset.add_core_subset(
                    core_subsets.get_core_subset_for_chip(0, 0))
                process = ApplicationRunProcess(
                    self._scamp_connection_selector)
                process.run(app_id, boot_subset, wait)

            process = ApplicationCopyRunProcess(
                self._scamp_connection_selector)
            process.run(n_bytes, app_id, core_subsets, chksum, wait)

    def execute_application(self, executable_targets, app_id):
        """
        Execute a set of binaries that make up a complete application on
        specified cores, wait for them to be ready and then start all of the
        binaries.

        .. note::
            This will get the binaries into c_main but will not signal the
            barrier.

        :param ExecutableTargets executable_targets:
            The binaries to be executed and the cores to execute them on
        :param int app_id: The app_id to give this application
        """
        # Execute each of the binaries and get them in to a "wait" state
        for binary in executable_targets.binaries:
            core_subsets = executable_targets.get_cores_for_binary(binary)
            self.execute_flood(
                core_subsets, binary, app_id, wait=True, is_filename=True)

        # Sleep to allow cores to get going
        time.sleep(0.5)

        # Check that the binaries have reached a wait state
        count = self.get_core_state_count(app_id, CPUState.READY)
        if count < executable_targets.total_processors:
            cores_ready = self.get_cores_not_in_state(
                executable_targets.all_core_subsets, [CPUState.READY])
            if len(cores_ready) > 0:
                raise SpinnmanException(
                    f"Only {count} of {executable_targets.total_processors} "
                    "cores reached ready state: "
                    f"{cores_ready.get_status_string()}")

        # Send a signal telling the application to start
        self.send_signal(app_id, Signal.START)

    def power_on_machine(self):
        """
        Power on the whole machine.

        :rtype bool
        :return success of failure to power on machine
        """
        if not self._bmp_connections:
            logger.warning("No BMP connections, so can't power on")
            return False
        for bmp_connection in self._bmp_connections:
            self.power_on(bmp_connection.boards, bmp_connection.cabinet,
                          bmp_connection.frame)
        return True

    def power_on(self, boards=0, cabinet=0, frame=0):
        """
        Power on a set of boards in the machine.

        :param int boards: The board or boards to power on
        :param int cabinet: the ID of the cabinet containing the frame, or 0
            if the frame is not in a cabinet
        :param int frame: the ID of the frame in the cabinet containing the
            board(s), or 0 if the board is not in a frame
        """
        self._power(PowerCommand.POWER_ON, boards, cabinet, frame)

    def power_off_machine(self):
        """
        Power off the whole machine.

        :rtype bool
        :return success or failure to power off the machine
        """
        if not self._bmp_connections:
            logger.warning("No BMP connections, so can't power off")
            return False
        logger.info("Turning off machine")
        for bmp_connection in self._bmp_connections:
            self.power_off(bmp_connection.boards, bmp_connection.cabinet,
                           bmp_connection.frame)
        return True

    def power_off(self, boards=0, cabinet=0, frame=0):
        """
        Power off a set of boards in the machine.

        :param int boards: The board or boards to power off
        :param int cabinet: the ID of the cabinet containing the frame, or 0
            if the frame is not in a cabinet
        :param int frame: the ID of the frame in the cabinet containing the
            board(s), or 0 if the board is not in a frame
        """
        self._power(PowerCommand.POWER_OFF, boards, cabinet, frame)

    def _bmp_connection(self, cabinet, frame):
        """
        :param int cabinet:
        :param int frame:
        :rtype: FixedConnectionSelector
        """
        key = (cabinet, frame)
        if key not in self._bmp_connection_selectors:
            raise SpinnmanInvalidParameterException(
                "cabinet and frame", f"{cabinet} and {frame}",
                "Unknown combination")
        return self._bmp_connection_selectors[key]

    def _power(self, power_command, boards=0, cabinet=0, frame=0):
        """
        Send a power request to the machine.

        :param PowerCommand power_command: The power command to send
        :param boards: The board or boards to send the command to
        :param int cabinet: the ID of the cabinet containing the frame, or 0
            if the frame is not in a cabinet
        :param int frame: the ID of the frame in the cabinet containing the
            board(s), or 0 if the board is not in a frame
        """
        connection_selector = self._bmp_connection(cabinet, frame)
        timeout = (
            BMP_POWER_ON_TIMEOUT
            if power_command == PowerCommand.POWER_ON
            else BMP_TIMEOUT)
        process = SendSingleCommandProcess(
            connection_selector, timeout=timeout, n_retries=0)
        process.execute(SetPower(power_command, boards))
        self._machine_off = power_command == PowerCommand.POWER_OFF

        # Sleep for 5 seconds if the machine has just been powered on
        if not self._machine_off:
            time.sleep(BMP_POST_POWER_ON_SLEEP_TIME)

    def set_led(self, led, action, board, cabinet, frame):
        """
        Set the LED state of a board in the machine.

        .. warning::
            This method is currently deprecated and untested as there is no
            known use. Same functionality provided by ybug and bmpc.
            Retained in case needed for hardware debugging.

        :param led:
            Number of the LED or an iterable of LEDs to set the state of (0-7)
        :type led: int or iterable(int)
        :param LEDAction action:
            State to set the LED to, either on, off or toggle
        :param board: Specifies the board to control the LEDs of. This may
            also be an iterable of multiple boards (in the same frame). The
            command will actually be sent to the first board in the iterable.
        :type board: int or iterable(int)
        :param int cabinet: the cabinet this is targeting
        :param int frame: the frame this is targeting
        """
        warn_once(logger, "The set_led method is deprecated and "
                  "untested due to no known use.")
        process = SendSingleCommandProcess(
            self._bmp_connection(cabinet, frame))
        process.execute(BMPSetLed(led, action, board))

    def read_fpga_register(self, fpga_num, register, cabinet, frame, board):
        """
        Read a register on a FPGA of a board. The meaning of the
        register's contents will depend on the FPGA's configuration.

        :param int fpga_num: FPGA number (0, 1 or 2) to communicate with.
        :param int register:
            Register address to read to (will be rounded down to
            the nearest 32-bit word boundary).
        :param int cabinet: cabinet: the cabinet this is targeting
        :param int frame: the frame this is targeting
        :param int board: which board to request the FPGA register from
        :return: the register data
        :rtype: int
        """
        process = SendSingleCommandProcess(
            self._bmp_connection(cabinet, frame), timeout=1.0)
        response = process.execute(
            ReadFPGARegister(fpga_num, register, board))
        return response.fpga_register  # pylint: disable=no-member

    def write_fpga_register(self, fpga_num, register, value, cabinet, frame,
                            board):
        """
        Write a register on a FPGA of a board. The meaning of setting the
        register's contents will depend on the FPGA's configuration.

        :param int fpga_num: FPGA number (0, 1 or 2) to communicate with.
        :param int register:
            Register address to read to (will be rounded down to
            the nearest 32-bit word boundary).
        :param int value: the value to write into the FPGA register
        :param int cabinet: cabinet: the cabinet this is targeting
        :param int frame: the frame this is targeting
        :param int board: which board to write the FPGA register to
        """
        process = SendSingleCommandProcess(
            self._bmp_connection(cabinet, frame))
        process.execute(
            WriteFPGARegister(fpga_num, register, value, board))

    def read_adc_data(self, board, cabinet, frame):
        """
        Read the BMP ADC data.

        .. warning::
            This method is currently deprecated and untested as there is no
            known use. Same functionality provided by ybug and bmpc.
            Retained in case needed for hardware debugging.

        :param int cabinet: cabinet: the cabinet this is targeting
        :param int frame: the frame this is targeting
        :param int board: which board to request the ADC data from
        :return: the FPGA's ADC data object
        :rtype: ADCInfo
        """
        warn_once(logger, "The read_adc_data method is deprecated and "
                  "untested due to no known use.")
        process = SendSingleCommandProcess(
            self._bmp_connection(cabinet, frame))
        response = process.execute(ReadADC(board))
        return response.adc_info  # pylint: disable=no-member

    def read_bmp_version(self, board, cabinet, frame):
        """
        Read the BMP version.

        :param int cabinet: cabinet: the cabinet this is targeting
        :param int frame: the frame this is targeting
        :param int board: which board to request the data from
        :return: the sver from the BMP
        """
        process = SendSingleCommandProcess(
            self._bmp_connection(cabinet, frame))
        response = process.execute(BMPGetVersion(board))
        return response.version_info  # pylint: disable=no-member

    def write_memory(self, x, y, base_address, data, n_bytes=None, offset=0,
                     cpu=0, is_filename=False, get_sum=False):
        """
        Write to the SDRAM on the board.

        :param int x:
            The x-coordinate of the chip where the memory is to be written to
        :param int y:
            The y-coordinate of the chip where the memory is to be written to
        :param int base_address:
            The address in SDRAM where the region of memory is to be written
        :param data: The data to write.  Should be one of the following:

            * An instance of RawIOBase
            * A bytearray/bytes
            * A single integer - will be written in little-endian byte order
            * A filename of a data file (in which case `is_filename` must be
              set to True)
        :type data:
            ~io.RawIOBase or bytes or bytearray or int or str
        :param int n_bytes:
            The amount of data to be written in bytes.  If not specified:

            * If `data` is an RawIOBase, an error is raised
            * If `data` is a bytearray, the length of the bytearray will be
              used
            * If `data` is an int, 4 will be used
            * If `data` is a str, the length of the file will be used
        :param int offset: The offset from which the valid data begins
        :param int cpu: The optional CPU to write to
        :param bool is_filename: True if `data` is a filename
        :param bool get_sum: whether to return a checksum or 0
        :return: The number of bytes written, the checksum (0 if get_sum=False)
        :rtype: int, int
        :raise SpinnmanIOException:
            * If there is an error communicating with the board
            * If there is an error reading the data
        :raise SpinnmanInvalidPacketException:
            If a packet is received that is not in the valid format
        :raise SpinnmanInvalidParameterException:
            * If `x, y` does not lead to a valid chip
            * If a packet is received that has invalid parameters
            * If `base_address` is not a positive integer
            * If `data` is an RawIOBase but `n_bytes` is not specified
            * If `data` is an int and `n_bytes` is more than 4
            * If `n_bytes` is less than 0
        :raise SpinnmanUnexpectedResponseCodeException:
            If a response indicates an error during the exchange
        """
        process = WriteMemoryProcess(self._scamp_connection_selector)
        if isinstance(data, io.RawIOBase):
            chksum = process.write_memory_from_reader(
                x, y, cpu, base_address, data, n_bytes, get_sum)
        elif isinstance(data, str) and is_filename:
            if n_bytes is None:
                n_bytes = os.stat(data).st_size
            with open(data, "rb") as reader:
                chksum = process.write_memory_from_reader(
                    x, y, cpu, base_address, reader, n_bytes, get_sum)
        elif isinstance(data, int):
            n_bytes = 4
            data_to_write = _ONE_WORD.pack(data)
            chksum = process.write_memory_from_bytearray(
                x, y, cpu, base_address, data_to_write, 0, n_bytes, get_sum)
        else:
            if n_bytes is None:
                n_bytes = len(data)
            chksum = process.write_memory_from_bytearray(
                x, y, cpu, base_address, data, offset, n_bytes, get_sum)
        return n_bytes, chksum

    def write_user_0(self, x, y, p, value):
        """
        Write to the user_0 register for the given processor.

        .. note::
            Conventionally, user_0 usually holds the address of the table of
            memory regions.

        :param int x: X coordinate of the chip
        :param int y: Y coordinate of the chip
        :param int p: Virtual processor identifier on the chip
        :param int value: The value to write
        :raise SpinnmanIOException:
            If there is an error communicating with the board
        :raise SpinnmanInvalidPacketException:
            If a packet is received that is not in the valid format
        :raise SpinnmanInvalidParameterException:
            If x, y, p does not identify a valid processor
        :raise SpinnmanUnexpectedResponseCodeException:
            If a response indicates an error during the exchange
        """
        addr = self.get_user_0_register_address_from_core(p)
        self.write_memory(x, y, addr, int(value))

    def write_user_1(self, x, y, p, value):
        """
        Write to the user_1 register for the given processor.

        :param int x: X coordinate of the chip
        :param int y: Y coordinate of the chip
        :param int p: Virtual processor identifier on the chip
        :param int value: The value to write
        :raise SpinnmanIOException:
            If there is an error communicating with the board
        :raise SpinnmanInvalidPacketException:
            If a packet is received that is not in the valid format
        :raise SpinnmanInvalidParameterException:
            If x, y, p does not identify a valid processor
        :raise SpinnmanUnexpectedResponseCodeException:
            If a response indicates an error during the exchange
        """
        addr = self.get_user_1_register_address_from_core(p)
        self.write_memory(x, y, addr, int(value))

    def write_neighbour_memory(self, x, y, link, base_address, data,
                               n_bytes=None, offset=0, cpu=0):
        """
        Write to the memory of a neighbouring chip using a LINK_READ SCP
        command. If sent to a BMP, this command can be used to communicate
        with the FPGAs' debug registers.

        .. warning::
            This method is deprecated and untested due to no known use.

        :param int x:
            The x-coordinate of the chip whose neighbour is to be written to
        :param int y:
            The y-coordinate of the chip whose neighbour is to be written to
        :param int link:
            The link index to send the request to (or if BMP, the FPGA number)
        :param int base_address:
            The address in SDRAM where the region of memory is to be written
        :param data: The data to write.  Should be one of the following:

            * An instance of RawIOBase
            * A bytearray/bytes
            * A single integer; will be written in little-endian byte order
        :type data:
            ~io.RawIOBase or bytes or bytearray or int
        :param int n_bytes:
            The amount of data to be written in bytes.  If not specified:

            * If `data` is an RawIOBase, an error is raised
            * If `data` is a bytearray, the length of the bytearray will be
              used
            * If `data` is an int, 4 will be used
        :param int offset:
            The offset where the valid data starts (if `data` is
            an int then offset will be ignored and used 0)
        :param int cpu:
            The CPU to use, typically 0 (or if a BMP, the slot number)
        :raise SpinnmanIOException:
            * If there is an error communicating with the board
            * If there is an error reading the data
        :raise SpinnmanInvalidPacketException:
            If a packet is received that is not in the valid format
        :raise SpinnmanInvalidParameterException:
            * If `x, y` does not lead to a valid chip
            * If a packet is received that has invalid parameters
            * If `base_address` is not a positive integer
            * If `data` is an RawIOBase but `n_bytes` is not specified
            * If `data` is an int and `n_bytes` is more than 4
            * If `n_bytes` is less than 0
        :raise SpinnmanUnexpectedResponseCodeException:
            If a response indicates an error during the exchange
        """
        warn_once(logger, "The write_neighbour_memory method is deprecated "
                          "and untested due to no known use.")
        process = WriteMemoryProcess(self._scamp_connection_selector)
        if isinstance(data, io.RawIOBase):
            process.write_link_memory_from_reader(
                x, y, cpu, link, base_address, data, n_bytes)
        elif isinstance(data, int):
            data_to_write = _ONE_WORD.pack(data)
            process.write_link_memory_from_bytearray(
                x, y, cpu, link, base_address, data_to_write, 0, 4)
        else:
            if n_bytes is None:
                n_bytes = len(data)
            process.write_link_memory_from_bytearray(
                x, y, cpu, link, base_address, data, offset, n_bytes)

    def write_memory_flood(
            self, base_address, data, n_bytes=None, offset=0,
            is_filename=False):
        """
        Write to the SDRAM of all chips.

        :param int base_address:
            The address in SDRAM where the region of memory is to be written
        :param data:
            The data that is to be written.  Should be one of the following:

            * An instance of RawIOBase
            * A byte-string
            * A single integer
            * A file name of a file to read (in which case `is_filename`
              should be set to True)
        :type data:
            ~io.RawIOBase or bytes or bytearray or int or str
        :param int n_bytes:
            The amount of data to be written in bytes.  If not specified:

            * If `data` is an RawIOBase, an error is raised
            * If `data` is a bytearray or bytes, the length of the bytearray
              will be used
            * If `data` is an int, 4 will be used
            * If `data` is a str, the size of the file will be used
        :param int offset:
            The offset where the valid data starts; if `data` is
            an int, then the offset will be ignored and 0 is used.
        :param bool is_filename:
            True if `data` should be interpreted as a file name
        :raise SpinnmanIOException:
            * If there is an error communicating with the board
            * If there is an error reading the executable
        :raise SpinnmanInvalidPacketException:
            If a packet is received that is not in the valid format
        :raise SpinnmanInvalidParameterException:
            * If one of the specified chips is not valid
            * If `app_id` is an invalid application ID
            * If a packet is received that has invalid parameters
        :raise SpinnmanUnexpectedResponseCodeException:
            If a response indicates an error during the exchange
        """
        process = WriteMemoryFloodProcess(self._scamp_connection_selector)
        # Ensure only one flood fill occurs at any one time
        with self._flood_write_lock:
            # Start the flood fill
            nearest_neighbour_id = self._get_next_nearest_neighbour_id()
            if isinstance(data, io.RawIOBase):
                process.write_memory_from_reader(
                    nearest_neighbour_id, base_address, data, n_bytes)
            elif isinstance(data, str) and is_filename:
                if n_bytes is None:
                    n_bytes = os.stat(data).st_size
                with open(data, "rb") as reader:
                    process.write_memory_from_reader(
                        nearest_neighbour_id, base_address, reader, n_bytes)
            elif isinstance(data, int):
                data_to_write = _ONE_WORD.pack(data)
                process.write_memory_from_bytearray(
                    nearest_neighbour_id, base_address, data_to_write, 0)
            else:
                if n_bytes is None:
                    n_bytes = len(data)
                process.write_memory_from_bytearray(
                    nearest_neighbour_id, base_address, data, offset, n_bytes)

    def read_memory(self, x, y, base_address, length, cpu=0):
        """
        Read some areas of memory (usually SDRAM) from the board.

        :param int x:
            The x-coordinate of the chip where the memory is to be read from
        :param int y:
            The y-coordinate of the chip where the memory is to be read from
        :param int base_address:
            The address in SDRAM where the region of memory to be read starts
        :param int length: The length of the data to be read in bytes
        :param int cpu:
            the core ID used to read the memory of; should usually be 0 when
            reading from SDRAM, but may be other values when reading from DTCM.
        :return: A bytearray of data read
        :rtype: bytes
        :raise SpinnmanIOException:
            If there is an error communicating with the board
        :raise SpinnmanInvalidPacketException:
            If a packet is received that is not in the valid format
        :raise SpinnmanInvalidParameterException:
            * If one of `x`, `y`, `cpu`, `base_address` or `length` is invalid
            * If a packet is received that has invalid parameters
        :raise SpinnmanUnexpectedResponseCodeException:
            If a response indicates an error during the exchange
        """
        try:
            process = ReadMemoryProcess(self._scamp_connection_selector)
            return process.read_memory(x, y, cpu, base_address, length)
        except Exception:
            logger.info(self.__where_is_xy(x, y))
            raise

    def read_word(self, x, y, base_address, cpu=0):
        """
        Read a word (usually of SDRAM) from the board.

        :param int x:
            The x-coordinate of the chip where the word is to be read from
        :param int y:
            The y-coordinate of the chip where the word is to be read from
        :param int base_address:
            The address (usually in SDRAM) where the word to be read starts
        :param int cpu:
            the core ID used to read the word; should usually be 0 when reading
            from SDRAM, but may be other values when reading from DTCM.
        :return: The unsigned integer value at ``base_address``
        :rtype: int
        :raise SpinnmanIOException:
            If there is an error communicating with the board
        :raise SpinnmanInvalidPacketException:
            If a packet is received that is not in the valid format
        :raise SpinnmanInvalidParameterException:
            * If one of `x`, `y`, `cpu` or `base_address` is invalid
            * If a packet is received that has invalid parameters
        :raise SpinnmanUnexpectedResponseCodeException:
            If a response indicates an error during the exchange
        """
        try:
            process = ReadMemoryProcess(self._scamp_connection_selector)
            data = process.read_memory(x, y, cpu, base_address, _ONE_WORD.size)
            (value, ) = _ONE_WORD.unpack(data)
            return value
        except Exception:
            logger.info(self.__where_is_xy(x, y))
            raise

    def read_neighbour_memory(self, x, y, link, base_address, length, cpu=0):
        """
        Read some areas of memory on a neighbouring chip using a LINK_READ
        SCP command. If sent to a BMP, this command can be used to
        communicate with the FPGAs' debug registers.

        .. warning::
            This method is currently deprecated and untested as there is no
            known use. Same functionality provided by ybug and bmpc.
            Retained in case needed for hardware debugging.

        :param int x:
            The x-coordinate of the chip whose neighbour is to be read from
        :param int y:
            The y-coordinate of the chip whose neighbour is to be read from
        :param int cpu:
            The CPU to use, typically 0 (or if a BMP, the slot number)
        :param int link:
            The link index to send the request to (or if BMP, the FPGA number)
        :param int base_address:
            The address in SDRAM where the region of memory to be read starts
        :param int length: The length of the data to be read in bytes
        :return: An iterable of chunks of data read in order
        :rtype: bytes
        :raise SpinnmanIOException:
            If there is an error communicating with the board
        :raise SpinnmanInvalidPacketException:
            If a packet is received that is not in the valid format
        :raise SpinnmanInvalidParameterException:
            * If one of `x`, `y`, `cpu`, `base_address` or `length` is invalid
            * If a packet is received that has invalid parameters
        :raise SpinnmanUnexpectedResponseCodeException:
            If a response indicates an error during the exchange
        """
        try:
            warn_once(logger, "The read_neighbour_memory method is deprecated "
                      "and untested due to no known use.")
            process = ReadMemoryProcess(self._scamp_connection_selector)
            return process.read_link_memory(
                x, y, cpu, link, base_address, length)
        except Exception:
            logger.info(self.__where_is_xy(x, y))
            raise

    def stop_application(self, app_id):
        """
        Sends a stop request for an app_id.

        :param int app_id: The ID of the application to send to
        :raise SpinnmanIOException:
            If there is an error communicating with the board
        :raise SpinnmanInvalidPacketException:
            If a packet is received that is not in the valid format
        :raise SpinnmanInvalidParameterException:
            * If app_id is not a valid application ID
            * If a packet is received that has invalid parameters
        :raise SpinnmanUnexpectedResponseCodeException:
            If a response indicates an error during the exchange
        """

        if not self._machine_off:
            process = SendSingleCommandProcess(self._scamp_connection_selector)
            process.execute(AppStop(app_id))
        else:
            logger.warning(
                "You are calling a app stop on a turned off machine. "
                "Please fix and try again")

    def __log_where_is_info(self, cpu_infos):
        """
        Logs the where_is info for each chip in cpu_infos.

        :param cpu_infos:
        """
        xys = set()
        for cpu_info in cpu_infos:
            if isinstance(cpu_info, tuple):
                xys.add((cpu_info[0], cpu_info[1]))
            else:
                xys.add((cpu_info.x, cpu_info.y))
        for (x, y) in xys:
            logger.info(self.__where_is_xy(x, y))

    def wait_for_cores_to_be_in_state(
            self, all_core_subsets, app_id, cpu_states, timeout=None,
            time_between_polls=0.1,
            error_states=frozenset({
                CPUState.RUN_TIME_EXCEPTION, CPUState.WATCHDOG}),
            counts_between_full_check=100, progress_bar=None):
        """
        Waits for the specified cores running the given application to be
        in some target state or states. Handles failures.

        :param ~spinn_machine.CoreSubsets all_core_subsets:
            the cores to check are in a given sync state
        :param int app_id: the application ID that being used by the simulation
        :param set(CPUState) cpu_states:
            The expected states once the applications are ready; success is
            when each application is in one of these states
        :param float timeout:
            The amount of time to wait in seconds for the cores to reach one
            of the states
        :param float time_between_polls: Time between checking the state
        :param set(CPUState) error_states:
            Set of states that the application can be in that indicate an
            error, and so should raise an exception
        :param int counts_between_full_check:
            The number of times to use the count signal before instead using
            the full CPU state check
        :param progress_bar: Possible progress bar to update.
        :type progress_bar: ~spinn_utilities.progress_bar.ProgressBar or None
        :raise SpinnmanTimeoutException:
            If a timeout is specified and exceeded.
        """
        # check that the right number of processors are in the states
        processors_ready = 0
        max_processors_ready = 0
        timeout_time = None if timeout is None else time.time() + timeout
        tries = 0
        while (processors_ready < len(all_core_subsets) and
               (timeout_time is None or time.time() < timeout_time)):

            # Get the number of processors in the ready states
            processors_ready = 0
            for cpu_state in cpu_states:
                processors_ready += self.get_core_state_count(
                    app_id, cpu_state)
            if progress_bar:
                if processors_ready > max_processors_ready:
                    progress_bar.update(
                        processors_ready - max_processors_ready)
                    max_processors_ready = processors_ready
            # If the count is too small, check for error states
            if processors_ready < len(all_core_subsets):
                is_error = False
                for cpu_state in error_states:
                    error_cores = self.get_core_state_count(app_id, cpu_state)
                    if error_cores > 0:
                        is_error = True
                if is_error:
                    error_core_states = self.get_cpu_infos(
                        all_core_subsets, error_states, True)
                    if len(error_core_states) > 0:
                        self.__log_where_is_info(error_core_states)
                        raise SpiNNManCoresNotInStateException(
                            timeout, cpu_states, error_core_states)

                # If we haven't seen an error, increase the tries, and
                # do a full check if required
                tries += 1
                if tries >= counts_between_full_check:
                    cores_in_state = self.get_cpu_infos(
                        all_core_subsets, cpu_states, True)
                    processors_ready = len(cores_in_state)
                    tries = 0

                    # iterate over the cores waiting to finish and see
                    # which ones we're missing
                    if get_config_bool("Machine", "report_waiting_logs"):
                        for core_subset in all_core_subsets.core_subsets:
                            for p in core_subset.processor_ids:
                                if ((core_subset.x, core_subset.y, p) not in
                                        cores_in_state.keys()):
                                    logger.warning(
                                        "waiting on {}:{}:{}",
                                        core_subset.x, core_subset.y, p)

                # If we're still not in the correct state, wait a bit
                if processors_ready < len(all_core_subsets):
                    time.sleep(time_between_polls)

        # If we haven't reached the final state, do a final full check
        if processors_ready < len(all_core_subsets):
            cores_not_in_state = self.get_cpu_infos(
                all_core_subsets, cpu_states, False)

            # If we are sure we haven't reached the final state,
            # report a timeout error
            if len(cores_not_in_state) != 0:
                self.__log_where_is_info(cores_not_in_state)
                raise SpiNNManCoresNotInStateException(
                    timeout, cpu_states, cores_not_in_state)

<<<<<<< HEAD
    def get_core_status_string(self, cpu_infos):
        """
        Get a string indicating the status of the given cores.

        :param ~spinnman.model.CPUInfos cpu_infos: A CPUInfos objects
        :rtype: str
        """
        break_down = "\n"
        for (x, y, p), core_info in cpu_infos.cpu_infos:
            if core_info.state == CPUState.RUN_TIME_EXCEPTION:
                break_down += "    {}:{}:{} (ph: {}) in state {}:{}\n".format(
                    x, y, p, core_info.physical_cpu_id, core_info.state.name,
                    core_info.run_time_error.name)
                break_down += "        r0={}, r1={}, r2={}, r3={}\n".format(
                    core_info.registers[0], core_info.registers[1],
                    core_info.registers[2], core_info.registers[3])
                break_down += "        r4={}, r5={}, r6={}, r7={}\n".format(
                    core_info.registers[4], core_info.registers[5],
                    core_info.registers[6], core_info.registers[7])
                break_down += "        PSR={}, SP={}, LR={}\n".format(
                    core_info.processor_state_register,
                    core_info.stack_pointer, core_info.link_register)
            else:
                break_down += "    {}:{}:{} in state {}\n".format(
                    x, y, p, core_info.state.name)
        return break_down
=======
    def get_cores_in_state(self, all_core_subsets, states):
        """
        Get all cores that are in a given state or set of states.

        :param ~spinn_machine.CoreSubsets all_core_subsets:
            The cores to filter
        :param states: The state or states to filter on
        :type states: CPUState or set(CPUState)
        :return: Core subsets object containing cores in the given state(s)
        :rtype: CPUInfos
        """
        core_infos = self.get_cpu_information(all_core_subsets)
        cores_in_state = CPUInfos()
        for core_info in core_infos:
            if hasattr(states, "__iter__"):
                if core_info.state in states:
                    cores_in_state.add_processor(
                        core_info.x, core_info.y, core_info.p, core_info)
            elif core_info.state == states:
                cores_in_state.add_processor(
                    core_info.x, core_info.y, core_info.p, core_info)

        return cores_in_state

    def get_cores_not_in_state(self, all_core_subsets, states):
        """
        Get all cores that are not in a given state or set of states.

        :param ~spinn_machine.CoreSubsets all_core_subsets:
            The cores to filter
        :param states: The state or states to filter on
        :type states: CPUState or set(CPUState)
        :return: Core subsets object containing cores not in the given state(s)
        :rtype: CPUInfos
        """
        core_infos = self.get_cpu_information(all_core_subsets)
        cores_not_in_state = CPUInfos()
        for core_info in core_infos:
            if hasattr(states, "__iter__"):
                if core_info.state not in states:
                    cores_not_in_state.add_processor(
                        core_info.x, core_info.y, core_info.p, core_info)
            elif core_info.state != states:
                cores_not_in_state.add_processor(
                    core_info.x, core_info.y, core_info.p, core_info)
        return cores_not_in_state
>>>>>>> ea228532

    def send_signal(self, app_id, signal):
        """
        Send a signal to an application.

        :param int app_id: The ID of the application to send to
        :param Signal signal: The signal to send
        :raise SpinnmanIOException:
            If there is an error communicating with the board
        :raise SpinnmanInvalidPacketException:
            If a packet is received that is not in the valid format
        :raise SpinnmanInvalidParameterException:
            * If signal is not a valid signal
            * If app_id is not a valid application ID
            * If a packet is received that has invalid parameters
        :raise SpinnmanUnexpectedResponseCodeException:
            If a response indicates an error during the exchange
        """
        process = SendSingleCommandProcess(self._scamp_connection_selector)
        process.execute(SendSignal(app_id, signal))

    def set_leds(self, x, y, cpu, led_states):
        """
        Set LED states.

        .. warning::
            The set_leds is deprecated and untested due to no known use.

        :param int x: The x-coordinate of the chip on which to set the LEDs
        :param int y: The x-coordinate of the chip on which to set the LEDs
        :param int cpu: The CPU of the chip on which to set the LEDs
        :param dict(int,int) led_states:
            A dictionary mapping SetLED index to state with
            0 being off, 1 on and 2 inverted.
        :raise SpinnmanIOException:
            If there is an error communicating with the board
        :raise SpinnmanInvalidPacketException:
            If a packet is received that is not in the valid format
        :raise SpinnmanInvalidParameterException:
            If a packet is received that has invalid parameters
        :raise SpinnmanUnexpectedResponseCodeException:
            If a response indicates an error during the exchange
        """
        try:
            warn_once(logger, "The set_leds is deprecated and "
                      "untested due to no known use.")
            process = SendSingleCommandProcess(self._scamp_connection_selector)
            process.execute(SetLED(x, y, cpu, led_states))
        except Exception:
            logger.info(self.__where_is_xy(x, y))
            raise

    def locate_spinnaker_connection_for_board_address(self, board_address):
        """
        Find a connection that matches the given board IP address.

        :param str board_address:
            The IP address of the Ethernet connection on the board
        :return: A connection for the given IP address, or `None` if no such
            connection exists
        :rtype: SCAMPConnection
        """
        return self._udp_scamp_connections.get(board_address, None)

    def set_ip_tag(self, ip_tag, use_sender=False):
        """
        Set up an IP tag.

        :param ~spinn_machine.tags.IPTag ip_tag:
            The tag to set up.

            .. note::
                `board_address` can be `None`, in which case, the tag will be
                assigned to all boards.
        :param bool use_sender:
            Optionally use the sender host and port instead of
            the given host and port in the tag
        :raise SpinnmanIOException:
            If there is an error communicating with the board
        :raise SpinnmanInvalidPacketException:
            If a packet is received that is not in the valid format
        :raise SpinnmanInvalidParameterException:
            * If the IP tag fields are incorrect
            * If a packet is received that has invalid parameters
        :raise SpinnmanUnexpectedResponseCodeException:
            If a response indicates an error during the exchange
        """
        # Check that the tag has a port assigned
        if ip_tag.port is None:
            raise SpinnmanInvalidParameterException(
                "ip_tag.port", "None", "The tag port must have been set")

        # Get the connections - if the tag specifies a connection, use that,
        # otherwise apply the tag to all connections
        connections = self.__get_connection_list(None, ip_tag.board_address)
        if not connections:
            raise SpinnmanInvalidParameterException(
                "ip_tag", str(ip_tag),
                "The given board address is not recognised")

        for connection in connections:
            # Convert the host string
            host_string = ip_tag.ip_address
            if host_string in ("localhost", ".", "0.0.0.0"):
                host_string = connection.local_ip_address
            ip_string = socket.gethostbyname(host_string)
            ip_address = bytearray(socket.inet_aton(ip_string))

            process = SendSingleCommandProcess(self._scamp_connection_selector)
            process.execute(IPTagSet(
                connection.chip_x, connection.chip_y, ip_address, ip_tag.port,
                ip_tag.tag, strip=ip_tag.strip_sdp, use_sender=use_sender))

    def __get_connection_list(self, connection=None, board_address=None):
        """
        Get the connections for talking to a board.

        :param SCAMPConnection connection:
            Optional param that directly gives the connection to use.
        :param str board_address:
            Optional param that gives the address of the board to talk to.
        :return: List of length 1 or 0 (the latter only if the search for
            the given board address fails).
        :rtype: list(SCAMPConnection)
        """
        if connection is not None:
            return [connection]
        elif board_address is None:
            return self._scamp_connections

        connection = self.locate_spinnaker_connection_for_board_address(
            board_address)
        if connection is None:
            return []
        return [connection]

    def set_reverse_ip_tag(self, reverse_ip_tag):
        """
        Set up a reverse IP tag.

        :param ~spinn_machine.tags.ReverseIPTag reverse_ip_tag:
            The reverse tag to set up.

            .. note::
                The `board_address` field can be `None`, in which case, the tag
                will be assigned to all boards.
        :raise SpinnmanIOException:
            If there is an error communicating with the board
        :raise SpinnmanInvalidPacketException:
            If a packet is received that is not in the valid format
        :raise SpinnmanInvalidParameterException:
            * If the reverse IP tag fields are incorrect
            * If a packet is received that has invalid parameters
            * If the UDP port is one that is already used by SpiNNaker for
                system functions
        :raise SpinnmanUnexpectedResponseCodeException:
            If a response indicates an error during the exchange
        """
        if reverse_ip_tag.port is None:
            raise SpinnmanInvalidParameterException(
                "reverse_ip_tag.port", "None",
                "The tag port must have been set!")

        if (reverse_ip_tag.port == SCP_SCAMP_PORT or
                reverse_ip_tag.port == UDP_BOOT_CONNECTION_DEFAULT_PORT):
            raise SpinnmanInvalidParameterException(
                "reverse_ip_tag.port", reverse_ip_tag.port,
                "The port number for the reverse IP tag conflicts with"
                f" the SpiNNaker system ports ({SCP_SCAMP_PORT} and "
                f"{UDP_BOOT_CONNECTION_DEFAULT_PORT})")

        # Get the connections - if the tag specifies a connection, use that,
        # otherwise apply the tag to all connections
        connections = self.__get_connection_list(
            None, reverse_ip_tag.board_address)
        if not connections:
            raise SpinnmanInvalidParameterException(
                "reverse_ip_tag", str(reverse_ip_tag),
                "The given board address is not recognised")

        for connection in connections:
            process = SendSingleCommandProcess(self._scamp_connection_selector)
            process.execute(ReverseIPTagSet(
                connection.chip_x, connection.chip_y,
                reverse_ip_tag.destination_x, reverse_ip_tag.destination_y,
                reverse_ip_tag.destination_p,
                reverse_ip_tag.port, reverse_ip_tag.tag,
                reverse_ip_tag.sdp_port))

    def clear_ip_tag(self, tag, board_address=None):
        """
        Clear the setting of an IP tag.

        :param int tag: The tag ID
        :param str board_address:
            Board address where the tag should be cleared.
            If not specified, all AbstractSCPConnection connections will send
            the message to clear the tag
        :raise SpinnmanIOException:
            If there is an error communicating with the board
        :raise SpinnmanInvalidPacketException:
            If a packet is received that is not in the valid format
        :raise SpinnmanInvalidParameterException:
            * If the tag is not a valid tag
            * If the connection cannot send SDP messages
            * If a packet is received that has invalid parameters
        :raise SpinnmanUnexpectedResponseCodeException:
            If a response indicates an error during the exchange
        """
        for conn in self.__get_connection_list(board_address=board_address):
            process = SendSingleCommandProcess(self._scamp_connection_selector)
            process.execute(IPTagClear(conn.chip_x, conn.chip_y, tag))

    def get_tags(self, connection=None):
        """
        Get the current set of tags that have been set on the board.

        :param AbstractSCPConnection connection:
            Connection from which the tags should be received.
            If not specified, all AbstractSCPConnection connections will be
            queried and the response will be combined.
        :return: An iterable of tags
        :rtype: iterable(~spinn_machine.tags.AbstractTag)
        :raise SpinnmanIOException:
            If there is an error communicating with the board
        :raise SpinnmanInvalidPacketException:
            If a packet is received that is not in the valid format
        :raise SpinnmanInvalidParameterException:
            * If the connection cannot send SDP messages
            * If a packet is received that has invalid parameters
        :raise SpinnmanUnexpectedResponseCodeException:
            If a response indicates an error during the exchange
        """
        all_tags = list()
        for conn in self.__get_connection_list(connection):
            process = GetTagsProcess(self._scamp_connection_selector)
            all_tags.extend(process.get_tags(conn))
        return all_tags

    def malloc_sdram(self, x, y, size, app_id, tag=None):
        """
        Allocates a chunk of SDRAM on a chip on the machine.

        :param int x: The x-coordinate of the chip onto which to ask for memory
        :param int y: The y-coordinate of the chip onto which to ask for memory
        :param int size: the amount of memory to allocate in bytes
        :param int app_id: The ID of the application with which to associate
            the routes.  If not specified, defaults to 0.
        :param int tag: the tag for the SDRAM, a 8-bit (chip-wide) tag that can
            be looked up by a SpiNNaker application to discover the address of
            the allocated block. If `0` then no tag is applied.
        :return: the base address of the allocated memory
        :rtype: int
        """
        try:
            process = MallocSDRAMProcess(self._scamp_connection_selector)
            process.malloc_sdram(x, y, size, app_id, tag)
            return process.base_address
        except Exception:
            logger.info(self.__where_is_xy(x, y))
            raise

    def free_sdram(self, x, y, base_address, app_id):
        """
        Free allocated SDRAM.

        .. warning::
            This method is currently deprecated and likely to be removed.

        :param int x: The x-coordinate of the chip onto which to ask for memory
        :param int y: The y-coordinate of the chip onto which to ask for memory
        :param int base_address: The base address of the allocated memory
        :param int app_id: The app ID of the allocated memory
        """
        try:
            warn_once(logger, "The free_sdram method is deprecated and "
                      "likely to be removed.")
            process = DeAllocSDRAMProcess(self._scamp_connection_selector)
            process.de_alloc_sdram(x, y, app_id, base_address)
        except Exception:
            logger.info(self.__where_is_xy(x, y))
            raise

    def free_sdram_by_app_id(self, x, y, app_id):
        """
        Free all SDRAM allocated to a given app ID.

        .. warning::
            This method is currently deprecated and untested as there is no
            known use. Same functionality provided by ybug and bmpc.
            Retained in case needed for hardware debugging.

        :param int x: The x-coordinate of the chip onto which to ask for memory
        :param int y: The y-coordinate of the chip onto which to ask for memory
        :param int app_id: The app ID of the allocated memory
        :return: The number of blocks freed
        :rtype: int
        """
        try:
            warn_once(logger, "The free_sdram_by_app_id method is deprecated "
                              "and untested due to no known use.")
            process = DeAllocSDRAMProcess(self._scamp_connection_selector)
            process.de_alloc_sdram(x, y, app_id)
            return process.no_blocks_freed
        except Exception:
            logger.info(self.__where_is_xy(x, y))
            raise

    def load_multicast_routes(self, x, y, routes, app_id):
        """
        Load a set of multicast routes on to a chip.

        :param int x:
            The x-coordinate of the chip onto which to load the routes
        :param int y:
            The y-coordinate of the chip onto which to load the routes
        :param iterable(~spinn_machine.MulticastRoutingEntry) routes:
            An iterable of multicast routes to load
        :param int app_id: The ID of the application with which to associate
            the routes.  If not specified, defaults to 0.
        :raise SpinnmanIOException:
            If there is an error communicating with the board
        :raise SpinnmanInvalidPacketException:
            If a packet is received that is not in the valid format
        :raise SpinnmanInvalidParameterException:
            * If any of the routes are invalid
            * If a packet is received that has invalid parameters
        :raise SpinnmanUnexpectedResponseCodeException:
            If a response indicates an error during the exchange
        """
        try:
            process = LoadMultiCastRoutesProcess(
                self._scamp_connection_selector)
            process.load_routes(x, y, routes, app_id)
        except Exception:
            logger.info(self.__where_is_xy(x, y))
            raise

    def load_fixed_route(self, x, y, fixed_route, app_id):
        """
        Loads a fixed route routing table entry onto a chip's router.

        :param int x:
            The x-coordinate of the chip onto which to load the routes
        :param int y:
            The y-coordinate of the chip onto which to load the routes
        :param ~spinn_machine.FixedRouteEntry fixed_route:
            the route for the fixed route entry on this chip
        :param int app_id: The ID of the application with which to associate
            the routes.  If not specified, defaults to 0.
        :raise SpinnmanIOException:
            If there is an error communicating with the board
        :raise SpinnmanInvalidPacketException:
            If a packet is received that is not in the valid format
        :raise SpinnmanInvalidParameterException:
            * If any of the routes are invalid
            * If a packet is received that has invalid parameters
        :raise SpinnmanUnexpectedResponseCodeException:
            If a response indicates an error during the exchange
        """
        try:
            process = LoadFixedRouteRoutingEntryProcess(
                self._scamp_connection_selector)
            process.load_fixed_route(x, y, fixed_route, app_id)
        except Exception:
            logger.info(self.__where_is_xy(x, y))
            raise

    def read_fixed_route(self, x, y, app_id):
        """
        Reads a fixed route routing table entry from a chip's router.

        :param int x:
            The x-coordinate of the chip onto which to load the routes
        :param int y:
            The y-coordinate of the chip onto which to load the routes
        :param int app_id:
            The ID of the application with which to associate the
            routes.  If not specified, defaults to 0.
        :return: the route as a fixed route entry
        """
        try:
            process = ReadFixedRouteRoutingEntryProcess(
                self._scamp_connection_selector)
            return process.read_fixed_route(x, y, app_id)
        except Exception:
            logger.info(self.__where_is_xy(x, y))
            raise

    def get_multicast_routes(self, x, y, app_id=None):
        """
        Get the current multicast routes set up on a chip.

        :param int x:
            The x-coordinate of the chip from which to get the routes
        :param int y:
            The y-coordinate of the chip from which to get the routes
        :param int app_id:
            The ID of the application to filter the routes for. If
            not specified, will return all routes
        :return: An iterable of multicast routes
        :rtype: list(~spinn_machine.MulticastRoutingEntry)
        :raise SpinnmanIOException:
            If there is an error communicating with the board
        :raise SpinnmanInvalidPacketException:
            If a packet is received that is not in the valid format
        :raise SpinnmanInvalidParameterException:
            If a packet is received that has invalid parameters
        :raise SpinnmanUnexpectedResponseCodeException:
            If a response indicates an error during the exchange
        """
        try:
            base_address = self._get_sv_data(
                x, y, SystemVariableDefinition.router_table_copy_address)
            process = GetMultiCastRoutesProcess(
                self._scamp_connection_selector, app_id)
            return process.get_routes(x, y, base_address)
        except Exception:
            logger.info(self.__where_is_xy(x, y))
            raise

    def clear_multicast_routes(self, x, y):
        """
        Remove all the multicast routes on a chip.

        :param int x: The x-coordinate of the chip on which to clear the routes
        :param int y: The y-coordinate of the chip on which to clear the routes
        :raise SpinnmanIOException:
            If there is an error communicating with the board
        :raise SpinnmanInvalidPacketException:
            If a packet is received that is not in the valid format
        :raise SpinnmanInvalidParameterException:
            If a packet is received that has invalid parameters
        :raise SpinnmanUnexpectedResponseCodeException:
            If a response indicates an error during the exchange
        """
        try:
            process = SendSingleCommandProcess(self._scamp_connection_selector)
            process.execute(RouterClear(x, y))
        except Exception:
            logger.info(self.__where_is_xy(x, y))
            raise

    def get_router_diagnostics(self, x, y):
        """
        Get router diagnostic information from a chip.

        :param int x:
            The x-coordinate of the chip from which to get the information
        :param int y:
            The y-coordinate of the chip from which to get the information
        :return: The router diagnostic information
        :rtype: RouterDiagnostics
        :raise SpinnmanIOException:
            If there is an error communicating with the board
        :raise SpinnmanInvalidPacketException:
            If a packet is received that is not in the valid format
        :raise SpinnmanInvalidParameterException:
            If a packet is received that has invalid parameters
        :raise SpinnmanUnexpectedResponseCodeException:
            If a response indicates an error during the exchange
        """
        try:
            process = ReadRouterDiagnosticsProcess(
                self._scamp_connection_selector)
            return process.get_router_diagnostics(x, y)
        except Exception:
            logger.info(self.__where_is_xy(x, y))
            raise

    def set_router_diagnostic_filter(self, x, y, position, diagnostic_filter):
        """
        Sets a router diagnostic filter in a router.

        :param int x:
            The X address of the router in which this filter is being set.
        :param int y:
            The Y address of the router in which this filter is being set.
        :param int position:
            The position in the list of filters where this filter is to be
            added.
        :param DiagnosticFilter diagnostic_filter:
            The diagnostic filter being set in the placed, between 0 and 15.

            .. note::
                Positions 0 to 11 are used by the default filters,
                and setting these positions will result in a warning.
        :raise SpinnmanIOException:
            * If there is an error communicating with the board
            * If there is an error reading the data
        :raise SpinnmanInvalidPacketException:
            If a packet is received that is not in the valid format
        :raise SpinnmanInvalidParameterException:
            * If x, y does not lead to a valid chip
            * If position is less than 0 or more than 15
        :raise SpinnmanUnexpectedResponseCodeException:
            If a response indicates an error during the exchange
        """
        try:
            self.__set_router_diagnostic_filter(
                x, y, position, diagnostic_filter)
        except Exception:
            logger.info(self.__where_is_xy(x, y))
            raise

    def __set_router_diagnostic_filter(
            self, x, y, position, diagnostic_filter):
        data_to_send = diagnostic_filter.filter_word
        if position > NO_ROUTER_DIAGNOSTIC_FILTERS:
            raise SpinnmanInvalidParameterException(
                "position", str(position),
                "the range of the position of a router filter is 0 and 16.")
        if position <= ROUTER_DEFAULT_FILTERS_MAX_POSITION:
            logger.warning(
                "You are planning to change a filter which is set by default. "
                "By doing this, other runs occurring on this machine will be "
                "forced to use this new configuration until the machine is "
                "reset. Please also note that these changes will make the "
                "the reports from ybug not correct. This has been executed "
                "and is trusted that the end user knows what they are doing.")
        memory_position = (
            ROUTER_REGISTER_BASE_ADDRESS + ROUTER_FILTER_CONTROLS_OFFSET +
            position * ROUTER_DIAGNOSTIC_FILTER_SIZE)

        process = SendSingleCommandProcess(self._scamp_connection_selector)
        process.execute(WriteMemory(
            x, y, memory_position, _ONE_WORD.pack(data_to_send)))

    def get_router_diagnostic_filter(self, x, y, position):
        """
        Gets a router diagnostic filter from a router.

        :param int x:
            the X address of the router from which this filter is being
            retrieved
        :param int y:
            the Y address of the router from which this filter is being
            retrieved
        :param int position:
            the position in the list of filters to read the information from
        :return: The diagnostic filter read
        :rtype: DiagnosticFilter
        :raise SpinnmanIOException:
            * If there is an error communicating with the board
            * If there is an error reading the data
        :raise SpinnmanInvalidPacketException:
            If a packet is received that is not in the valid format
        :raise SpinnmanInvalidParameterException:
            * If x, y does not lead to a valid chip
            * If a packet is received that has invalid parameters
            * If position is less than 0 or more than 15
        :raise SpinnmanUnexpectedResponseCodeException:
            If a response indicates an error during the exchange
        """
        try:
            memory_position = (
                ROUTER_REGISTER_BASE_ADDRESS + ROUTER_FILTER_CONTROLS_OFFSET +
                position * ROUTER_DIAGNOSTIC_FILTER_SIZE)

            process = SendSingleCommandProcess(
                self._scamp_connection_selector)
            response = process.execute(ReadMemory(x, y, memory_position, 4))
            return DiagnosticFilter.read_from_int(_ONE_WORD.unpack_from(
                response.data, response.offset)[0])
            # pylint: disable=no-member
        except Exception:
            logger.info(self.__where_is_xy(x, y))
            raise

    def clear_router_diagnostic_counters(self, x, y):
        """
        Clear router diagnostic information on a chip.

        :param int x: The x-coordinate of the chip
        :param int y: The y-coordinate of the chip
        :raise SpinnmanIOException:
            If there is an error communicating with the board
        :raise SpinnmanInvalidPacketException:
            If a packet is received that is not in the valid format
        :raise SpinnmanInvalidParameterException:
            If a packet is received that has invalid parameters or a counter
            ID is out of range
        :raise SpinnmanUnexpectedResponseCodeException:
            If a response indicates an error during the exchange
        """
        try:
            process = SendSingleCommandProcess(self._scamp_connection_selector)
            # Clear all
            process.execute(WriteMemory(
                x, y, 0xf100002c, _ONE_WORD.pack(0xFFFFFFFF)))
        except Exception:
            logger.info(self.__where_is_xy(x, y))
            raise

    @property
    def number_of_boards_located(self):
        """
        The number of boards currently configured.

        .. warning::
            This property is currently deprecated and likely to be removed.

        :rtype: int
        """
        warn_once(logger, "The number_of_boards_located method is deprecated "
                          "and likely to be removed.")
        boards = 0
        for bmp_connection in self._bmp_connections:
            boards += len(bmp_connection.boards)

        # if no BMPs are available, then there's still at least one board
        return max(1, boards)

    def close(self):
        """
        Close the transceiver and any threads that are running.
        """
        if self._bmp_connections:
            if get_config_bool("Machine", "turn_off_machine"):
                self.power_off_machine()

        for connection in self._all_connections:
            connection.close()

    @property
    def bmp_connection(self):
        """
        The BMP connections.

        .. warning::
            This property is currently deprecated and likely to be removed.

        :rtype: dict(tuple(int,int),MostDirectConnectionSelector)
        """
        warn_once(logger, "The bmp_connection property is deprecated and "
                  "likely to be removed.")
        return self._bmp_connection_selectors

    def get_heap(self, x, y, heap=SystemVariableDefinition.sdram_heap_address):
        """
        Get the contents of the given heap on a given chip.

        :param int x: The x-coordinate of the chip
        :param int y: The y-coordinate of the chip
        :param SystemVariableDefinition heap:
            The SystemVariableDefinition which is the heap to read
        :rtype: list(HeapElement)
        """
        try:
            process = GetHeapProcess(self._scamp_connection_selector)
            return process.get_heap((x, y), heap)
        except Exception:
            logger.info(self.__where_is_xy(x, y))
            raise

    def control_sync(self, do_sync):
        """
        Control the synchronisation of the chips.

        :param bool do_sync: Whether to synchronise or not
        """
        process = SendSingleCommandProcess(self._scamp_connection_selector)
        process.execute(DoSync(do_sync))

    def __str__(self):
        addr = self._scamp_connections[0].remote_ip_address
        n = len(self._all_connections)
        return f"transceiver object connected to {addr} with {n} connections"

    def __repr__(self):
        return self.__str__()<|MERGE_RESOLUTION|>--- conflicted
+++ resolved
@@ -2091,34 +2091,6 @@
                 raise SpiNNManCoresNotInStateException(
                     timeout, cpu_states, cores_not_in_state)
 
-<<<<<<< HEAD
-    def get_core_status_string(self, cpu_infos):
-        """
-        Get a string indicating the status of the given cores.
-
-        :param ~spinnman.model.CPUInfos cpu_infos: A CPUInfos objects
-        :rtype: str
-        """
-        break_down = "\n"
-        for (x, y, p), core_info in cpu_infos.cpu_infos:
-            if core_info.state == CPUState.RUN_TIME_EXCEPTION:
-                break_down += "    {}:{}:{} (ph: {}) in state {}:{}\n".format(
-                    x, y, p, core_info.physical_cpu_id, core_info.state.name,
-                    core_info.run_time_error.name)
-                break_down += "        r0={}, r1={}, r2={}, r3={}\n".format(
-                    core_info.registers[0], core_info.registers[1],
-                    core_info.registers[2], core_info.registers[3])
-                break_down += "        r4={}, r5={}, r6={}, r7={}\n".format(
-                    core_info.registers[4], core_info.registers[5],
-                    core_info.registers[6], core_info.registers[7])
-                break_down += "        PSR={}, SP={}, LR={}\n".format(
-                    core_info.processor_state_register,
-                    core_info.stack_pointer, core_info.link_register)
-            else:
-                break_down += "    {}:{}:{} in state {}\n".format(
-                    x, y, p, core_info.state.name)
-        return break_down
-=======
     def get_cores_in_state(self, all_core_subsets, states):
         """
         Get all cores that are in a given state or set of states.
@@ -2165,7 +2137,6 @@
                 cores_not_in_state.add_processor(
                     core_info.x, core_info.y, core_info.p, core_info)
         return cores_not_in_state
->>>>>>> ea228532
 
     def send_signal(self, app_id, signal):
         """
