<<<<<<< HEAD
=======
"""
Transceiver
"""

# spinnman imports
from spinnman.connections.udp_packet_connections.iptag_connection import \
    IPTagConnection
>>>>>>> 7636c95c
from spinnman.connections.udp_packet_connections.udp_bmp_connection import \
    UDPBMPConnection
from spinnman.messages.scp.impl.scp_bmp_set_led_request import \
    SCPBMPSetLedRequest
from spinnman.messages.scp.impl.scp_bmp_version_request import \
    SCPBMPVersionRequest
from spinnman.messages.scp.impl.scp_power_request import SCPPowerRequest
from spinnman.messages.scp.impl.scp_read_adc_request import SCPReadADCRequest
from spinnman.messages.scp.impl.scp_read_fpga_register_request import \
    SCPReadFPGARegisterRequest
from spinnman.messages.scp.impl.scp_write_fpga_register_request import \
    SCPWriteFPGARegisterRequest
from spinnman.model.diagnostic_filter import DiagnosticFilter
from spinnman.connections.abstract_classes.abstract_spinnaker_boot_receiver\
    import AbstractSpinnakerBootReceiver
from spinnman.connections.abstract_classes.abstract_spinnaker_boot_sender\
    import AbstractSpinnakerBootSender
from spinnman.connections.udp_packet_connections.udp_connection\
    import UDPConnection
from spinnman.connections.abstract_classes.abstract_scp_sender\
    import AbstractSCPSender
from spinnman.connections.abstract_classes.abstract_sdp_sender\
    import AbstractSDPSender
from spinnman.connections.abstract_classes.abstract_multicast_sender\
    import AbstractMulticastSender
from spinnman.connections.abstract_classes.abstract_scp_receiver\
    import AbstractSCPReceiver
import random
from spinnman.processes.get_machine_process import GetMachineProcess
from spinnman.processes.get_version_process import GetVersionProcess
from spinnman.processes.write_memory_process import WriteMemoryProcess
from spinnman.processes.read_memory_process import ReadMemoryProcess
from spinnman.messages.scp.impl.scp_iptag_tto_request import SCPIPTagTTORequest
from spinnman.processes.get_cpu_info_process import GetCPUInfoProcess
from spinnman.processes.read_iobuf_process import ReadIOBufProcess
from spinnman.processes.application_run_process import ApplicationRunProcess
from spinnman.connections.abstract_classes.abstract_listenable \
    import AbstractListenable
from spinnman.connections.connection_listener import ConnectionListener
from spinnman.processes.write_memory_flood_process \
    import WriteMemoryFloodProcess
from spinnman.processes.get_tags_process import GetTagsProcess
from spinnman.processes.load_routes_process import LoadRoutesProcess
from spinnman.processes.get_routes_process import GetRoutesProcess
import struct
from spinnman.processes.send_single_command_process \
    import SendSingleCommandProcess
from spinnman.processes.read_router_diagnostics_process \
    import ReadRouterDiagnosticsProcess
from spinnman.messages.scp.scp_power_command import SCPPowerCommand
from spinnman.connections.udp_packet_connections.udp_boot_connection \
    import UDPBootConnection
from spinnman import constants
from spinnman.connections.udp_packet_connections.udp_scamp_connection \
    import UDPSCAMPConnection
from spinnman.messages.scp.impl.scp_reverse_iptag_set_request import \
    SCPReverseIPTagSetRequest

from spinnman.model.machine_dimensions import MachineDimensions
from spinnman.model.core_subsets import CoreSubsets

from spinnman.messages.spinnaker_boot.spinnaker_boot_messages \
    import SpinnakerBootMessages
from spinnman.messages.scp.impl.scp_read_memory_request \
    import SCPReadMemoryRequest
from spinnman.messages.scp.impl.scp_count_state_request \
    import SCPCountStateRequest
from spinnman.messages.scp.impl.scp_write_memory_request \
    import SCPWriteMemoryRequest
from spinnman.messages.scp.impl.scp_application_run_request \
    import SCPApplicationRunRequest
from spinnman.messages.scp.impl.scp_send_signal_request \
    import SCPSendSignalRequest
from spinnman.messages.scp.impl.scp_iptag_set_request \
    import SCPIPTagSetRequest
from spinnman.messages.scp.impl.scp_iptag_clear_request \
    import SCPIPTagClearRequest
from spinnman.messages.scp.impl.scp_router_clear_request \
    import SCPRouterClearRequest
from spinnman.messages.scp.impl.scp_led_request \
    import SCPLEDRequest
from spinnman.messages.scp.impl.scp_app_stop_request import SCPAppStopRequest

from spinnman.data.abstract_data_reader import AbstractDataReader

from spinnman import _utils
from spinnman import exceptions

<<<<<<< HEAD
=======
# noinspection
from spinnman.connections.listeners._connection_queue import _ConnectionQueue
from _threads._scp_message_interface import SCPMessageInterface
from _threads._iobuf_interface import IOBufInterface
from _threads._get_tags_interface import GetTagsInterface

# spinnmachine imports
from spinn_machine.machine import Machine
from spinn_machine.chip import Chip
from spinn_machine.sdram import SDRAM
from spinn_machine.processor import Processor
from spinn_machine.router import Router
from spinn_machine.link import Link
from spinn_machine.multicast_routing_entry import MulticastRoutingEntry

from collections import deque
>>>>>>> 7636c95c
from threading import Condition
from collections import defaultdict

import logging
import time
import socket


logger = logging.getLogger(__name__)

_SCAMP_NAME = "SC&MP"
_SCAMP_VERSION = 1.33

_BMP_NAME = "BC&MP"
_BMP_VERSIONS = [1.3, 1.37, 1.36]


def create_transceiver_from_hostname(
        hostname, version, bmp_connection_data=None, number_of_boards=None,
        ignore_chips=None, ignore_cores=None, max_core_id=None):
    """ Create a Transceiver by creating a UDPConnection to the given\
        hostname on port 17893 (the default SCAMP port), and a\
        UDPBootConnection on port 54321 (the default boot port),
        optionally discovering any additional links using the UDPConnection,\
        and then returning the transceiver created with the conjunction of the\
        created UDPConnection and the discovered connections

    :param hostname: The hostname or IP address of the board
    :type hostname: str
    :param number_of_boards: a number of boards expected to be supported, or\
                None, which defaults to a single board
    :type number_of_boards: int or None
    :param ignore_chips: An optional set of chips to ignore in the\
                machine.  Requests for a "machine" will have these chips\
                excluded, as if they never existed.  The processor_ids of\
                the specified chips are ignored.
    :type ignore_chips: :py:class:`spinnman.model.core_subsets.CoreSubsets`
    :param ignore_cores: An optional set of cores to ignore in the\
                machine.  Requests for a "machine" will have these cores\
                excluded, as if they never existed.
    :type ignore_cores: :py:class:`spinnman.model.core_subsets.CoreSubsets`
    :param max_core_id: The maximum core id in any discovered machine.\
                Requests for a "machine" will only have core ids up to\
                this value.
    :type max_core_id: int
    :param version: the type of spinnaker board used within the spinnaker\
                machine being used. If a spinn-5 board, then the version\
                will be 5, spinn-3 would equal 3 and so on.
    :param bmp_connection_data: the details of the bmp connections used to\
                boot multi-board systems
    :type bmp_connection_data: iterable\
                :py:class:`spinnman.model.bmp_connection_data.BMPConnectionData`
    :return: The created transceiver
    :rtype: :py:class:`spinnman.transceiver.Transceiver`
    :raise spinnman.exceptions.SpinnmanIOException: If there is an error\
                communicating with the board
    :raise spinnman.exceptions.SpinnmanInvalidPacketException: If a packet\
                is received that is not in the valid format
    :raise spinnman.exceptions.SpinnmanInvalidParameterException: If a\
                packet is received that has invalid parameters
    :raise spinnman.exceptions.SpinnmanUnexpectedResponseCodeException: If\
                a response indicates an error during the exchange
    """
    logger.info("Creating transceiver for {}".format(hostname))
    connections = list()

    # if no BMP has been supplied, but the board is a spinn4 or a spinn5
    # machine, then an assumption can be made that the BMP is at -1 on the
    # final value of the IP address
    if version >= 4 and (bmp_connection_data is None or
                         len(bmp_connection_data) == 0):
        bmp_connection_data = [_utils.work_out_bmp_from_machine_details(
            hostname, number_of_boards)]

    # handle BMP connections
    if bmp_connection_data is not None:
        for bmp_connection in bmp_connection_data:

            udp_bmp_connection = UDPBMPConnection(
                bmp_connection.cabinet, bmp_connection.frame,
                bmp_connection.boards, remote_host=bmp_connection.ip_address)
            connections.append(udp_bmp_connection)

    # handle the spinnaker connection
    connections.append(UDPSCAMPConnection(remote_host=hostname))

    # handle the boot connection
    connections.append(UDPBootConnection(remote_host=hostname))

    return Transceiver(
        connections=connections,
        shut_down_connections=True, ignore_chips=ignore_chips,
        ignore_cores=ignore_cores, max_core_id=max_core_id)


class Transceiver(object):
    """ An encapsulation of various communications with the spinnaker board.

        The methods of this class are designed to be thread-safe;\
        thus you can make multiple calls to the same (or different) methods\
        from multiple threads and expect each call to work as if it had been\
        called sequentially, although the order of returns is not guaranteed.\
        Note also that with multiple connections to the board, using multiple\
        threads in this way may result in an increase in the overall speed of\
        operation, since the multiple calls may be made separately over the\
        set of given connections.


    """

    def __init__(self, connections=None, ignore_chips=None,
                 ignore_cores=None, max_core_id=None,
                 shut_down_connections=False):
        """

        :param connections: An iterable of connections to the board.  If not\
                    specified, no communication will be possible until\
                    connections are found.
        :type connections: iterable of\
                    :py:class:`spinnman.connections.abstract_connection.AbstractConnection`
        :param ignore_chips: An optional set of chips to ignore in the\
                    machine.  Requests for a "machine" will have these chips\
                    excluded, as if they never existed.  The processor_ids of\
                    the specified chips are ignored.
        :type ignore_chips: :py:class:`spinnman.model.core_subsets.CoreSubsets`
        :param ignore_cores: An optional set of cores to ignore in the\
                    machine.  Requests for a "machine" will have these cores\
                    excluded, as if they never existed.
        :type ignore_cores: :py:class:`spinnman.model.core_subsets.CoreSubsets`
        :param max_core_id: The maximum core id in any discovered machine.\
                    Requests for a "machine" will only have core ids up to and\
                    including this value.
        :type max_core_id: int
        :raise spinnman.exceptions.SpinnmanIOException: If there is an error\
                    communicating with the board, or if no connections to the\
                    board can be found (if connections is None)
        :raise spinnman.exceptions.SpinnmanInvalidPacketException: If a packet\
                    is received that is not in the valid format
        :raise spinnman.exceptions.SpinnmanInvalidParameterException: If a\
                    packet is received that has invalid parameters
        :raise spinnman.exceptions.SpinnmanUnexpectedResponseCodeException: If\
                    a response indicates an error during the exchange
        """

        # Place to keep the current machine
        self._machine = None
        self._ignore_chips = ignore_chips
        self._ignore_cores = ignore_cores
        self._max_core_id = max_core_id

        # Place to keep the known chip information
        self._chip_info = dict()

        # A set of the original connections - used to determine what can
        # be closed
        self._original_connections = set()
        if connections is not None:
            self._original_connections.update(connections)

        # A set of all connection - used for closing
        self._all_connections = set()
        if connections is not None:
            self._all_connections.update(connections)

        # A boot send connection - there can only be one in the current system,
        # or otherwise bad things can happen!
        self._boot_send_connection = None

        # A list of boot receive connections - these are used to
        # listen for the pre-boot board identifiers
        self._boot_receive_connections = list()

        # A dict of port -> dict of ip address -> (connection, listener)
        # for udp connections.  Note listener might be None if the connection
        # has not been listened to before.
        # Used to keep track of what connection is listening on what port
        # to ensure only one type of traffic is received on any port for any
        # interface
        self._udp_receive_connections_by_port = defaultdict(dict)

        # A dict of class -> list of (connection, listener) for udp connections
        # that are listenable.  Note that listener might be None if the
        # connection has not be listened to before.
        self._udp_listenable_connections_by_class = defaultdict(list)

        # A list of all connections that can be used to send SCP messages
        # Note that some of these might not be able to receive SCP; this
        # could be useful if they are just using SCP to send a command that
        # doesn't expect a response
        self._scp_sender_connections = list()

        # A list of all connections that can be used to send SDP messages
        self._sdp_sender_connections = list()

        # A list of all connections that can be used to send Multicast messages
        self._multicast_sender_connections = list()

        # A dict of ip address -> SCAMP connection
        # These are those that can be used for setting up IP Tags
        self._udp_scamp_connections = dict()

        # A list of all connections that can be used to send and receive SCP
        # messages for SCAMP interaction
        self._scamp_connections = list()

        # The BMP connections
        self._bmp_connections = list()
        self._bmp_connections_by_location = dict()

        self._sort_out_connections(connections)

        # The nearest neighbour start id and lock
        self._next_nearest_neighbour_id = 2
        self._next_nearest_neighbour_condition = Condition()

        # A lock against multiple flood fill writes - needed as SCAMP cannot
        # cope with this
        self._flood_write_lock = Condition()

        # A lock against single chip executions (entry is (x, y))
        # The condition should be acquired before the locks are
        # checked or updated
        # The write lock condition should also be acquired to avoid a flood
        # fill during an individual chip execute
        self._chip_execute_locks = dict()
        self._chip_execute_lock_condition = Condition()
        self._n_chip_execute_locks = 0

        # Check that the BMP connections are valid
        self._check_bmp_connections()

    def _sort_out_connections(self, connections):

        for connection in connections:

            # locate the only boot send connection
            if isinstance(connection, AbstractSpinnakerBootSender):
                if self._boot_send_connection is not None:
                    raise exceptions.SpinnmanInvalidParameterException(
                        "connections", "[... {} ...]".format(connection),
                        "Only a single AbstractSpinnakerBootSender can be"
                        " specified")
                else:
                    self._boot_send_connection = connection

            # locate any boot receiver connections
            if isinstance(connection, AbstractSpinnakerBootReceiver):
                self._boot_receive_connections.append(connection)

            # Locate any connections listening on a UDP port
            if isinstance(connection, UDPConnection):
                self._udp_receive_connections_by_port[connection.local_port][
                    connection.local_ip_address] = (connection, None)
                if isinstance(connection, AbstractListenable):
                    self._udp_listenable_connections_by_class[
                        connection.__class__].append((connection, None))

            # Locate any connections that can send SCP
            # (that are not BMP connections)
            if (isinstance(connection, AbstractSCPSender) and
                    not isinstance(connection, UDPBMPConnection)):
                self._scp_sender_connections.append(connection)

            # Locate any connections that can send SDP
            if isinstance(connection, AbstractSDPSender):
                self._sdp_sender_connections.append(connection)

            # Locate any connections that can send Multicast
            if isinstance(connection, AbstractMulticastSender):
                self._multicast_sender_connections.append(connection)

            # Locate any connections that can send and receive SCP
            if (isinstance(connection, AbstractSCPSender) and
                    isinstance(connection, AbstractSCPReceiver)):

                # If it is a BMP connection, add it here
                if isinstance(connection, UDPBMPConnection):
                    self._bmp_connections.append(connection)
                    self._bmp_connections_by_location[
                        (connection.cabinet, connection.frame)] = connection
                else:

                    self._scamp_connections.append(connection)

                    # If also a UDP connection, add it here (for IP tags)
                    if isinstance(connection, UDPConnection):
                        board_address = connection.remote_ip_address
                        self._udp_scamp_connections[board_address] = connection

    def _check_bmp_connections(self):
        """ Check that the BMP connections are actually connected to valid BMPs

        :return: None
        :raises SpinnmanIOException: when the connection is not linked to a BMP
        """
        # check that the udp bmp connection is actually connected to a bmp
        #  via the sver command
        for connection in self._bmp_connections:

            # try to send a bmp sver to check if it responds as expected
            try:
                version_info = self.get_scamp_version(connection=connection)

                if (version_info.name != _BMP_NAME or
                        (version_info.version_number not in
                         _BMP_VERSIONS)):
                    raise exceptions.SpinnmanIOException(
                        "The BMP is running {}"
                        " {} which is incompatible with this transceiver, "
                        "required version is {} {}".format(
                            version_info.name,
                            version_info.version_number,
                            _BMP_NAME, _BMP_VERSIONS))

            # If it fails to respond due to timeout, maybe that the connection
            # isn't valid
            except exceptions.SpinnmanTimeoutException:
                raise exceptions.SpinnmanException(
                    "BMP connection to {} is not responding, "
                    "please check that it is connected".format(
                        connection.remote_ip_address))

    def _try_sver_though_scamp_connection(self, connection, retries):
        """ Try to query 0, 0 for SVER through a given connection

        :param connection: the connection to use for querying chip 0 0
        :param retries: how many attempts to do before giving up
        :return: True if a valid response is received, False otherwise
        """
        current_retries = retries
        while current_retries > 0:
            try:
                self.get_scamp_version(connection=connection)
                return True
            except exceptions.SpinnmanTimeoutException:
                current_retries -= 1
            except exceptions.SpinnmanUnexpectedResponseCodeException:
                current_retries -= 1
            except exceptions.SpinnmanIOException:
                return False
        return False

    def _get_chip_execute_lock(self, x, y):
        """ Get a lock for executing an executable on a chip
        """

        # Check if there is a lock for the given chip
        self._chip_execute_lock_condition.acquire()
        if not (x, y) in self._chip_execute_locks:
            chip_lock = Condition()
            self._chip_execute_locks[(x, y)] = chip_lock
        else:
            chip_lock = self._chip_execute_locks[(x, y)]
        self._chip_execute_lock_condition.release()

        # Get the lock for the chip
        chip_lock.acquire()

        # Increment the lock counter (used for the flood lock)
        self._chip_execute_lock_condition.acquire()
        self._n_chip_execute_locks += 1
        self._chip_execute_lock_condition.release()

    def _release_chip_execute_lock(self, x, y):
        """ Release the lock for executing on a chip
        """

        # Get the chip lock
        self._chip_execute_lock_condition.acquire()
        chip_lock = self._chip_execute_locks[(x, y)]

        # Release the chip lock
        chip_lock.release()

        # Decrement the lock and notify
        self._n_chip_execute_locks -= 1
        self._chip_execute_lock_condition.notify_all()
        self._chip_execute_lock_condition.release()

    def _get_flood_execute_lock(self):
        """ Get a lock for executing a flood fill of an executable
        """

        # Get the execute lock all together, so nothing can access it
        self._chip_execute_lock_condition.acquire()

        # Wait until nothing is executing
        while self._n_chip_execute_locks > 0:
            self._chip_execute_lock_condition.wait()

            # When nothing is executing, we can return here

    def _release_flood_execute_lock(self):
        """ Release the lock for executing a flood fill
        """

        # Release the execute lock
        self._chip_execute_lock_condition.release()

    def _get_random_connection(self, connections, connection=None):
        """ Returns the given connection, or else picks one at random
        """
        if connection is not None:
            return connection
        if len(connections) == 0:
            return None
        pos = random.randint(0, len(connections) - 1)
        return connections[pos]

    def send_scp_message(
            self, message, connection=None):
        """ Sends an SCP message, without expecting a response

        :param message: The message to send
        :type message:\
                    :py:class:`spinnman.messages.scp.abstract_scp_request.AbstractSCPRequest`
        :param connection: The connection to use
        :type connection:\
                    :py:class:`spinnman.connections.abstract_connection.AbstractConnection`
        :return: The received response, or the callback if get_callback is True
        :rtype:\
                    :py:class:`spinnman.messages.scp.abstract_scp_response.AbstractSCPResponse`
        :raise spinnman.exceptions.SpinnmanTimeoutException: If there is a\
                    timeout before a message is received
        :raise spinnman.exceptions.SpinnmanInvalidParameterException: If one\
                    of the fields of the received message is invalid
        :raise spinnman.exceptions.SpinnmanInvalidPacketException:
                    * If the message is not a recognized packet type
                    * If a packet is received that is not a valid response
        :raise spinnman.exceptions.SpinnmanUnsupportedOperationException: If\
                    no connection can send the type of message given
        :raise spinnman.exceptions.SpinnmanIOException: If there is an error\
                    sending the message or receiving the response
        :raise spinnman.exceptions.SpinnmanUnexpectedResponseCodeException: If\
                    the response is not one of the expected codes
        """
<<<<<<< HEAD
        connection_to_use = self._get_random_connection(
            self._scp_sender_connections, connection)
        connection_to_use.send_scp_request(message)
=======
        thread = SCPMessageInterface(
            transceiver=self, message=message, retry_codes=retry_codes,
            n_retries=n_retries, timeout=timeout, connection=connection)
        self._scp_message_thread_pool.apply_async(thread.run)
        return thread.get_response()

    def _make_chip(self, chip_details):
        """ Creates a chip from a ChipInfo structure

        :param chip_details: The ChipInfo structure to create the chip\
                    from
        :type chip_details: \
                    :py:class:`spinnman.model.chip_info.ChipInfo`
        :return: The created chip
        :rtype: :py:class:`spinn_machine.chip.Chip`
        """

        # Create the processor list
        processors = list()
        for virtual_core_id in chip_details.virtual_core_ids:
            if (self._ignore_cores is not None and
                    self._ignore_cores.is_core(
                        chip_details.x, chip_details.y, virtual_core_id)):
                logger.debug("Ignoring core {} on chip {}, {}".format(
                             chip_details.x, chip_details.y, virtual_core_id))
                continue
            if (self._max_core_id is not None and
                    virtual_core_id > self._max_core_id):
                logger.debug("Ignoring core {} on chip {}, {} as > {}"
                             .format(chip_details.x, chip_details.y,
                                     virtual_core_id, self._max_core_id))
                continue

            processors.append(Processor(
                virtual_core_id, chip_details.cpu_clock_mhz * 1000000,
                virtual_core_id == 0))

        # Create the router - add the links later during search
        router = Router(
            links=list(), emergency_routing_enabled=False,
            clock_speed=Router.ROUTER_DEFAULT_CLOCK_SPEED,
            n_available_multicast_entries=(
                Router.ROUTER_DEFAULT_AVAILABLE_ENTRIES -
                chip_details.first_free_router_entry))

        # Create the chip
        chip = Chip(
            x=chip_details.x, y=chip_details.y, processors=processors,
            router=router, sdram=SDRAM(
                user_base_address=chip_details.sdram_base_address,
                system_base_address=chip_details.system_sdram_base_address),
            ip_address=chip_details.ip_address,
            nearest_ethernet_x=chip_details.nearest_ethernet_x,
            nearest_ethernet_y=chip_details.nearest_ethernet_y)
        return chip
>>>>>>> 7636c95c

    def send_sdp_message(self, message, connection=None):
        """ Sends an SDP message using one of the connections.

        :param message: The message to send
        :type message: SDPMessage
        :param connection: An optional connection to use
        :type connection:\
                    :py:class:`spinnman.connections.abstract_connection.AbstractConnection`
        :return: None
        """
        connection_to_use = self._get_random_connection(
            self._sdp_sender_connections, connection)
        connection_to_use.send_sdp_message(message)

    def send_multicast_message(self, x, y, multicast_message, connection=None):
        """ Sends a multicast message to the board (currently unsupported)

        :param x: The x-coordinate of the chip where the message should first\
                    arrive on the board
        :type x: int
        :param y: The y-coordinate of the chip where the message should first\
                    arrive on the board
        :type y: int
        :param multicast_message: A multicast message to send
        :type multicast_message:\
                    :py:class:`spinnman.messages.multicast_message.MulticastMessage`
        :param connection: A specific connection over which to send the\
                    message.  If not specified, an appropriate connection is\
                    chosen automatically
        :type connection:\
                    :py:class:`spinnman.connections.abstract_multicast_sender.AbstractMulticastSender`
        :return: Nothing is returned
        :rtype: None
        :raise spinnman.exceptions.SpinnmanIOException: If there is an error\
                    communicating with the board
        :raise spinnman.exceptions.SpinnmanUnsupportedOperationException:
                    * If there is no connection that supports sending over\
                      multicast (or the given connection does not)
                    * If there is no connection that can make the packet\
                      arrive at the selected chip (ignoring routing tables)
        """
        raise exceptions.SpinnmanUnsupportedOperationException(
            "This operation is currently not supported in spinnman.")

    def _update_machine(self):
        """ Get the current machine status and store it
        """

        # Get the details of all the chips
        get_machine_process = GetMachineProcess(
            self._scamp_connections, self._ignore_chips, self._ignore_cores,
            self._max_core_id)
        self._machine = get_machine_process.get_machine_details()
        self._chip_info = get_machine_process.get_chip_info()
        logger.info(self._machine.cores_and_link_output_string())

    def discover_scamp_connections(self):
        """ Find connections to the board and store these for future use.\
            Note that connections can be empty, in which case another local\
            discovery mechanism will be used.  Note that an exception will be\
            thrown if no initial connections can be found to the board.

        :return: An iterable of discovered connections, not including the\
                    initially given connections in the constructor
        :rtype: iterable of\
                    :py:class:`spinnman.connections.abstract_connection.AbstractConnection`
        :raise spinnman.exceptions.SpinnmanIOException: If there is an error\
                    communicating with the board
        :raise spinnman.exceptions.SpinnmanInvalidPacketException: If a packet\
                    is received that is not in the valid format
        :raise spinnman.exceptions.SpinnmanInvalidParameterException: If a\
                    packet is received that has invalid parameters
        :raise spinnman.exceptions.SpinnmanUnexpectedResponseCodeException: If\
                    a response indicates an error during the exchange
        """

        # Currently, this only finds other UDP connections given a connection
        # that supports SCP - this is done via the machine
        if len(self._udp_scamp_connections) == 0:
            return list()
        self._update_machine()

        # Find all the new connections via the machine ethernet-connected chips
        new_connections = list()
        for chip in self._machine.ethernet_connected_chips:
            if chip.ip_address not in self._udp_scamp_connections:
                new_connection = UDPSCAMPConnection(
                    remote_host=chip.ip_address, chip_x=chip.x, chip_y=chip.y)
                if self._try_sver_though_scamp_connection(new_connection, 3):
                    new_connections.append(new_connection)
                    self._udp_scamp_connections[chip.ip_address] = \
                        new_connection
                    self._scamp_connections.append(new_connection)
                    self._scp_sender_connections.append(new_connection)
                    self._all_connections.add(new_connection)

        # Update the connection queues after finding new connections
        return new_connections

    def get_connections(self, include_boot_connection=False):
        """ Get the currently known connections to the board, made up of those\
            passed in to the transceiver and those that are discovered during\
            calls to discover_connections.  No further discovery is done here.

        :param include_boot_connection: this parameter signals if the returned\
               list of connections should include also the boot connection to\
               SpiNNaker
        :type include_boot_connection: bool
        :return: An iterable of connections known to the transceiver
        :rtype: iterable of\
                    :py:class:`spinnman.connections.abstract_connection.AbstractConnection`
        :raise None: No known exceptions are raised
        """
        return self._all_connections

    def get_machine_dimensions(self):
        """ Get the maximum chip x-coordinate and maximum chip y-coordinate of\
            the chips in the machine

        :return: The dimensions of the machine
        :rtype: :py:class:`spinnman.model.machine_dimensions.MachineDimensions`
        :raise spinnman.exceptions.SpinnmanIOException: If there is an error\
                    communicating with the board
        :raise spinnman.exceptions.SpinnmanInvalidPacketException: If a packet\
                    is received that is not in the valid format
        :raise spinnman.exceptions.SpinnmanInvalidParameterException: If a\
                    packet is received that has invalid parameters
        :raise spinnman.exceptions.SpinnmanUnexpectedResponseCodeException: If\
                    a response indicates an error during the exchange
        """
        if self._machine is None:
            self._update_machine()
        return MachineDimensions(self._machine.max_chip_x + 1,
                                 self._machine.max_chip_y + 1)

    def get_machine_details(self):
        """ Get the details of the machine made up of chips on a board and how\
            they are connected to each other.

        :return: A machine description
        :rtype: :py:class:`spinn_machine.machine.Machine`
        :raise spinnman.exceptions.SpinnmanIOException: If there is an error\
                    communicating with the board
        :raise spinnman.exceptions.SpinnmanInvalidPacketException: If a packet\
                    is received that is not in the valid format
        :raise spinnman.exceptions.SpinnmanInvalidParameterException: If a\
                    packet is received that has invalid parameters
        :raise spinnman.exceptions.SpinnmanUnexpectedResponseCodeException: If\
                    a response indicates an error during the exchange
        """
        if self._machine is None:
            self._update_machine()
        return self._machine

    def is_connected(self, connection=None):
        """ Determines if the board can be contacted

        :param connection: The connection which is to be tested.  If none,\
                    all connections will be tested, and the board will be\
                    considered to be connected if any one connection works.
        :type connection:\
                    :py:class:`spinnman.connections.abstract_connection.AbstractConnection`
        :return: True if the board can be contacted, False otherwise
        :rtype: bool
        :raise None: No known exceptions are raised
        """
        if connection is not None:
            if connection.is_connected():
                return True
            return False
        else:
            for connection in self._scamp_connections.values():
                if connection.is_connected():
                    return True
            return False

    def get_scamp_version(self, chip_x=0, chip_y=0, connection=None):
        """ Get the version of scamp which is running on the board

        :param n_retries: The number of times to retry getting the version
        :type n_retries: int
        :param timeout: The timeout for each retry in seconds
        :type timeout: int
        :param chip_x: the chip's x coordinate to query for scamp version
        :type chip_x: int
        :param chip_y: the chip's y coordinate to query for scamp version
        :return: The version identifier
        :rtype: :py:class:`spinnman.model.version_info.VersionInfo`
        :raise spinnman.exceptions.SpinnmanIOException: If there is an error\
                    communicating with the board
        :raise spinnman.exceptions.SpinnmanInvalidParameterException: If the\
                    timeout is less than 1
        :raise spinnman.exceptions.SpinnmanTimeoutException: If none of the\
                    retries resulted in a response before the timeout\
                    (suggesting that the board is not booted)
        """
        if connection is None:
            connection = self._get_random_connection(self._scamp_connections)
        process = GetVersionProcess(connection)
        return process.get_version(x=chip_x, y=chip_y, p=0)

    def boot_board(
            self, board_version, number_of_boards=1, width=None, height=None):
        """ Attempt to boot the board.  No check is performed to see if the\
            board is already booted.

        :param board_version: The version of the board e.g. 3 for a SpiNN-3\
                    board or 5 for a SpiNN-5 board.
        :type board_version: int
        :param number_of_boards: the number of boards that this machine is \
                made out of, 1 by default
        :type number_of_boards: int
        :param width: The width of the machine in chips, or None to compute
        :type width: int or None
        :param height: The height of the machine in chips, or None to compute
        :type height: int or None
        :raise spinnman.exceptions.SpinnmanInvalidParameterException: If the\
                    board version is not known
        :raise spinnman.exceptions.SpinnmanIOException: If there is an error\
                    communicating with the board
        """
        logger.debug("Attempting to boot version {} board".format(
            board_version))
        if width is None or height is None:
            dims = _utils.get_ideal_size(number_of_boards, board_version)
            width = dims.width
            height = dims.height
        boot_messages = SpinnakerBootMessages(
            board_version, number_of_boards=number_of_boards,
            width=width, height=height)
        for boot_message in boot_messages.messages:
            self._boot_send_connection.send_boot_message(boot_message)

    def ensure_board_is_ready(
            self, board_version, number_of_boards=1, width=None, height=None,
            n_retries=5):
        """ Ensure that the board is ready to interact with this version\
            of the transceiver.  Boots the board if not already booted and\
            verifies that the version of SCAMP running is compatible with\
            this transceiver.

        :param board_version: The version of the board e.g. 3 for a SpiNN-3\
                    board or 5 for a SpiNN-5 board.
        :type board_version: int
        :param number_of_boards: the number of boards that this machine is
                    constructed out of, 1 by default
        :type number_of_boards: int
        :param width: The width of the machine in chips, or None to compute
        :type width: int or None
        :param height: The height of the machine in chips, or None to compute
        :type height: int or None
        :param n_retries: The number of times to retry booting
        :type n_retries: int
        :return: The version identifier
        :rtype: :py:class:`spinnman.model.version_info.VersionInfo`
        :raise: spinnman.exceptions.SpinnmanIOException:
                    * If there is a problem booting the board
                    * If the version of software on the board is not\
                      compatible with this transceiver
        """

        # if the machine sizes not been given, calculate from assumption
        if width is None or width is None:
            dims = _utils.get_ideal_size(number_of_boards, board_version)
            width = dims.width
            height = dims.height

        # try to get a scamp version
        logger.info("going to try to boot the machine with scamp")
        version_info = self._try_to_find_scamp_and_boot(
            n_retries, board_version, number_of_boards, width, height)
        if version_info is None:
            logger.info("failed to boot machine with scamp,"
                        " trying to power on machine")

            # start by powering up each bmp connection
            self.power_on_machine()
            logger.info("going to try to boot the machine with scamp")

            # retry to get a scamp version
            version_info = self._try_to_find_scamp_and_boot(
                n_retries, board_version, number_of_boards, width, height)

        # verify that the version is the expected one for this trnasciever
        if version_info is None:
            raise exceptions.SpinnmanIOException("Could not boot the board")
        if (version_info.name != _SCAMP_NAME or
                version_info.version_number != _SCAMP_VERSION):
            raise exceptions.SpinnmanIOException(
                "The board is currently booted with {}"
                " {} which is incompatible with this transceiver, "
                "required version is {} {}".format(
                    version_info.name, version_info.version_number,
                    _SCAMP_NAME, _SCAMP_VERSION))

        else:
            if self._machine is None:
                self._update_machine()
            logger.info("successfully booted the machine with scamp")

        # Change the default SCP timeout on the machine, keeping the old one to
        # revert at close
        for scamp_connection in self._scamp_connections:
            process = SendSingleCommandProcess(
                self._machine, [scamp_connection])
            process.execute(SCPIPTagTTORequest(
                scamp_connection.chip_x, scamp_connection.chip_y, 2))

        return version_info

    def _try_to_find_scamp_and_boot(
            self, tries_to_go, board_version, number_of_boards, width, height):
        """ Try to detect if SCAMP is running, and if not, boot the machine

        :param tries_to_go: how many attemtps should be supported
        :param board_version: The version of boards in the machine
        :param number_of_boards: the number of boards that this machine \
                is built out of
        :param width: The width of the machine in chips
        :param height: The height of the machine in chips
        :return: version_info
        :raises SpinnmanIOException: If there is a problem communicating with\
                the machine
        """
        version_info = None
        current_tries_to_go = tries_to_go
        while version_info is None and current_tries_to_go > 0:
            try:
                version_info = self.get_scamp_version()
            except exceptions.SpinnmanTimeoutException:
                self.boot_board(board_version, number_of_boards, width, height)
                current_tries_to_go -= 1
            except exceptions.SpinnmanIOException:
                raise exceptions.SpinnmanUnexpectedResponseCodeException(
                    "We currently cannot communicate with your board, please "
                    "rectify this, and try again", "", "")

        # boot has been sent, and 0 0 is up and running, but there will need to
        # be a delay whilst all the other chips complete boot.
        if version_info is not None:
            version_info = self._wait_till_chips_are_fully_booted(
                width, height, tries_to_go)
        return version_info

    def _wait_till_chips_are_fully_booted(
            self, width, height, current_tries_to_go):
        """ Wait until a central set of chips are booted, and can speak to 0, 0

        :param width: The width of the machine in chips
        :param height: The height of the machine in chips
        :return: the version info of the last important chip
        """
        found_version_info = None

        # check if the machine is wrap arounds
        chips_to_check = list()
        if self._check_if_machine_has_wrap_arounds():

            # Use the middle of the machine
            chips_to_check = _utils.locate_middle_chips_to_query(
                width, height, self._ignore_chips)
        else:

            # Use the top corner
            chips_to_check.append({'x': width - 1, 'y': height - 1})

        # check each chip required to ensure boot is finished
        for chip_to_check in chips_to_check:
            version_info = None
            while version_info is None and current_tries_to_go > 0:
                try:
                    version_info = self.get_scamp_version(
                        chip_x=chip_to_check['x'],
                        chip_y=chip_to_check['y'])
                    if version_info is not None:
                        found_version_info = version_info
                except (exceptions.SpinnmanTimeoutException,
                        exceptions.SpinnmanUnexpectedResponseCodeException):

                    # back off a little and try again
                    current_tries_to_go -= 1
                    time.sleep(4.0)
            if version_info is None:
                logger.warn("Could not get version from chip {}, {}".format(
                            chip_to_check['x'], chip_to_check['y']))
        return found_version_info

    def _check_if_machine_has_wrap_arounds(self):
        """ Determine if the machine has wrap-arounds, by querying the links\
            from 0, 0
        :return: true if a wraparound torioud, false otherwise
        :rtype: bool
        """
        try:
            # Try the left link
            self.read_neighbour_memory(
                x=0, y=0, link=3,
                base_address=constants.SYSTEM_VARIABLE_BASE_ADDRESS,
                length=constants.SYSTEM_VARIABLE_BYTES)
            return True
        except exceptions.SpinnmanUnexpectedResponseCodeException:

            # Do Nothing - check the bottom link for wrap around
            pass

        try:

            # Try the bottom link
            self.read_neighbour_memory(
                x=0, y=0, link=4,
                base_address=constants.SYSTEM_VARIABLE_BASE_ADDRESS,
                length=constants.SYSTEM_VARIABLE_BYTES)
            return True
        except exceptions.SpinnmanUnexpectedResponseCodeException:

            # Do Nothing
            pass

        return False

    def get_cpu_information(self, core_subsets=None):
        """ Get information about the processors on the board

        :param core_subsets: A set of chips and cores from which to get\
                    the information.  If not specified, the information from\
                    all of the cores on all of the chips on the board are\
                    obtained
        :type core_subsets: :py:class:`spinnman.model.core_subsets.CoreSubsets`
        :return: An iterable of the cpu information for the selected cores, or\
                    all cores if core_subsets is not specified
        :rtype: iterable of :py:class:`spinnman.model.cpu_info.CPUInfo`
        :raise spinnman.exceptions.SpinnmanIOException: If there is an error\
                    communicating with the board
        :raise spinnman.exceptions.SpinnmanInvalidPacketException: If a packet\
                    is received that is not in the valid format
        :raise spinnman.exceptions.SpinnmanInvalidParameterException:
                    * If chip_and_cores contains invalid items
                    * If a packet is received that has invalid parameters
        :raise spinnman.exceptions.SpinnmanUnexpectedResponseCodeException: If\
                    a response indicates an error during the exchange
        """
        # Ensure that the information about each chip is present
        if self._machine is None:
            self._update_machine()

        # Get all the cores if the subsets are not given
        if core_subsets is None:
            core_subsets = CoreSubsets()
            for chip_info in self._chip_info.itervalues():
                x = chip_info.x
                y = chip_info.y
                for p in chip_info.virtual_core_ids:
                    core_subsets.add_processor(x, y, p)

        process = GetCPUInfoProcess(self._machine, self._scamp_connections)
        return process.get_cpu_info(self._chip_info, core_subsets)

    def get_user_0_register_address_from_core(self, x, y, p):
        """Get the address of user 0 for a given processor on the board

        :param x: the x-coordinate of the chip containing the processor
        :param y: the y-coordinate of the chip containing the processor
        :param p: The id of the processor to get the user 0 address from
        :type x: int
        :type y: int
        :type p: int
        :return: The address for user 0 register for this processor
        :rtype: int
        :raise spinnman.exceptions.SpinnmanInvalidPacketException: If a packet\
                    is received that is not in the valid format
        :raise spinnman.exceptions.SpinnmanInvalidParameterException:
                    * If x, y, p is not a valid processor
                    * If a packet is received that has invalid parameters
        :raise spinnman.exceptions.SpinnmanUnexpectedResponseCodeException: If\
                    a response indicates an error during the exchange
        """
        # Ensure that the information about each chip is present
        if self._machine is None:
            self._update_machine()

        # check the chip exists in the infos
        if not (x, y) in self._chip_info:
            raise exceptions.SpinnmanInvalidParameterException(
                "x, y", "{}, {}".format(x, y),
                "Not a valid chip on the current machine")

        # collect the chip info for the associated chip
        chip_info = self._chip_info[(x, y)]

        # check that p is a valid processor for this chip
        if p not in chip_info.virtual_core_ids:
            raise exceptions.SpinnmanInvalidParameterException(
                "p", str(p), "Not a valid core on chip {}, {}".format(x, y))

        # locate the base address for this chip info
        base_address = (chip_info.cpu_information_base_address +
                        (constants.CPU_INFO_BYTES * p))
        base_address += constants.CPU_USER_0_START_ADDRESS
        return base_address

    def get_cpu_information_from_core(self, x, y, p):
        """ Get information about a specific processor on the board

        :param x: The x-coordinate of the chip containing the processor
        :type x: int
        :param y: The y-coordinate of the chip containing the processor
        :type y: int
        :param p: The id of the processor to get the information about
        :type p: int
        :return: The cpu information for the selected core
        :rtype: :py:class:`spinnman.model.cpu_info.CPUInfo`
        :raise spinnman.exceptions.SpinnmanIOException: If there is an error\
                    communicating with the board
        :raise spinnman.exceptions.SpinnmanInvalidPacketException: If a packet\
                    is received that is not in the valid format
        :raise spinnman.exceptions.SpinnmanInvalidParameterException:
                    * If x, y, p is not a valid processor
                    * If a packet is received that has invalid parameters
        :raise spinnman.exceptions.SpinnmanUnexpectedResponseCodeException: If\
                    a response indicates an error during the exchange
        """

        core_subsets = CoreSubsets()
        core_subsets.add_processor(x, y, p)
        return list(self.get_cpu_information(core_subsets))[0]

    def get_iobuf(self, core_subsets=None):
        """ Get the contents of the IOBUF buffer for a number of processors

        :param core_subsets: A set of chips and cores from which to get\
                    the buffers.  If not specified, the buffers from\
                    all of the cores on all of the chips on the board are\
                    obtained
        :type core_subsets: :py:class:`spinnman.model.core_subsets.CoreSubsets`
        :return: An iterable of the buffers, which may not be in the order\
                    of core_subsets
        :rtype: iterable of :py:class:`spinnman.model.io_buffer.IOBuffer`
        :raise spinnman.exceptions.SpinnmanIOException: If there is an error\
                    communicating with the board
        :raise spinnman.exceptions.SpinnmanInvalidPacketException: If a packet\
                    is received that is not in the valid format
        :raise spinnman.exceptions.SpinnmanInvalidParameterException:
                    * If chip_and_cores contains invalid items
                    * If a packet is received that has invalid parameters
        :raise spinnman.exceptions.SpinnmanUnexpectedResponseCodeException: If\
                    a response indicates an error during the exchange
        """
        # Ensure that the information about each chip is present
        if self._machine is None:
            self._update_machine()

        process = ReadIOBufProcess(self._machine, self._scamp_connections)
        return process.read_iobuf(self._chip_info, core_subsets)

    def get_iobuf_from_core(self, x, y, p):
        """ Get the contents of IOBUF for a given core

        :param x: The x-coordinate of the chip containing the processor
        :type x: int
        :param y: The y-coordinate of the chip containing the processor
        :type y: int
        :param p: The id of the processor to get the IOBUF for
        :type p: int
        :return: An IOBUF buffer
        :rtype: :py:class:`spinnman.model.io_buffer.IOBuffer`
        :raise spinnman.exceptions.SpinnmanIOException: If there is an error\
                    communicating with the board
        :raise spinnman.exceptions.SpinnmanInvalidPacketException: If a packet\
                    is received that is not in the valid format
        :raise spinnman.exceptions.SpinnmanInvalidParameterException:
                    * If chip_and_cores contains invalid items
                    * If a packet is received that has invalid parameters
        :raise spinnman.exceptions.SpinnmanUnexpectedResponseCodeException: If\
                    a response indicates an error during the exchange
        """
        core_subsets = CoreSubsets()
        core_subsets.add_processor(x, y, p)
        return self.get_iobuf(core_subsets).next()

    def get_core_state_count(self, app_id, state):
        """ Get a count of the number of cores which have a given state

        :param app_id: The id of the application from which to get the count.
        :type app_id: int
        :param state: The state count to get
        :type state: :py:class:`spinnman.model.cpu_state.CPUState`
        :return: A count of the cores with the given status
        :rtype: int
        :raise spinnman.exceptions.SpinnmanIOException: If there is an error\
                    communicating with the board
        :raise spinnman.exceptions.SpinnmanInvalidPacketException: If a packet\
                    is received that is not in the valid format
        :raise spinnman.exceptions.SpinnmanInvalidParameterException:
                    * If state is not a valid status
                    * If app_id is not a valid application id
                    * If a packet is received that has invalid parameters
        :raise spinnman.exceptions.SpinnmanUnexpectedResponseCodeException: If\
                    a response indicates an error during the exchange
        """
        process = SendSingleCommandProcess(
            self._machine, self._scamp_connections)
        response = process.execute(SCPCountStateRequest(app_id, state))
        return response.count

    def execute(self, x, y, processors, executable, app_id, n_bytes=None):
        """ Start an executable running on a single core

        :param x: The x-coordinate of the chip on which to run the executable
        :type x: int
        :param y: The y-coordinate of the chip on which to run the executable
        :type y: int
        :param processors: The cores on the chip on which to run the\
                    application
        :type processors: iterable of int
        :param executable: The data that is to be executed.  Should be one of\
                    the following:
                    * An instance of AbstractDataReader
                    * A bytearray
        :type executable:\
                    :py:class:`spinnman.data.abstract_data_reader.AbstractDataReader`\
                    or bytearray
        :param app_id: The id of the application with which to associate the\
                    executable
        :type app_id: int
        :param n_bytes: The size of the executable data in bytes.  If not\
                    specified:
                        * If data is an AbstractDataReader, an error is raised
                        * If data is a bytearray, the length of the bytearray\
                          will be used
                        * If data is an int, 4 will be used
        :type n_bytes: int
        :return: Nothing is returned
        :rtype: None
        :raise spinnman.exceptions.SpinnmanIOException:
                    * If there is an error communicating with the board
                    * If there is an error reading the executable
        :raise spinnman.exceptions.SpinnmanInvalidPacketException: If a packet\
                    is received that is not in the valid format
        :raise spinnman.exceptions.SpinnmanInvalidParameterException:
                    * If x, y, p does not lead to a valid core
                    * If app_id is an invalid application id
                    * If a packet is received that has invalid parameters
        :raise spinnman.exceptions.SpinnmanUnexpectedResponseCodeException: If\
                    a response indicates an error during the exchange
        """

        # Lock against updates
        self._get_chip_execute_lock(x, y)

        # Write the executable
        self.write_memory(x, y, 0x67800000, executable, n_bytes)

        # Request the start of the executable
        process = SendSingleCommandProcess(
            self._machine, self._scamp_connections)
        process.execute(
            SCPApplicationRunRequest(app_id, x, y, processors))

        # Release the lock
        self._release_chip_execute_lock(x, y)

    def _get_next_nearest_neighbour_id(self):
        self._next_nearest_neighbour_condition.acquire()
        next_nearest_neighbour_id = self._next_nearest_neighbour_id
        self._next_nearest_neighbour_id = \
            (self._next_nearest_neighbour_id + 1) % 127
        self._next_nearest_neighbour_condition.release()
        return next_nearest_neighbour_id

    def execute_flood(self, core_subsets, executable, app_id, n_bytes=None):
        """ Start an executable running on multiple places on the board.  This\
            will be optimized based on the selected cores, but it may still\
            require a number of communications with the board to execute.

        :param core_subsets: Which cores on which chips to start the executable
        :type core_subsets: :py:class:`spinnman.model.core_subsets.CoreSubsets`
        :param executable: The data that is to be executed.  Should be one of\
                    the following:
                    * An instance of AbstractDataReader
                    * A bytearray
        :type executable:\
                    :py:class:`spinnman.data.abstract_data_reader.AbstractDataReader`\
                    or bytearray
        :param app_id: The id of the application with which to associate the\
                    executable
        :type app_id: int
        :param n_bytes: The size of the executable data in bytes.  If not\
                    specified:
                        * If data is an AbstractDataReader, an error is raised
                        * If data is a bytearray, the length of the bytearray\
                          will be used
                        * If data is an int, 4 will be used
        :type n_bytes: int
        :return: Nothing is returned
        :rtype: None
        :raise spinnman.exceptions.SpinnmanIOException:
                    * If there is an error communicating with the board
                    * If there is an error reading the executable
        :raise spinnman.exceptions.SpinnmanInvalidPacketException: If a packet\
                    is received that is not in the valid format
        :raise spinnman.exceptions.SpinnmanInvalidParameterException:
                    * If one of the specified cores is not valid
                    * If app_id is an invalid application id
                    * If a packet is received that has invalid parameters
                    * If data is an AbstractDataReader but n_bytes is not\
                      specified
                    * If data is an int and n_bytes is more than 4
                    * If n_bytes is less than 0
        :raise spinnman.exceptions.SpinnmanUnexpectedResponseCodeException: If\
                    a response indicates an error during the exchange
        """
        # Lock against other executables
        self._get_flood_execute_lock()

        # Flood fill the system with the binary
        self.write_memory_flood(0x67800000, executable, n_bytes)

        # Execute the binary on the cores on the chips where required
        process = ApplicationRunProcess(self._machine, self._scamp_connections)
        process.run(app_id, core_subsets)

        # Release the lock
        self._release_flood_execute_lock()

    def power_on_machine(self):
        """ Power on the whole machine
        """
        for bmp_connection in self._bmp_connections:
            self.power_on(bmp_connection.boards, bmp_connection.cabinet,
                          bmp_connection.frame)

    def power_on(self, boards=0, cabinet=0, frame=0):
        """ Power on a set of boards in the machine

        :param boards: The board or boards to power on
        :param cabinet: the id of the cabinet containing the frame, or 0 \
                if the frame is not in a cabinet
        :param frame: the id of the frame in the cabinet containing the\
                board(s), or 0 if the board is not in a frame
        """
        self._power(SCPPowerCommand.POWER_ON, boards, cabinet, frame)

    def power_off_machine(self):
        """ Power off the whole machine
        """
        for bmp_connection in self._bmp_connections:
            self.power_off(bmp_connection.boards, bmp_connection.cabinet,
                           bmp_connection.frame)

    def power_off(self, boards=0, cabinet=0, frame=0):
        """ Power off a set of boards in the machine

        :param boards: The board or boards to power off
        :param cabinet: the id of the cabinet containing the frame, or 0 \
                if the frame is not in a cabinet
        :param frame: the id of the frame in the cabinet containing the\
                board(s), or 0 if the board is not in a frame
        """
        self._power(SCPPowerCommand.POWER_OFF, boards, cabinet, frame)

    def _power(self, power_command, boards=0, cabinet=0, frame=0):
        """ Send a power request to the machine

        :param power_command: The power command to send
        :param boards: The board or boards to send the command to
        :param cabinet: the id of the cabinet containing the frame, or 0 \
                if the frame is not in a cabinet
        :param frame: the id of the frame in the cabinet containing the\
                board(s), or 0 if the board is not in a frame
        :return: None
        """
        if (cabinet, frame) in self._bmp_connections_by_location:
            bmp_connection = self._bmp_connections_by_location[
                (cabinet, frame)]
            process = SendSingleCommandProcess(
                self._machine, [bmp_connection],
                timeout=constants.BMP_POWER_ON_TIMEOUT, n_retries=0)
            process.execute(
                SCPPowerRequest(power_command, boards))
        else:
            raise exceptions.SpinnmanInvalidParameterException(
                "cabinet and frame", "{} and {}".format(cabinet, frame),
                "Unknown combination")

    def set_led(self, led, action, board, cabinet, frame):
        """ Set the LED state of a board in the machine

        :param led:  Number of the LED or an iterable of LEDs to set the\
                state of (0-7)
        :type led: int or iterable of int
        :param action:State to set the LED to, either on, off or toggle
        :type action:\
                :py:class:`spinnman.messages.scp.scp_led_action.SCPLEDAction`
        :param board: Specifies the board to control the LEDs of. This may \
                also be an iterable of multiple boards (in the same frame).\
                The command will actually be sent to the first board in the\
                iterable.
        :type board: int or iterable
        :param cabinet: the cabinet this is targetting
        :type cabinet: int
        :param frame: the frame this is targetting
        :type frame: int
        :return: None
        """
        if (cabinet, frame) in self._bmp_connections_by_location:
            bmp_connection = self._bmp_connections_by_location[
                (cabinet, frame)]
            process = SendSingleCommandProcess(self._machine, [bmp_connection])
            process.execute(SCPBMPSetLedRequest(led, action, board))
        else:
            raise exceptions.SpinnmanInvalidParameterException(
                "cabinet and frame", "{} and {}".format(cabinet, frame),
                "Unknown combination")

    def read_fpga_register(self, fpga_num, register, cabinet, frame, board):
        """

        :param fpga_num: FPGA number (0, 1 or 2) to communicate with.
        :type fpga_num: int
        :param register: Register address to read to (will be rounded down to
                the nearest 32-bit word boundary).
        :type register: int
        :param cabinet: cabinet: the cabinet this is targetting
        :type cabinet: int
        :param frame: the frame this is targetting
        :type frame: int
        :param board: which board to request the fpga register from
        :return: the register data
        """
        if (cabinet, frame) in self._bmp_connections_by_location:
            bmp_connection = self._bmp_connections_by_location[
                (cabinet, frame)]
            process = SendSingleCommandProcess(self._machine, [bmp_connection])
            response = process.execute(
                SCPReadFPGARegisterRequest(fpga_num, register, board))
            return response.fpga_register
        else:
            raise exceptions.SpinnmanInvalidParameterException(
                "cabinet and frame", "{} and {}".format(cabinet, frame),
                "Unknown combination")

    def write_fpga_register(self, fpga_num, register, value, cabinet, frame,
                            board):
        """

        :param fpga_num: FPGA number (0, 1 or 2) to communicate with.
        :type fpga_num: int
        :param register: Register address to read to (will be rounded down to
                the nearest 32-bit word boundary).
        :type register: int
        :param value: the value to write into the fpga regsiter
        :type value: int
        :param cabinet: cabinet: the cabinet this is targetting
        :type cabinet: int
        :param frame: the frame this is targetting
        :type frame: int
        :param board: which board to request the fpga register from
        :return: None
        """
        if (cabinet, frame) in self._bmp_connections_by_location:
            bmp_connection = self._bmp_connections_by_location[
                (cabinet, frame)]
            process = SendSingleCommandProcess(self._machine, [bmp_connection])
            response = process.execute(
                SCPWriteFPGARegisterRequest(fpga_num, register, value, board))
            return response.fpga_register
        else:
            raise exceptions.SpinnmanInvalidParameterException(
                "cabinet and frame", "{} and {}".format(cabinet, frame),
                "Unknown combination")

    def read_adc_data(self, board, cabinet, frame):
        """ Read the BMP ADC data

        :param cabinet: cabinet: the cabinet this is targetting
        :type cabinet: int
        :param frame: the frame this is targetting
        :type frame: int
        :param board: which board to request the fpga register from
        :return: the fpga's adc data object
        """
        if (cabinet, frame) in self._bmp_connections_by_location:
            bmp_connection = self._bmp_connections_by_location[
                (cabinet, frame)]
            process = SendSingleCommandProcess(self._machine, [bmp_connection])
            response = process.execute(SCPReadADCRequest(board))
            return response.adc_info
        else:
            raise exceptions.SpinnmanInvalidParameterException(
                "cabinet and frame", "{} and {}".format(cabinet, frame),
                "Unknown combination")

    def read_bmp_version(self, board, cabinet, frame):
        """ Read the BMP version

        :param cabinet: cabinet: the cabinet this is targetting
        :type cabinet: int
        :param frame: the frame this is targetting
        :type frame: int
        :param board: which board to request the fpga register from
        :return: the sver from the bmp
        """
        if (cabinet, frame) in self._bmp_connections_by_location:
            bmp_connection = self._bmp_connections_by_location[
                (cabinet, frame)]
            process = SendSingleCommandProcess(self._machine, [bmp_connection])
            response = process.execute(SCPBMPVersionRequest(board))
            return response.version_info
        else:
            raise exceptions.SpinnmanInvalidParameterException(
                "cabinet and frame", "{} and {}".format(cabinet, frame),
                "Unknown combination")

    def write_memory(self, x, y, base_address, data, n_bytes=None, offset=0,
                     cpu=0):
        """ Write to the SDRAM on the board

        :param x: The x-coordinate of the chip where the memory is to be\
                    written to
        :type x: int
        :param y: The y-coordinate of the chip where the memory is to be\
                    written to
        :type y: int
        :param base_address: The address in SDRAM where the region of memory\
                    is to be written
        :type base_address: int
        :param data: The data to write.  Should be one of the following:
                    * An instance of AbstractDataReader
                    * A bytearray
                    * A single integer - will be written using little-endian\
                      byte ordering
        :type data:\
                    :py:class:`spinnman.data.abstract_data_reader.AbstractDataReader`\
                    or bytearray or int
        :param n_bytes: The amount of data to be written in bytes.  If not\
                    specified:
                        * If data is an AbstractDataReader, an error is raised
                        * If data is a bytearray, the length of the bytearray\
                          will be used
                        * If data is an int, 4 will be used
        :type n_bytes: int
        :param offset: The offset from which the valid data begins
        :type offset: int
        :param cpu: The optional cpu to write to
        :type cpu: int
        :return: Nothing is returned
        :rtype: None
        :raise spinnman.exceptions.SpinnmanIOException:
                    * If there is an error communicating with the board
                    * If there is an error reading the data
        :raise spinnman.exceptions.SpinnmanInvalidPacketException: If a packet\
                    is received that is not in the valid format
        :raise spinnman.exceptions.SpinnmanInvalidParameterException:
                    * If x, y does not lead to a valid chip
                    * If a packet is received that has invalid parameters
                    * If base_address is not a positive integer
                    * If data is an AbstractDataReader but n_bytes is not\
                      specified
                    * If data is an int and n_bytes is more than 4
                    * If n_bytes is less than 0
        :raise spinnman.exceptions.SpinnmanUnexpectedResponseCodeException: If\
                    a response indicates an error during the exchange
        """
        process = WriteMemoryProcess(self._scamp_connections)
        if isinstance(data, AbstractDataReader):
            process.write_memory_from_reader(x, y, cpu, base_address, data,
                                             n_bytes)
        elif isinstance(data, (int, long)):
            data_to_write = bytearray(4)
            for i in range(0, 4):
                data_to_write[i] = (data >> (8 * i)) & 0xFF
            process.write_memory_from_bytearray(x, y, cpu, base_address,
                                                data_to_write, 0, 4)
        else:
            if n_bytes is None:
                n_bytes = len(data)
            process.write_memory_from_bytearray(x, y, cpu, base_address, data,
                                                offset, n_bytes)

    def write_neighbour_memory(self, x, y, link, base_address, data,
                               n_bytes=None, offset=0, cpu=0):
        """ Write to the memory of a neighbouring chip using a LINK_READ SCP\
            command. If sent to a BMP, this command can be used to communicate\
            with the FPGAs' debug registers.

        :param x: The x-coordinate of the chip whose neighbour is to be\
                    written to
        :type x: int
        :param y: The y-coordinate of the chip whose neighbour is to be\
                    written to
        :type y: int
        :param link: The link index to send the request to (or if BMP, the\
                    FPGA number)
        :type link: int
        :param base_address: The address in SDRAM where the region of memory\
                    is to be written
        :type base_address: int
        :param data: The data to write.  Should be one of the following:
                    * An instance of AbstractDataReader
                    * A bytearray
                    * A single integer - will be written using little-endian\
                      byte ordering
        :type data:\
                    :py:class:`spinnman.data.abstract_data_reader.AbstractDataReader`\
                    or bytearray or int
        :param n_bytes: The amount of data to be written in bytes.  If not\
                    specified:
                        * If data is an AbstractDataReader, an error is raised
                        * If data is a bytearray, the length of the bytearray\
                          will be used
                        * If data is an int, 4 will be used
        :type n_bytes: int
        :param offset: The offset where the valid data starts
        :type offset: int
        :param cpu: The cpu to use, typically 0 (or if a BMP, the slot number)
        :type cpu: int
        :return: Nothing is returned
        :rtype: None
        :raise spinnman.exceptions.SpinnmanIOException:
                    * If there is an error communicating with the board
                    * If there is an error reading the data
        :raise spinnman.exceptions.SpinnmanInvalidPacketException: If a packet\
                    is received that is not in the valid format
        :raise spinnman.exceptions.SpinnmanInvalidParameterException:
                    * If x, y does not lead to a valid chip
                    * If a packet is received that has invalid parameters
                    * If base_address is not a positive integer
                    * If data is an AbstractDataReader but n_bytes is not\
                      specified
                    * If data is an int and n_bytes is more than 4
                    * If n_bytes is less than 0
        :raise spinnman.exceptions.SpinnmanUnexpectedResponseCodeException: If\
                    a response indicates an error during the exchange
        """

        process = WriteMemoryProcess(self._scamp_connections)
        if isinstance(data, AbstractDataReader):
            process.write_link_memory_from_reader(x, y, cpu, base_address,
                                                  data, n_bytes)
        elif isinstance(data, (int, long)):
            data_to_write = bytearray(4)
            for i in range(0, 4):
                data_to_write[i] = (data >> (8 * i)) & 0xFF
            process.write_link_memory_from_bytearray(x, y, cpu, base_address,
                                                     data_to_write, 0, 4)
        else:
            if n_bytes is None:
                n_bytes = len(data)
            process.write_link_memory_from_bytearray(x, y, cpu, base_address,
                                                     data, offset, n_bytes)

    def write_memory_flood(self, base_address, data, n_bytes=None, offset=0):
        """ Write to the SDRAM of all chips.

        :param base_address: The address in SDRAM where the region of memory\
                    is to be written
        :type base_address: int
        :param data: The data that is to be written.  Should be one of\
                    the following:
                    * An instance of AbstractDataReader
                    * A bytearray
                    * A single integer
        :type data:\
                    :py:class:`spinnman.data.abstract_data_reader.AbstractDataReader`\
                    or bytearray or int
        :param n_bytes: The amount of data to be written in bytes.  If not\
                    specified:
                        * If data is an AbstractDataReader, an error is raised
                        * If data is a bytearray, the length of the bytearray\
                          will be used
                        * If data is an int, 4 will be used
                        * If n_bytes is less than 0
        :type n_bytes: int
        :param offset: The offset where the valid data starts
        :type offset: int
        :return: Nothing is returned
        :rtype: None
        :raise spinnman.exceptions.SpinnmanIOException:
                    * If there is an error communicating with the board
                    * If there is an error reading the executable
        :raise spinnman.exceptions.SpinnmanInvalidPacketException: If a packet\
                    is received that is not in the valid format
        :raise spinnman.exceptions.SpinnmanInvalidParameterException:
                    * If one of the specified chips is not valid
                    * If app_id is an invalid application id
                    * If a packet is received that has invalid parameters
        :raise spinnman.exceptions.SpinnmanUnexpectedResponseCodeException: If\
                    a response indicates an error during the exchange
        """

        # Ensure only one flood fill occurs at any one time
        self._flood_write_lock.acquire()

        # Start the flood fill
        nearest_neighbour_id = self._get_next_nearest_neighbour_id()
        process = WriteMemoryFloodProcess(self._scamp_connections)
        if isinstance(data, AbstractDataReader):
            process.write_memory_from_reader(
                nearest_neighbour_id, base_address, data, n_bytes)
        elif isinstance(data, (int, long)):
            data_to_write = bytearray(4)
            for i in range(0, 4):
                data_to_write[i] = (data >> (8 * i)) & 0xFF
            process.write_memory_from_bytearray(
                nearest_neighbour_id, base_address, data_to_write, 0, 4)
        else:
            if n_bytes is None:
                n_bytes = len(data)
            process.write_memory_from_bytearray(
                nearest_neighbour_id, base_address, data, offset, n_bytes)

        # Release the lock to allow others to proceed
        self._flood_write_lock.release()

    def read_memory(self, x, y, base_address, length, cpu=0):
        """ Read some areas of SDRAM from the board

        :param x: The x-coordinate of the chip where the memory is to be\
                    read from
        :type x: int
        :param y: The y-coordinate of the chip where the memory is to be\
                    read from
        :type y: int
        :param base_address: The address in SDRAM where the region of memory\
                    to be read starts
        :type base_address: int
        :param length: The length of the data to be read in bytes
        :type length: int
        :return: A bytearray of data read
        :rtype: bytearray
        :raise spinnman.exceptions.SpinnmanIOException: If there is an error\
                    communicating with the board
        :raise spinnman.exceptions.SpinnmanInvalidPacketException: If a packet\
                    is received that is not in the valid format
        :raise spinnman.exceptions.SpinnmanInvalidParameterException:
                    * If one of x, y, p, base_address or length is invalid
                    * If a packet is received that has invalid parameters
        :raise spinnman.exceptions.SpinnmanUnexpectedResponseCodeException: If\
                    a response indicates an error during the exchange
        """

        process = ReadMemoryProcess(self._scamp_connections)
        return process.read_memory(x, y, cpu, base_address, length)

    def read_neighbour_memory(self, x, y, link, base_address, length, cpu=0):
        """ Read some areas of memory on a neighbouring chip using a LINK_READ
        SCP command. If sent to a BMP, this command can be used to communicate
        with the FPGAs' debug registers.

        :param x: The x-coordinate of the chip whose neighbour is to be\
                    read from
        :type x: int
        :param y: The y-coordinate of the chip whose neighbour is to be\
                    read from
        :type y: int
        :param cpu: The cpu to use, typically 0 (or if a BMP, the slot number)
        :type cpu: int
        :param link: The link index to send the request to (or if BMP, the\
                    FPGA number)
        :type link: int
        :param base_address: The address in SDRAM where the region of memory\
                    to be read starts
        :type base_address: int
        :param length: The length of the data to be read in bytes
        :type length: int
        :return: An iterable of chunks of data read in order
        :rtype: iterable of bytearray
        :raise spinnman.exceptions.SpinnmanIOException: If there is an error\
                    communicating with the board
        :raise spinnman.exceptions.SpinnmanInvalidPacketException: If a packet\
                    is received that is not in the valid format
        :raise spinnman.exceptions.SpinnmanInvalidParameterException:
                    * If one of x, y, p, base_address or length is invalid
                    * If a packet is received that has invalid parameters
        :raise spinnman.exceptions.SpinnmanUnexpectedResponseCodeException: If\
                    a response indicates an error during the exchange
        """

        process = ReadMemoryProcess(self._scamp_connections)
        return process.read_link_memory(x, y, cpu, link, base_address, length)

    def stop_application(self, app_id):
        """ Sends a stop request for an app_id

        :param app_id: The id of the application to send to
        :type app_id: int
        :raise spinnman.exceptions.SpinnmanIOException: If there is an error\
                    communicating with the board
        :raise spinnman.exceptions.SpinnmanInvalidPacketException: If a packet\
                    is received that is not in the valid format
        :raise spinnman.exceptions.SpinnmanInvalidParameterException:
                    * If app_id is not a valid application id
                    * If a packet is received that has invalid parameters
        :raise spinnman.exceptions.SpinnmanUnexpectedResponseCodeException: If\
                    a response indicates an error during the exchange
        """
        process = SendSingleCommandProcess(self._machine,
                                           self._scamp_connections)
        process.execute(SCPAppStopRequest(app_id))

    def send_signal(self, app_id, signal):
        """ Send a signal to an application

        :param app_id: The id of the application to send to
        :type app_id: int
        :param signal: The signal to send
        :type signal: :py:class:`spinnman.messages.scp.scp_signal.SCPSignal`
         :py:class:`spinnman.messages.scp.scp_signal.SCPSignal'
        :return: Nothing is returned
        :rtype: None
        :raise spinnman.exceptions.SpinnmanIOException: If there is an error\
                    communicating with the board
        :raise spinnman.exceptions.SpinnmanInvalidPacketException: If a packet\
                    is received that is not in the valid format
        :raise spinnman.exceptions.SpinnmanInvalidParameterException:
                    * If signal is not a valid signal
                    * If app_id is not a valid application id
                    * If a packet is received that has invalid parameters
        :raise spinnman.exceptions.SpinnmanUnexpectedResponseCodeException: If\
                    a response indicates an error during the exchange
        """
        process = SendSingleCommandProcess(self._machine,
                                           self._scamp_connections)
        process.execute(SCPSendSignalRequest(app_id, signal))

    def set_leds(self, x, y, cpu, led_states):
        """ Set LED states.
        :param x: The x-coordinate of the chip on which to set the LEDs
        :type x: int
        :param y: The x-coordinate of the chip on which to set the LEDs
        :type y: int
        :param cpu: The CPU of the chip on which to set the LEDs
        :type cpu: int
        :param led_states: A dictionary mapping LED index to state with 0 being
                           off, 1 on and 2 inverted.
        :type led_states: dict
        :return: Nothing is returned
        :rtype: None
        :raise spinnman.exceptions.SpinnmanIOException: If there is an error\
                    communicating with the board
        :raise spinnman.exceptions.SpinnmanInvalidPacketException: If a packet\
                    is received that is not in the valid format
        :raise spinnman.exceptions.SpinnmanInvalidParameterException: If a\
                    packet is received that has invalid parameters
        :raise spinnman.exceptions.SpinnmanUnexpectedResponseCodeException: If\
                    a response indicates an error during the exchange
        """
        process = SendSingleCommandProcess(self._machine,
                                           self._scamp_connections)
        process.execute(SCPLEDRequest(x, y, cpu, led_states))

    def locate_spinnaker_connection_for_board_address(self, board_address):
        """ Find a connection that matches the given board IP address

        :param board_address: The IP address of the ethernet connection on the\
                    baord
        :type board_address: str
        :return: A connection for the given IP address, or None if no such\
                    connection exists
        :rtype:\
                    :py:class:`spinnman.connections.udp_packet_connections.udp_scamp_connection.UDPSCAMPConnection`
        """
        if board_address in self._udp_scamp_connections:
            return self._udp_scamp_connections[board_address]
        return None

    def set_ip_tag(self, ip_tag):
        """ Set up an ip tag

        :param ip_tag: The tag to set up; note board_address can be None, in\
                    which case, the tag will be assigned to all boards
        :type ip_tag: :py:class:`spinn_machine.tags.iptag.IPTag`
        :return: Nothing is returned
        :rtype: None
        :raise spinnman.exceptions.SpinnmanIOException: If there is an error\
                    communicating with the board
        :raise spinnman.exceptions.SpinnmanInvalidPacketException: If a packet\
                    is received that is not in the valid format
        :raise spinnman.exceptions.SpinnmanInvalidParameterException:
                    * If the ip tag fields are incorrect
                    * If a packet is received that has invalid parameters
        :raise spinnman.exceptions.SpinnmanUnexpectedResponseCodeException: If\
                    a response indicates an error during the exchange
        """

        # Get the connections - if the tag specifies a connection, use that,
        # otherwise apply the tag to all connections
        connections = list()
        if ip_tag.board_address is not None:
            connection = self.locate_spinnaker_connection_for_board_address(
                ip_tag.board_address)
            if connection is None:
                raise exceptions.SpinnmanInvalidParameterException(
                    "ip_tag", str(ip_tag),
                    "The given board address is not recognized")
            connections.append(connection)
        else:
            connections = self._scamp_connections

        for connection in connections:

            # Convert the host string
            host_string = ip_tag.ip_address
            if host_string == "localhost" or host_string == ".":
                host_string = connection.local_ip_address
            ip_string = socket.gethostbyname(host_string)
            ip_address = bytearray(socket.inet_aton(ip_string))

            process = SendSingleCommandProcess(self._machine, [connection])
            process.execute(SCPIPTagSetRequest(
                connection.chip_x, connection.chip_y, ip_address, ip_tag.port,
                ip_tag.tag, strip=ip_tag.strip_sdp))

    def set_reverse_ip_tag(self, reverse_ip_tag):
        """ Set up a reverse ip tag

        :param reverse_ip_tag: The reverse tag to set up; note board_address\
                    can be None, in which case, the tag will be assigned to\
                    all boards
        :type reverse_ip_tag:\
                    :py:class:`spinn_machine.tags.reverse_ip_tag.ReverseIPTag`
        :return: Nothing is returned
        :rtype: None
        :raise spinnman.exceptions.SpinnmanIOException: If there is an error\
                    communicating with the board
        :raise spinnman.exceptions.SpinnmanInvalidPacketException: If a packet\
                    is received that is not in the valid format
        :raise spinnman.exceptions.SpinnmanInvalidParameterException:
                    * If the reverse ip tag fields are incorrect
                    * If a packet is received that has invalid parameters
                    * If the UDP port is one that is already used by\
                      spiNNaker for system functions
        :raise spinnman.exceptions.SpinnmanUnexpectedResponseCodeException: If\
                    a response indicates an error during the exchange
        """

        if (reverse_ip_tag.port == constants.SCP_SCAMP_PORT or
                reverse_ip_tag.port ==
                constants.UDP_BOOT_CONNECTION_DEFAULT_PORT):
            raise exceptions.SpinnmanInvalidParameterException(
                "reverse_ip_tag.port", reverse_ip_tag.port,
                "The port number for the reverese ip tag conflicts with"
                " the spiNNaker system ports ({} and {})".format(
                    constants.SCP_SCAMP_PORT,
                    constants.UDP_BOOT_CONNECTION_DEFAULT_PORT))

        # Get the connections - if the tag specifies a connection, use that,
        # otherwise apply the tag to all connections
        connections = list()
        if reverse_ip_tag.board_address is not None:
            connection = self.locate_spinnaker_connection_for_board_address(
                reverse_ip_tag.board_address)
            if connection is None:
                raise exceptions.SpinnmanInvalidParameterException(
                    "reverse_ip_tag", str(reverse_ip_tag),
                    "The given board address is not recognized")
            connections.append(connection)
        else:
            connections = self._scamp_connections

        for connection in connections:
            process = SendSingleCommandProcess(self._machine, [connection])
            process.execute(SCPReverseIPTagSetRequest(
                connection.chip_x, connection.chip_y,
                reverse_ip_tag.destination_x, reverse_ip_tag.destination_y,
                reverse_ip_tag.destination_p,
                reverse_ip_tag.port, reverse_ip_tag.tag,
                reverse_ip_tag.sdp_port))

    def clear_ip_tag(self, tag, connection=None, board_address=None):
        """ Clear the setting of an ip tag

        :param tag: The tag id
        :type tag: int
        :param connection: Connection where the tag should be cleard.  If not\
                    specified, all SCPSender connections will send the message\
                    to clear the tag
        :type connection:\
                    :py:class:`spinnman.connections.abstract_scp_sender.AbstractSCPSender`
        :param board_address: Board address where the tag should be cleared.\
                    If not specified, all SCPSender connections will send the\
                    message to clear the tag
        :return: Nothing is returned
        :rtype: None
        :raise spinnman.exceptions.SpinnmanIOException: If there is an error\
                    communicating with the board
        :raise spinnman.exceptions.SpinnmanInvalidPacketException: If a packet\
                    is received that is not in the valid format
        :raise spinnman.exceptions.SpinnmanInvalidParameterException:
                    * If the tag is not a valid tag
                    * If the connection cannot send SDP messages
                    * If a packet is received that has invalid parameters
        :raise spinnman.exceptions.SpinnmanUnexpectedResponseCodeException: If\
                    a response indicates an error during the exchange
        """
        if connection is not None:
            connections = [connection]
        elif board_address is not None:
            connection = self.locate_spinnaker_connection_for_board_address(
                board_address)
            connections = [connection]
        else:
            connections = self._scamp_connections

        for connection in connections:
            process = SendSingleCommandProcess(self._machine, [connection])
            process.execute(SCPIPTagClearRequest(
                connection.chip_x, connection.chip_y, tag))

    def get_tags(self, connection=None):
        """ Get the current set of tags that have been set on the board

        :param connection: Connection from which the tags should be received.\
                    If not specified, all SCPSender connections will be\
                    queried and the response will be combined.
        :type connection:\
                    :py:class:`spinnman.connections.abstract_scp_sender.AbstractSCPSender`
        :return: An iterable of tags
        :rtype: iterable of\
                    :py:class:`spinn_machine.tags.abstract_tag.AbstractTag`
        :raise spinnman.exceptions.SpinnmanIOException: If there is an error\
                    communicating with the board
        :raise spinnman.exceptions.SpinnmanInvalidPacketException: If a packet\
                    is received that is not in the valid format
        :raise spinnman.exceptions.SpinnmanInvalidParameterException:
                    * If the connection cannot send SDP messages
                    * If a packet is received that has invalid parameters
        :raise spinnman.exceptions.SpinnmanUnexpectedResponseCodeException: If\
                    a response indicates an error during the exchange
        """
        if connection is not None:
            connections = connection
        else:
            connections = self._scamp_connections

        all_tags = list()
        for connection in connections:
            process = GetTagsProcess(self._machine, connections)
            all_tags.extend(process.get_tags(connection))
        return all_tags

    def load_multicast_routes(self, x, y, routes, app_id):
        """ Load a set of multicast routes on to a chip

        :param x: The x-coordinate of the chip onto which to load the routes
        :type x: int
        :param y: The y-coordinate of the chip onto which to load the routes
        :type y: int
        :param routes: An iterable of multicast routes to load
        :type routes: iterable of\
                    :py:class:`spinnmachine.multicast_routing_entry.MulticastRoutingEntry`
        :param app_id: The id of the application with which to associate the\
                    routes.  If not specified, defaults to 0.
        :type app_id: int
        :return: Nothing is returned
        :rtype: None
        :raise spinnman.exceptions.SpinnmanIOException: If there is an error\
                    communicating with the board
        :raise spinnman.exceptions.SpinnmanInvalidPacketException: If a packet\
                    is received that is not in the valid format
        :raise spinnman.exceptions.SpinnmanInvalidParameterException:
                    * If any of the routes are invalid
                    * If a packet is received that has invalid parameters
        :raise spinnman.exceptions.SpinnmanUnexpectedResponseCodeException: If\
                    a response indicates an error during the exchange
        """

        process = LoadRoutesProcess(self._machine, self._scamp_connections)
        process.load_routes(x, y, routes, app_id)

    def get_multicast_routes(self, x, y, app_id=None):
        """ Get the current multicast routes set up on a chip

        :param x: The x-coordinate of the chip from which to get the routes
        :type x: int
        :param y: The y-coordinate of the chip from which to get the routes
        :type y: int
        :param app_id: The id of the application to filter the routes for.  If\
                    not specified, will return all routes
        :type app_id: int
        :return: An iterable of multicast routes
        :rtype: iterable of\
                    :py:class:`spinnman.model.multicast_routing_entry.MulticastRoute`
        :raise spinnman.exceptions.SpinnmanIOException: If there is an error\
                    communicating with the board
        :raise spinnman.exceptions.SpinnmanInvalidPacketException: If a packet\
                    is received that is not in the valid format
        :raise spinnman.exceptions.SpinnmanInvalidParameterException: If a\
                    packet is received that has invalid parameters
        :raise spinnman.exceptions.SpinnmanUnexpectedResponseCodeException: If\
                    a response indicates an error during the exchange
        """
        if self._machine is None:
            self._update_machine()
        chip_info = self._chip_info[(x, y)]
        base_address = chip_info.router_table_copy_address()
        process = GetRoutesProcess(self._scamp_connections, app_id)
        return process.get_routes(x, y, base_address)

    def clear_multicast_routes(self, x, y):
        """ Remove all the multicast routes on a chip

        :param x: The x-coordinate of the chip on which to clear the routes
        :type x: int
        :param y: The y-coordinate of the chip on which to clear the routes
        :type y: int
        :return: Nothing is returned
        :rtype: None
        :raise spinnman.exceptions.SpinnmanIOException: If there is an error\
                    communicating with the board
        :raise spinnman.exceptions.SpinnmanInvalidPacketException: If a packet\
                    is received that is not in the valid format
        :raise spinnman.exceptions.SpinnmanInvalidParameterException: If a\
                    packet is received that has invalid parameters
        :raise spinnman.exceptions.SpinnmanUnexpectedResponseCodeException: If\
                    a response indicates an error during the exchange
        """
        process = SendSingleCommandProcess(
            self._machine, self._scamp_connections)
        process.execute(SCPRouterClearRequest(x, y))

    def get_router_diagnostics(self, x, y):
        """ Get router diagnostic information from a chip

        :param x: The x-coordinate of the chip from which to get the\
                    information
        :type x: int
        :param y: The y-coordinate of the chip from which to get the\
                    information
        :type y: int
        :return: The router diagnostic information
        :rtype: :py:class:`spinnman.model.router_diagnostics.RouterDiagnostics`
        :raise spinnman.exceptions.SpinnmanIOException: If there is an error\
                    communicating with the board
        :raise spinnman.exceptions.SpinnmanInvalidPacketException: If a packet\
                    is received that is not in the valid format
        :raise spinnman.exceptions.SpinnmanInvalidParameterException: If a\
                    packet is received that has invalid parameters
        :raise spinnman.exceptions.SpinnmanUnexpectedResponseCodeException: If\
                    a response indicates an error during the exchange
        """
        process = ReadRouterDiagnosticsProcess(
            self._machine, self._scamp_connections)
        return process.get_router_diagnostics(x, y)

    def set_router_diagnostic_filter(self, x, y, position, diagnostic_filter):
        """ Sets a router diagnostic filter in a router

        :param x: the x address of the router in which this filter is being\
                    set
        :type x: int
        :param y: the y address of the router in which this filter is being\
                    set
        :type y: int
        :param position: the position in the list of filters where this filter\
                    is to be added
        :type position: int
        :param diagnostic_filter: the diagnostic filter being set in the\
                    placed, between 0 and 15 (note that positions 0 to 11 are\
                    used by the default filters, and setting these positions\
                    will result in a warning).
        :type diagnostic_filter:\
                    :py:class:`spinnman.model.diagnostic_filter.DiagnosticFilter`
        :return: None
        :raise spinnman.exceptions.SpinnmanIOException:
                    * If there is an error communicating with the board
                    * If there is an error reading the data
        :raise spinnman.exceptions.SpinnmanInvalidPacketException: If a packet\
                    is received that is not in the valid format
        :raise spinnman.exceptions.SpinnmanInvalidParameterException:
                    * If x, y does not lead to a valid chip
                    * If position is less than 0 or more than 15
        :raise spinnman.exceptions.SpinnmanUnexpectedResponseCodeException: If\
                    a response indicates an error during the exchange
        """
        data_to_send = diagnostic_filter.filter_word
        if position > constants.NO_ROUTER_DIAGNOSTIC_FILTERS:
            raise exceptions.SpinnmanInvalidParameterException(
                "position", str(position), "the range of the position of a "
                                           "router filter is 0 and 16.")
        if position <= constants.ROUTER_DEFAULT_FILTERS_MAX_POSITION:
            logger.warn(
                " You are planning to change a filter which is set by default."
                " By doing this, other runs occuring on this machine will be "
                "forced to use this new configuration untill the machine is "
                "reset. Please also note that these changes will make the"
                " the reports from ybug not correct."
                "This has been executed and is trusted that the end user knows"
                " what they are doing")
        memory_position = (constants.ROUTER_REGISTER_BASE_ADDRESS +
                           constants.ROUTER_FILTER_CONTROLS_OFFSET +
                           (position *
                            constants.ROUTER_DIAGNOSTIC_FILTER_SIZE))

        process = SendSingleCommandProcess(
            self._machine, self._scamp_connections)
        process.execute(SCPWriteMemoryRequest(
            x, y, memory_position, struct.pack("<I", data_to_send)))

    def get_router_diagnostic_filter(self, x, y, position):
        """ Gets a router diagnostic filter from a router

        :param x: the x address of the router from which this filter is being\
                    retrieved
        :type x: int
        :param y: the y address of the router from which this filter is being\
                    retrieved
        :type y: int
        :param position: the position in the list of filters where this filter\
                    is to be added
        :type position: int
        :return: The diagnostic filter read
        :rtype: :py:class:`spinnman.model.diagnostic_filter.DiagnosticFilter`
        :raise spinnman.exceptions.SpinnmanIOException:
                    * If there is an error communicating with the board
                    * If there is an error reading the data
        :raise spinnman.exceptions.SpinnmanInvalidPacketException: If a packet\
                    is received that is not in the valid format
        :raise spinnman.exceptions.SpinnmanInvalidParameterException:
                    * If x, y does not lead to a valid chip
                    * If a packet is received that has invalid parameters
                    * If position is less than 0 or more than 15
        :raise spinnman.exceptions.SpinnmanUnexpectedResponseCodeException: If\
                    a response indicates an error during the exchange
        """
        memory_position = (constants.ROUTER_REGISTER_BASE_ADDRESS +
                           constants.ROUTER_FILTER_CONTROLS_OFFSET +
                           (position *
                            constants.ROUTER_DIAGNOSTIC_FILTER_SIZE))
        process = SendSingleCommandProcess(
            self._machine, self._scamp_connections)
        response = process.execute(
            SCPReadMemoryRequest(x, y, memory_position, 4))
        return DiagnosticFilter.read_from_int(struct.unpack_from(
            "<I", response.data, response.offset)[0])

    def clear_router_diagnostic_counters(self, x, y, enable=True,
                                         counter_ids=range(0, 16)):
        """ Clear router diagnostic information om a chip

        :param x: The x-coordinate of the chip
        :type x: int
        :param y: The y-coordinate of the chip
        :type y: int
        :param enable: True (default) if the counters should be enabled
        :type enable: bool
        :param counter_ids: The ids of the counters to reset (all by default)\
                    and enable if enable is True; each must be between 0 and 15
        :type counter_ids: array-like of int
        :return: None
        :rtype: Nothing is returned
        :raise spinnman.exceptions.SpinnmanIOException: If there is an error\
                    communicating with the board
        :raise spinnman.exceptions.SpinnmanInvalidPacketException: If a packet\
                    is received that is not in the valid format
        :raise spinnman.exceptions.SpinnmanInvalidParameterException: If a\
                    packet is received that has invalid parameters or a\
                    counter id is out of range
        :raise spinnman.exceptions.SpinnmanUnexpectedResponseCodeException: If\
                    a response indicates an error during the exchange
        """
        clear_data = 0
        for counter_id in counter_ids:
            if counter_id < 0 or counter_id > 15:
                raise exceptions.SpinnmanInvalidParameterException(
                    "counter_id", counter_id, "Diagnostic counter ids must be"
                                              " between 0 and 15")
            clear_data |= 1 << counter_id
        if enable:
            for counter_id in counter_ids:
                clear_data |= 1 << counter_id + 16
        process = SendSingleCommandProcess(
            self._machine, self._scamp_connections)
        process.execute(SCPWriteMemoryRequest(
            x, y, 0xf100002c, struct.pack("<I", clear_data)))

    @property
    def number_of_boards_located(self):
        """ Get the number of boards currently configured
        """
        boards = 0
        for bmp_connection in self._bmp_connections:
            boards += len(bmp_connection.boards)

        # if no bmps are avilable, then theres still at least one board
        if boards == 0:
            boards = 1
        return boards

    def close(self, close_original_connections=True):
        """ Close the transceiver and any threads that are running

        :param close_original_connections: If True, the original connections\
                    passed to the transceiver in the constructor are also\
                    closed.  If False, only newly discovered connections are\
                    closed.
        :return: Nothing is returned
        :rtype: None
        :raise None: No known exceptions are raised
        """

        for receiving_connections in \
                self._udp_receive_connections_by_port.values():
            for (_, listener) in receiving_connections.values():
                if listener is not None:
                    listener.close()

        for connection in self._all_connections:
            if (close_original_connections or
                    connection not in self._original_connections):
                connection.close()

    def register_udp_listener(self, callback, connection_class,
                              local_port=None, local_host=None):
        """ Register a callback for a certain type of traffic to be received\
            via UDP.  Note that the connection class must extend\
            :py:class:`spinnman.connections.abstract_classes.abstract_listenable.AbstractListenable`
            to avoid clashing with the SCAMP and BMP functionality

        :param callback: Function to be called when a packet is received
        :type callback: function(packet)
        :param connection_class: The class of connection to receive using
        :param local_port: The optional port number to listen on; if not\
                specified, an existing connection will be used if possible,\
                otherwise a random free port number will be used
        :type: local_port: int
        :param local_host: The optional hostname or IP address to listen on;\
                if not specified, all interfaces will be used for listening
        :type local_host: str
        :return: The port number that the connection is listening on
        :rtype: int
        """

        # If the connection class is not an AbstractListenable, this is an
        # error
        if not issubclass(connection_class, AbstractListenable):
            raise exceptions.SpinnmanInvalidParameterException(
                "connection_class", connection_class,
                "The connection class must be AbstractListenable")

        connections_of_class = self._udp_listenable_connections_by_class[
            connection_class]
        connection = None
        listener = None

        # If the local port was specified
        if local_port is not None:
            receiving_connections = self._udp_receive_connections_by_port[
                local_port]

            # If something is already listening on this port
            if len(receiving_connections) > 0:

                if local_host is None or local_host == "0.0.0.0":

                    # If we are to listen on all interfaces and the listener
                    # is not on all interfaces, this is an error
                    if "0.0.0.0" not in receiving_connections:
                        raise exceptions.SpinnmanInvalidParameterException(
                            "local_port", local_port,
                            "Another connection is already listening on this"
                            " port")

                    # Normalise the local host
                    local_host = "0.0.0.0"
                else:

                    # If we are to listen to a specific interface, and the
                    # listener is on all interfaces, this is an error
                    if "0.0.0.0" in receiving_connections:
                        raise exceptions.SpinnmanInvalidPacketException(
                            "local_port and local_host",
                            "{} and {}".format(local_port, local_host),
                            "Another connection is already listening on this"
                            " port on all interfaces")

                # If the type of an existing connection is wrong, this is an
                # error
                if local_host in receiving_connections:
                    (connection, listener) = receiving_connections[local_host]
                    if not isinstance(connection, connection_class):
                        raise exceptions.SpinnmanInvalidParameterException(
                            "connection_class", connection_class,
                            "A connection of class {} is already listening on"
                            "this port on all interfaces".format(
                                connection.__class__))

            # If we are here, nothing is listening on this port, so create
            # a connection if there isn't already one, and a listener
            if connection is None:
                connection = connection_class(local_port=local_port,
                                              local_host=local_host)
                self._all_connections.add(connection)
            listener = ConnectionListener(connection)
            listener.start()
            receiving_connections[local_host] = (connection, listener)
            connections_of_class.append((connection, listener))
            listener.add_callback(callback)
            return connection.local_port

        # If we are here, the local port wasn't specified to try to use an
        # existing connection of the correct class
        if len(connections_of_class) > 0:

            # If local_host is not specified, normalize it
            if local_host is None:
                local_host = "0.0.0.0"

            for (a_connection, a_listener) in connections_of_class:

                # Find a connection that matches the local host
                if a_connection.local_ip_address == local_host:
                    (connection, listener) = (a_connection, a_listener)
                    break

        # Create a connection if there isn't already one, and a listener
        if connection is None:
            connection = connection_class(local_host=local_host)
            self._all_connections.add(connection)
        listener = ConnectionListener(connection)
        listener.start()
        self._udp_receive_connections_by_port[connection.local_port][
            local_host] = (connection, listener)
        connections_of_class.append((connection, listener))
        listener.add_callback(callback)
        return connection.local_port

    def __str__(self):
        return "transciever object connected to {} with {} connections"\
            .format(self._scamp_connections[0].remote_ip_address,
                    len(self._all_connections))

    def __repr__(self):
        return self.__str__()<|MERGE_RESOLUTION|>--- conflicted
+++ resolved
@@ -1,13 +1,3 @@
-<<<<<<< HEAD
-=======
-"""
-Transceiver
-"""
-
-# spinnman imports
-from spinnman.connections.udp_packet_connections.iptag_connection import \
-    IPTagConnection
->>>>>>> 7636c95c
 from spinnman.connections.udp_packet_connections.udp_bmp_connection import \
     UDPBMPConnection
 from spinnman.messages.scp.impl.scp_bmp_set_led_request import \
@@ -96,25 +86,6 @@
 from spinnman import _utils
 from spinnman import exceptions
 
-<<<<<<< HEAD
-=======
-# noinspection
-from spinnman.connections.listeners._connection_queue import _ConnectionQueue
-from _threads._scp_message_interface import SCPMessageInterface
-from _threads._iobuf_interface import IOBufInterface
-from _threads._get_tags_interface import GetTagsInterface
-
-# spinnmachine imports
-from spinn_machine.machine import Machine
-from spinn_machine.chip import Chip
-from spinn_machine.sdram import SDRAM
-from spinn_machine.processor import Processor
-from spinn_machine.router import Router
-from spinn_machine.link import Link
-from spinn_machine.multicast_routing_entry import MulticastRoutingEntry
-
-from collections import deque
->>>>>>> 7636c95c
 from threading import Condition
 from collections import defaultdict
 
@@ -551,67 +522,9 @@
         :raise spinnman.exceptions.SpinnmanUnexpectedResponseCodeException: If\
                     the response is not one of the expected codes
         """
-<<<<<<< HEAD
         connection_to_use = self._get_random_connection(
             self._scp_sender_connections, connection)
         connection_to_use.send_scp_request(message)
-=======
-        thread = SCPMessageInterface(
-            transceiver=self, message=message, retry_codes=retry_codes,
-            n_retries=n_retries, timeout=timeout, connection=connection)
-        self._scp_message_thread_pool.apply_async(thread.run)
-        return thread.get_response()
-
-    def _make_chip(self, chip_details):
-        """ Creates a chip from a ChipInfo structure
-
-        :param chip_details: The ChipInfo structure to create the chip\
-                    from
-        :type chip_details: \
-                    :py:class:`spinnman.model.chip_info.ChipInfo`
-        :return: The created chip
-        :rtype: :py:class:`spinn_machine.chip.Chip`
-        """
-
-        # Create the processor list
-        processors = list()
-        for virtual_core_id in chip_details.virtual_core_ids:
-            if (self._ignore_cores is not None and
-                    self._ignore_cores.is_core(
-                        chip_details.x, chip_details.y, virtual_core_id)):
-                logger.debug("Ignoring core {} on chip {}, {}".format(
-                             chip_details.x, chip_details.y, virtual_core_id))
-                continue
-            if (self._max_core_id is not None and
-                    virtual_core_id > self._max_core_id):
-                logger.debug("Ignoring core {} on chip {}, {} as > {}"
-                             .format(chip_details.x, chip_details.y,
-                                     virtual_core_id, self._max_core_id))
-                continue
-
-            processors.append(Processor(
-                virtual_core_id, chip_details.cpu_clock_mhz * 1000000,
-                virtual_core_id == 0))
-
-        # Create the router - add the links later during search
-        router = Router(
-            links=list(), emergency_routing_enabled=False,
-            clock_speed=Router.ROUTER_DEFAULT_CLOCK_SPEED,
-            n_available_multicast_entries=(
-                Router.ROUTER_DEFAULT_AVAILABLE_ENTRIES -
-                chip_details.first_free_router_entry))
-
-        # Create the chip
-        chip = Chip(
-            x=chip_details.x, y=chip_details.y, processors=processors,
-            router=router, sdram=SDRAM(
-                user_base_address=chip_details.sdram_base_address,
-                system_base_address=chip_details.system_sdram_base_address),
-            ip_address=chip_details.ip_address,
-            nearest_ethernet_x=chip_details.nearest_ethernet_x,
-            nearest_ethernet_y=chip_details.nearest_ethernet_y)
-        return chip
->>>>>>> 7636c95c
 
     def send_sdp_message(self, message, connection=None):
         """ Sends an SDP message using one of the connections.
