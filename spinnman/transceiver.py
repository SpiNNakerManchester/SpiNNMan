"""
Transceiver
"""

# local imports
from spinnman.connections.udp_packet_connections.udp_bmp_connection import \
    UDPBMPConnection
from spinnman.messages.scp.impl.scp_bmp_set_led_request import \
    SCPBMPSetLedRequest
from spinnman.messages.scp.impl.scp_bmp_version_request import \
    SCPBMPVersionRequest
from spinnman.messages.scp.impl.scp_power_request import SCPPowerRequest
from spinnman.messages.scp.impl.scp_read_adc_request import SCPReadADCRequest
from spinnman.messages.scp.impl.scp_read_fpga_register_request import \
    SCPReadFPGARegisterRequest
from spinnman.messages.scp.impl.scp_write_fpga_register_request import \
    SCPWriteFPGARegisterRequest
from spinnman.model.diagnostic_filter import DiagnosticFilter
from spinnman.connections.abstract_classes.abstract_spinnaker_boot_receiver\
    import AbstractSpinnakerBootReceiver
from spinnman.connections.abstract_classes.abstract_spinnaker_boot_sender\
    import AbstractSpinnakerBootSender
from spinnman.connections.udp_packet_connections.udp_connection\
    import UDPConnection
from spinnman.connections.abstract_classes.abstract_scp_sender\
    import AbstractSCPSender
from spinnman.connections.abstract_classes.abstract_sdp_sender\
    import AbstractSDPSender
from spinnman.connections.abstract_classes.abstract_multicast_sender\
    import AbstractMulticastSender
from spinnman.connections.abstract_classes.abstract_scp_receiver\
    import AbstractSCPReceiver
from spinnman.processes.get_machine_process import GetMachineProcess
from spinnman.processes.get_version_process import GetVersionProcess
from spinnman.processes.write_memory_process import WriteMemoryProcess
from spinnman.processes.read_memory_process import ReadMemoryProcess
from spinnman.messages.scp.impl.scp_iptag_tto_request import SCPIPTagTTORequest
from spinnman.processes.get_cpu_info_process import GetCPUInfoProcess
from spinnman.processes.read_iobuf_process import ReadIOBufProcess
from spinnman.processes.application_run_process import ApplicationRunProcess
from spinnman.data.file_data_reader import FileDataReader
from spinnman import model_binaries
from spinnman.processes.exit_dpri_process import ExitDPRIProcess
from spinn_machine.utilities import utilities
from spinnman.processes\
    .multi_connection_process_most_direct_connection_selector \
    import MultiConnectionProcessMostDirectConnectionSelector
from spinnman.processes.set_dpri_packet_types_process \
    import SetDPRIPacketTypesProcess
from spinnman.messages.scp.scp_dpri_packet_type_flags \
    import SCPDPRIPacketTypeFlags
from spinnman.processes.set_dpri_router_timeout_process \
    import SetDPRIRouterTimeoutProcess
from spinnman.processes.set_dpri_router_emergency_timeout_process \
    import SetDPRIRouterEmergencyTimeoutProcess
from spinnman.processes.reset_dpri_counters_process \
    import ResetDPRICountersProcess
from spinnman.processes.read_dpri_status_process import ReadDPRIStatusProcess
from spinnman.connections.abstract_classes.abstract_listenable \
    import AbstractListenable
from spinnman.connections.connection_listener import ConnectionListener
from spinnman.processes.write_memory_flood_process \
    import WriteMemoryFloodProcess
from spinnman.processes.get_tags_process import GetTagsProcess
from spinnman.processes.load_routes_process import LoadMultiCastRoutesProcess
from spinnman.processes.get_routes_process import GetMultiCastRoutesProcess
from spinnman.processes.send_single_command_process \
    import SendSingleCommandProcess
from spinnman.processes.read_router_diagnostics_process \
    import ReadRouterDiagnosticsProcess
from spinnman.messages.scp.scp_power_command import SCPPowerCommand
from spinnman.connections.udp_packet_connections.udp_boot_connection \
    import UDPBootConnection
from spinnman import constants
from spinnman.connections.udp_packet_connections.udp_scamp_connection \
    import UDPSCAMPConnection
from spinnman.messages.scp.impl.scp_reverse_iptag_set_request import \
    SCPReverseIPTagSetRequest
from spinnman.model.machine_dimensions import MachineDimensions
from spinnman.model.core_subsets import CoreSubsets
from spinnman.messages.spinnaker_boot.spinnaker_boot_messages \
    import SpinnakerBootMessages
from spinnman.messages.scp.impl.scp_read_memory_request \
    import SCPReadMemoryRequest
from spinnman.messages.scp.impl.scp_count_state_request \
    import SCPCountStateRequest
from spinnman.messages.scp.impl.scp_write_memory_request \
    import SCPWriteMemoryRequest
from spinnman.messages.scp.impl.scp_application_run_request \
    import SCPApplicationRunRequest
from spinnman.messages.scp.impl.scp_send_signal_request \
    import SCPSendSignalRequest
from spinnman.messages.scp.impl.scp_iptag_set_request \
    import SCPIPTagSetRequest
from spinnman.messages.scp.impl.scp_iptag_clear_request \
    import SCPIPTagClearRequest
from spinnman.messages.scp.impl.scp_router_clear_request \
    import SCPRouterClearRequest
from spinnman.messages.scp.impl.scp_led_request \
    import SCPLEDRequest
from spinnman.messages.scp.impl.scp_app_stop_request import SCPAppStopRequest
from spinnman.data.abstract_data_reader import AbstractDataReader
from spinnman.utilities import utility_functions
from spinnman import exceptions

# general imports
import random
import struct
from threading import Condition
from collections import defaultdict
import logging
import socket
import time
import os

logger = logging.getLogger(__name__)

_SCAMP_NAME = "SC&MP"
_SCAMP_VERSION = 1.33

_BMP_NAME = "BC&MP"
_BMP_VERSIONS = [1.3, 1.33, 1.37, 1.36]

_STANDARD_RETIRES_NO = 3
INITIAL_FIND_SCAMP_RETRIES_COUNT = 1
_REINJECTOR_APP_ID = 17


def create_transceiver_from_hostname(
        hostname, version, bmp_connection_data=None, number_of_boards=None,
        ignore_chips=None, ignore_cores=None, max_core_id=None,
        auto_detect_bmp=True):
    """ Create a Transceiver by creating a UDPConnection to the given\
        hostname on port 17893 (the default SCAMP port), and a\
        UDPBootConnection on port 54321 (the default boot port),
        optionally discovering any additional links using the UDPConnection,\
        and then returning the transceiver created with the conjunction of the\
        created UDPConnection and the discovered connections

    :param hostname: The hostname or IP address of the board
    :type hostname: str
    :param number_of_boards: a number of boards expected to be supported, or\
                None, which defaults to a single board
    :type number_of_boards: int or None
    :param ignore_chips: An optional set of chips to ignore in the\
                machine.  Requests for a "machine" will have these chips\
                excluded, as if they never existed.  The processor_ids of\
                the specified chips are ignored.
    :type ignore_chips: :py:class:`spinnman.model.core_subsets.CoreSubsets`
    :param ignore_cores: An optional set of cores to ignore in the\
                machine.  Requests for a "machine" will have these cores\
                excluded, as if they never existed.
    :type ignore_cores: :py:class:`spinnman.model.core_subsets.CoreSubsets`
    :param max_core_id: The maximum core id in any discovered machine.\
                Requests for a "machine" will only have core ids up to\
                this value.
    :type max_core_id: int
    :param version: the type of spinnaker board used within the spinnaker\
                machine being used. If a spinn-5 board, then the version\
                will be 5, spinn-3 would equal 3 and so on.
    :param bmp_connection_data: the details of the bmp connections used to\
                boot multi-board systems
    :type bmp_connection_data: iterable\
                :py:class:`spinnman.model.bmp_connection_data.BMPConnectionData`
    :param auto_detect_bmp: True if the BMP of version 4 or 5 boards should be\
                automatically determined from the board IP address
    :type auto_detect_bmp: bool
    :return: The created transceiver
    :rtype: :py:class:`spinnman.transceiver.Transceiver`
    :raise spinnman.exceptions.SpinnmanIOException: If there is an error\
                communicating with the board
    :raise spinnman.exceptions.SpinnmanInvalidPacketException: If a packet\
                is received that is not in the valid format
    :raise spinnman.exceptions.SpinnmanInvalidParameterException: If a\
                packet is received that has invalid parameters
    :raise spinnman.exceptions.SpinnmanUnexpectedResponseCodeException: If\
                a response indicates an error during the exchange
    """
    logger.info("Creating transceiver for {}".format(hostname))
    connections = list()

    # if no BMP has been supplied, but the board is a spinn4 or a spinn5
    # machine, then an assumption can be made that the BMP is at -1 on the
    # final value of the IP address
    if (version >= 4 and auto_detect_bmp is True and
            (bmp_connection_data is None or len(bmp_connection_data) == 0)):
        bmp_connection_data = [
            utility_functions.work_out_bmp_from_machine_details(
                hostname, number_of_boards)]

    # handle BMP connections
    if bmp_connection_data is not None:
        for bmp_connection in bmp_connection_data:

            udp_bmp_connection = UDPBMPConnection(
                bmp_connection.cabinet, bmp_connection.frame,
                bmp_connection.boards, remote_host=bmp_connection.ip_address)
            connections.append(udp_bmp_connection)

    # handle the spinnaker connection
    connections.append(UDPSCAMPConnection(remote_host=hostname))

    # handle the boot connection
    connections.append(UDPBootConnection(remote_host=hostname))

    return Transceiver(
        version, connections=connections, ignore_chips=ignore_chips,
        ignore_cores=ignore_cores, max_core_id=max_core_id)


class Transceiver(object):
    """ An encapsulation of various communications with the spinnaker board.

        The methods of this class are designed to be thread-safe;\
        thus you can make multiple calls to the same (or different) methods\
        from multiple threads and expect each call to work as if it had been\
        called sequentially, although the order of returns is not guaranteed.\
        Note also that with multiple connections to the board, using multiple\
        threads in this way may result in an increase in the overall speed of\
        operation, since the multiple calls may be made separately over the\
        set of given connections.


    """

    def __init__(self, version, connections=None, ignore_chips=None,
                 ignore_cores=None, max_core_id=None):
        """

        :param version: The version of the board being connected to
        :type version: int
        :param connections: An iterable of connections to the board.  If not\
                    specified, no communication will be possible until\
                    connections are found.
        :type connections: iterable of\
                    :py:class:`spinnman.connections.abstract_connection.AbstractConnection`
        :param ignore_chips: An optional set of chips to ignore in the\
                    machine.  Requests for a "machine" will have these chips\
                    excluded, as if they never existed.  The processor_ids of\
                    the specified chips are ignored.
        :type ignore_chips: :py:class:`spinnman.model.core_subsets.CoreSubsets`
        :param ignore_cores: An optional set of cores to ignore in the\
                    machine.  Requests for a "machine" will have these cores\
                    excluded, as if they never existed.
        :type ignore_cores: :py:class:`spinnman.model.core_subsets.CoreSubsets`
        :param max_core_id: The maximum core id in any discovered machine.\
                    Requests for a "machine" will only have core ids up to and\
                    including this value.
        :type max_core_id: int
        :raise spinnman.exceptions.SpinnmanIOException: If there is an error\
                    communicating with the board, or if no connections to the\
                    board can be found (if connections is None)
        :raise spinnman.exceptions.SpinnmanInvalidPacketException: If a packet\
                    is received that is not in the valid format
        :raise spinnman.exceptions.SpinnmanInvalidParameterException: If a\
                    packet is received that has invalid parameters
        :raise spinnman.exceptions.SpinnmanUnexpectedResponseCodeException: If\
                    a response indicates an error during the exchange
        """

        # Place to keep the current machine
        self._version = version
        self._machine = None
        self._ignore_chips = ignore_chips
        self._ignore_cores = ignore_cores
        self._max_core_id = max_core_id

        # Place to keep the known chip information
        self._chip_info = dict()

        # Place to keep the identity of the re-injector core on each chip,
        # indexed by chip x and y coordinates
        self._reinjector_cores = CoreSubsets()
        self._reinjection_running = False

        # A set of the original connections - used to determine what can
        # be closed
        if connections is None:
            connections = list()
        self._original_connections = set()
        self._original_connections.update(connections)

        # A set of all connection - used for closing
        self._all_connections = set()
        self._all_connections.update(connections)

        # A boot send connection - there can only be one in the current system,
        # or otherwise bad things can happen!
        self._boot_send_connection = None

        # A list of boot receive connections - these are used to
        # listen for the pre-boot board identifiers
        self._boot_receive_connections = list()

        # A dict of port -> dict of ip address -> (connection, listener)
        # for udp connections.  Note listener might be None if the connection
        # has not been listened to before.
        # Used to keep track of what connection is listening on what port
        # to ensure only one type of traffic is received on any port for any
        # interface
        self._udp_receive_connections_by_port = defaultdict(dict)

        # A dict of class -> list of (connection, listener) for udp connections
        # that are listenable.  Note that listener might be None if the
        # connection has not be listened to before.
        self._udp_listenable_connections_by_class = defaultdict(list)

        # A list of all connections that can be used to send SCP messages
        # Note that some of these might not be able to receive SCP; this
        # could be useful if they are just using SCP to send a command that
        # doesn't expect a response
        self._scp_sender_connections = list()

        # A list of all connections that can be used to send SDP messages
        self._sdp_sender_connections = list()

        # A list of all connections that can be used to send Multicast messages
        self._multicast_sender_connections = list()

        # A dict of ip address -> SCAMP connection
        # These are those that can be used for setting up IP Tags
        self._udp_scamp_connections = dict()

        # A list of all connections that can be used to send and receive SCP
        # messages for SCAMP interaction
        self._scamp_connections = list()

        # The BMP connections
        self._bmp_connections = list()
        self._bmp_connections_by_location = dict()

        self._sort_out_connections(connections)

        # The nearest neighbour start id and lock
        self._next_nearest_neighbour_id = 2
        self._next_nearest_neighbour_condition = Condition()

        # A lock against multiple flood fill writes - needed as SCAMP cannot
        # cope with this
        self._flood_write_lock = Condition()

        # A lock against single chip executions (entry is (x, y))
        # The condition should be acquired before the locks are
        # checked or updated
        # The write lock condition should also be acquired to avoid a flood
        # fill during an individual chip execute
        self._chip_execute_locks = dict()
        self._chip_execute_lock_condition = Condition()
        self._n_chip_execute_locks = 0

        # Check that the BMP connections are valid
        self._check_bmp_connections()

    def _sort_out_connections(self, connections):

        for connection in connections:

            # locate the only boot send connection
            if isinstance(connection, AbstractSpinnakerBootSender):
                if self._boot_send_connection is not None:
                    raise exceptions.SpinnmanInvalidParameterException(
                        "connections", "[... {} ...]".format(connection),
                        "Only a single AbstractSpinnakerBootSender can be"
                        " specified")
                else:
                    self._boot_send_connection = connection

            # locate any boot receiver connections
            if isinstance(connection, AbstractSpinnakerBootReceiver):
                self._boot_receive_connections.append(connection)

            # Locate any connections listening on a UDP port
            if isinstance(connection, UDPConnection):
                self._udp_receive_connections_by_port[connection.local_port][
                    connection.local_ip_address] = (connection, None)
                if isinstance(connection, AbstractListenable):
                    self._udp_listenable_connections_by_class[
                        connection.__class__].append((connection, None))

            # Locate any connections that can send SCP
            # (that are not BMP connections)
            if (isinstance(connection, AbstractSCPSender) and
                    not isinstance(connection, UDPBMPConnection)):
                self._scp_sender_connections.append(connection)

            # Locate any connections that can send SDP
            if isinstance(connection, AbstractSDPSender):
                self._sdp_sender_connections.append(connection)

            # Locate any connections that can send Multicast
            if isinstance(connection, AbstractMulticastSender):
                self._multicast_sender_connections.append(connection)

            # Locate any connections that can send and receive SCP
            if (isinstance(connection, AbstractSCPSender) and
                    isinstance(connection, AbstractSCPReceiver)):

                # If it is a BMP connection, add it here
                if isinstance(connection, UDPBMPConnection):
                    self._bmp_connections.append(connection)
                    self._bmp_connections_by_location[
                        (connection.cabinet, connection.frame)] = connection
                else:

                    self._scamp_connections.append(connection)

                    # If also a UDP connection, add it here (for IP tags)
                    if isinstance(connection, UDPConnection):
                        board_address = connection.remote_ip_address
                        self._udp_scamp_connections[board_address] = connection

    def _check_bmp_connections(self):
        """ Check that the BMP connections are actually connected to valid BMPs

        :return: None
        :raises SpinnmanIOException: when the connection is not linked to a BMP
        """
        # check that the udp bmp connection is actually connected to a bmp
        #  via the sver command
        for connection in self._bmp_connections:

            # try to send a bmp sver to check if it responds as expected
            try:
                version_info = self.get_scamp_version(connection=connection)

                if (version_info.name != _BMP_NAME or
                        (version_info.version_number not in
                         _BMP_VERSIONS)):
                    raise exceptions.SpinnmanIOException(
                        "The BMP is running {}"
                        " {} which is incompatible with this transceiver, "
                        "required version is {} {}".format(
                            version_info.name,
                            version_info.version_number,
                            _BMP_NAME, _BMP_VERSIONS))

            # If it fails to respond due to timeout, maybe that the connection
            # isn't valid
            except exceptions.SpinnmanTimeoutException:
                raise exceptions.SpinnmanException(
                    "BMP connection to {} is not responding, "
                    "please check that it is connected".format(
                        connection.remote_ip_address))

    def _try_sver_though_scamp_connection(self, connection, retries):
        """ Try to query 0, 0 for SVER through a given connection

        :param connection: the connection to use for querying chip 0 0
        :param retries: how many attempts to do before giving up
        :return: True if a valid response is received, False otherwise
        """
        current_retries = retries
        while current_retries > 0:
            try:
                self.get_scamp_version(connection=connection)
                return True
            except exceptions.SpinnmanTimeoutException:
                current_retries -= 1
            except exceptions.SpinnmanUnexpectedResponseCodeException:
                current_retries -= 1
            except exceptions.SpinnmanIOException:
                return False
        return False

    def _get_chip_execute_lock(self, x, y):
        """ Get a lock for executing an executable on a chip
        """

        # Check if there is a lock for the given chip
        self._chip_execute_lock_condition.acquire()
        if not (x, y) in self._chip_execute_locks:
            chip_lock = Condition()
            self._chip_execute_locks[(x, y)] = chip_lock
        else:
            chip_lock = self._chip_execute_locks[(x, y)]
        self._chip_execute_lock_condition.release()

        # Get the lock for the chip
        chip_lock.acquire()

        # Increment the lock counter (used for the flood lock)
        self._chip_execute_lock_condition.acquire()
        self._n_chip_execute_locks += 1
        self._chip_execute_lock_condition.release()

    def _release_chip_execute_lock(self, x, y):
        """ Release the lock for executing on a chip
        """

        # Get the chip lock
        self._chip_execute_lock_condition.acquire()
        chip_lock = self._chip_execute_locks[(x, y)]

        # Release the chip lock
        chip_lock.release()

        # Decrement the lock and notify
        self._n_chip_execute_locks -= 1
        self._chip_execute_lock_condition.notify_all()
        self._chip_execute_lock_condition.release()

    def _get_flood_execute_lock(self):
        """ Get a lock for executing a flood fill of an executable
        """

        # Get the execute lock all together, so nothing can access it
        self._chip_execute_lock_condition.acquire()

        # Wait until nothing is executing
        while self._n_chip_execute_locks > 0:
            self._chip_execute_lock_condition.wait()

            # When nothing is executing, we can return here

    def _release_flood_execute_lock(self):
        """ Release the lock for executing a flood fill
        """

        # Release the execute lock
        self._chip_execute_lock_condition.release()

    def _get_random_connection(self, connections):
        """
        Returns the given connection, or else picks one at random
        :param connections: the list of connections to locate a random one from
        :type connections: a iterable of Abstract connection
        :return: a connection object
        """
        if len(connections) == 0:
            return None
        pos = random.randint(0, len(connections) - 1)
        return connections[pos]

    def send_scp_message(
            self, message, connection=None):
        """ Sends an SCP message, without expecting a response

        :param message: The message to send
        :type message:\
                    :py:class:`spinnman.messages.scp.abstract_scp_request.AbstractSCPRequest`
        :param connection: The connection to use
        :type connection:\
                    :py:class:`spinnman.connections.abstract_connection.AbstractConnection`
        :return: The received response, or the callback if get_callback is True
        :rtype:\
                    :py:class:`spinnman.messages.scp.abstract_scp_response.AbstractSCPResponse`
        :raise spinnman.exceptions.SpinnmanTimeoutException: If there is a\
                    timeout before a message is received
        :raise spinnman.exceptions.SpinnmanInvalidParameterException: If one\
                    of the fields of the received message is invalid
        :raise spinnman.exceptions.SpinnmanInvalidPacketException:
                    * If the message is not a recognized packet type
                    * If a packet is received that is not a valid response
        :raise spinnman.exceptions.SpinnmanUnsupportedOperationException: If\
                    no connection can send the type of message given
        :raise spinnman.exceptions.SpinnmanIOException: If there is an error\
                    sending the message or receiving the response
        :raise spinnman.exceptions.SpinnmanUnexpectedResponseCodeException: If\
                    the response is not one of the expected codes
        """
        if connection is None:
            connection_to_use = self._get_random_connection(
                self._scp_sender_connections)
        else:
            connection_to_use = connection
        connection_to_use.send_scp_request(message)

    def send_sdp_message(self, message, connection=None):
        """ Sends an SDP message using one of the connections.

        :param message: The message to send
        :type message: SDPMessage
        :param connection: An optional connection to use
        :type connection:\
                    :py:class:`spinnman.connections.abstract_connection.AbstractConnection`
        :return: None
        """
        if connection is None:
            connection_to_use = self._get_random_connection(
                self._sdp_sender_connections)
        else:
            connection_to_use = connection
        connection_to_use.send_sdp_message(message)

    def send_multicast_message(self, x, y, multicast_message, connection=None):
        """ Sends a multicast message to the board (currently unsupported)

        :param x: The x-coordinate of the chip where the message should first\
                    arrive on the board
        :type x: int
        :param y: The y-coordinate of the chip where the message should first\
                    arrive on the board
        :type y: int
        :param multicast_message: A multicast message to send
        :type multicast_message:\
                    :py:class:`spinnman.messages.multicast_message.MulticastMessage`
        :param connection: A specific connection over which to send the\
                    message.  If not specified, an appropriate connection is\
                    chosen automatically
        :type connection:\
                    :py:class:`spinnman.connections.abstract_multicast_sender.AbstractMulticastSender`
        :return: Nothing is returned
        :rtype: None
        :raise spinnman.exceptions.SpinnmanIOException: If there is an error\
                    communicating with the board
        :raise spinnman.exceptions.SpinnmanUnsupportedOperationException:
                    * If there is no connection that supports sending over\
                      multicast (or the given connection does not)
                    * If there is no connection that can make the packet\
                      arrive at the selected chip (ignoring routing tables)
        """
        raise exceptions.SpinnmanUnsupportedOperationException(
            "This operation is currently not supported in spinnman.")

    def _update_machine(self):
        """ Get the current machine status and store it
        """

        # Get the details of all the chips
        get_machine_process = GetMachineProcess(
            self._scamp_connections, self._ignore_chips, self._ignore_cores,
            self._max_core_id)
        self._machine = get_machine_process.get_machine_details()
        self._chip_info = get_machine_process.get_chip_info()

        # Work out and add the spinnaker links
        spinnaker_links = utilities.locate_spinnaker_links(
            self._version, self._machine)
        for spinnaker_link in spinnaker_links:
            self._machine.add_spinnaker_link(spinnaker_link)

        logger.info("Detected a machine on ip address {} which has {}"
                    .format(self._boot_send_connection.remote_ip_address,
                            self._machine.cores_and_link_output_string()))

    def discover_scamp_connections(self):
        """ Find connections to the board and store these for future use.\
            Note that connections can be empty, in which case another local\
            discovery mechanism will be used.  Note that an exception will be\
            thrown if no initial connections can be found to the board.

        :return: An iterable of discovered connections, not including the\
                    initially given connections in the constructor
        :rtype: iterable of\
                    :py:class:`spinnman.connections.abstract_connection.AbstractConnection`
        :raise spinnman.exceptions.SpinnmanIOException: If there is an error\
                    communicating with the board
        :raise spinnman.exceptions.SpinnmanInvalidPacketException: If a packet\
                    is received that is not in the valid format
        :raise spinnman.exceptions.SpinnmanInvalidParameterException: If a\
                    packet is received that has invalid parameters
        :raise spinnman.exceptions.SpinnmanUnexpectedResponseCodeException: If\
                    a response indicates an error during the exchange
        """

        # Currently, this only finds other UDP connections given a connection
        # that supports SCP - this is done via the machine
        if len(self._udp_scamp_connections) == 0:
            return list()
        # if the machine hasnt been created, create it
        if self._machine is None:
            self._update_machine()

        # Find all the new connections via the machine ethernet-connected chips
        new_connections = list()
        for chip in self._machine.ethernet_connected_chips:
            if chip.ip_address not in self._udp_scamp_connections:
                new_connection = UDPSCAMPConnection(
                    remote_host=chip.ip_address, chip_x=chip.x, chip_y=chip.y)
                if self._try_sver_though_scamp_connection(
                        new_connection, _STANDARD_RETIRES_NO):
                    new_connections.append(new_connection)
                    self._udp_scamp_connections[chip.ip_address] = \
                        new_connection
                    self._scamp_connections.append(new_connection)
                    self._scp_sender_connections.append(new_connection)
                    self._all_connections.add(new_connection)

        # Update the connection queues after finding new connections
        return new_connections

    def get_connections(self):
        """ Get the currently known connections to the board, made up of those\
            passed in to the transceiver and those that are discovered during\
            calls to discover_connections.  No further discovery is done here.
        :return: An iterable of connections known to the transceiver
        :rtype: iterable of\
                    :py:class:`spinnman.connections.abstract_connection.AbstractConnection`
        :raise None: No known exceptions are raised
        """
        return self._all_connections

    def get_machine_dimensions(self):
        """ Get the maximum chip x-coordinate and maximum chip y-coordinate of\
            the chips in the machine

        :return: The dimensions of the machine
        :rtype: :py:class:`spinnman.model.machine_dimensions.MachineDimensions`
        :raise spinnman.exceptions.SpinnmanIOException: If there is an error\
                    communicating with the board
        :raise spinnman.exceptions.SpinnmanInvalidPacketException: If a packet\
                    is received that is not in the valid format
        :raise spinnman.exceptions.SpinnmanInvalidParameterException: If a\
                    packet is received that has invalid parameters
        :raise spinnman.exceptions.SpinnmanUnexpectedResponseCodeException: If\
                    a response indicates an error during the exchange
        """
        if self._machine is None:
            self._update_machine()
        return MachineDimensions(self._machine.max_chip_x + 1,
                                 self._machine.max_chip_y + 1)

    def get_machine_details(self):
        """ Get the details of the machine made up of chips on a board and how\
            they are connected to each other.

        :return: A machine description
        :rtype: :py:class:`spinn_machine.machine.Machine`
        :raise spinnman.exceptions.SpinnmanIOException: If there is an error\
                    communicating with the board
        :raise spinnman.exceptions.SpinnmanInvalidPacketException: If a packet\
                    is received that is not in the valid format
        :raise spinnman.exceptions.SpinnmanInvalidParameterException: If a\
                    packet is received that has invalid parameters
        :raise spinnman.exceptions.SpinnmanUnexpectedResponseCodeException: If\
                    a response indicates an error during the exchange
        """
        if self._machine is None:
            self._update_machine()
        return self._machine

    def is_connected(self, connection=None):
        """ Determines if the board can be contacted

        :param connection: The connection which is to be tested.  If none,\
                    all connections will be tested, and the board will be\
                    considered to be connected if any one connection works.
        :type connection:\
                    :py:class:`spinnman.connections.abstract_connection.AbstractConnection`
        :return: True if the board can be contacted, False otherwise
        :rtype: bool
        :raise None: No known exceptions are raised
        """
        if connection is not None:
            if connection.is_connected():
                return True
            return False
        else:
            for connection in self._scamp_connections:
                if connection.is_connected():
                    return True
            return False

    def get_scamp_version(self, chip_x=0, chip_y=0, connection=None):
        """ Get the version of scamp which is running on the board

        :param connection: the connection to send the scamp version or none (if
            none then a random scamp connection is used)
        :type connection: a instance of a SCPConnection
        :param chip_x: the chip's x coordinate to query for scamp version
        :type chip_x: int
        :param chip_y: the chip's y coordinate to query for scamp version
        :return: The version identifier
        :rtype: :py:class:`spinnman.model.version_info.VersionInfo`
        :raise spinnman.exceptions.SpinnmanIOException: If there is an error\
                    communicating with the board
        :raise spinnman.exceptions.SpinnmanInvalidParameterException: If the\
                    timeout is less than 1
        :raise spinnman.exceptions.SpinnmanTimeoutException: If none of the\
                    retries resulted in a response before the timeout\
                    (suggesting that the board is not booted)
        """
        if connection is None:
            connection = self._get_random_connection(self._scamp_connections)
        process = GetVersionProcess(connection)
        return process.get_version(x=chip_x, y=chip_y, p=0)

    def boot_board(
            self, number_of_boards=1, width=None, height=None):
        """ Attempt to boot the board.  No check is performed to see if the\
            board is already booted.

        :param number_of_boards: the number of boards that this machine is \
                made out of, 1 by default
        :type number_of_boards: int
        :param width: The width of the machine in chips, or None to compute
        :type width: int or None
        :param height: The height of the machine in chips, or None to compute
        :type height: int or None
        :raise spinnman.exceptions.SpinnmanInvalidParameterException: If the\
                    board version is not known
        :raise spinnman.exceptions.SpinnmanIOException: If there is an error\
                    communicating with the board
        """
        logger.debug("Attempting to boot version {} board".format(
            self._version))
        if width is None or height is None:
            dims = utility_functions.get_ideal_size(number_of_boards,
                                                    self._version)
            width = dims.width
            height = dims.height
        boot_messages = SpinnakerBootMessages(
            self._version, number_of_boards=number_of_boards,
            width=width, height=height)
        for boot_message in boot_messages.messages:
            self._boot_send_connection.send_boot_message(boot_message)
        time.sleep(2.0)

    def ensure_board_is_ready(
            self, number_of_boards=1, width=None, height=None,
            n_retries=5, enable_reinjector=True):
        """ Ensure that the board is ready to interact with this version\
            of the transceiver.  Boots the board if not already booted and\
            verifies that the version of SCAMP running is compatible with\
            this transceiver.

        :param number_of_boards: the number of boards that this machine is
                    constructed out of, 1 by default
        :type number_of_boards: int
        :param width: The width of the machine in chips, or None to compute
        :type width: int or None
        :param height: The height of the machine in chips, or None to compute
        :type height: int or None
        :param n_retries: The number of times to retry booting
        :type n_retries: int
        :param enable_reinjector: a boolean that allows the reinjector to be\
                    added to the system
        :type enable_reinjector: bool
        :return: The version identifier
        :rtype: :py:class:`spinnman.model.version_info.VersionInfo`
        :raise: spinnman.exceptions.SpinnmanIOException:
                    * If there is a problem booting the board
                    * If the version of software on the board is not\
                      compatible with this transceiver
        """

        # if the machine sizes not been given, calculate from assumption
        if width is None or width is None:
            dims = utility_functions.get_ideal_size(number_of_boards,
                                                    self._version)
            width = dims.width
            height = dims.height

        # try to get a scamp version once
        logger.info("going to try to boot the machine with scamp")
        version_info = self._try_to_find_scamp_and_boot(
            INITIAL_FIND_SCAMP_RETRIES_COUNT, number_of_boards, width, height)

        # If we fail to get a SCAMP version this time, try other things
        if version_info is None and self._version >= 4:
            logger.info("failed to boot machine with scamp,"
                        " trying to power on machine")

            # start by powering up each bmp connection
            self.power_on_machine()

            # Sleep a bit to let things get going
            time.sleep(2.0)
            logger.info("going to try to boot the machine with scamp")

            # retry to get a scamp version, this time trying multiple times
            version_info = self._try_to_find_scamp_and_boot(
                n_retries, number_of_boards, width, height)

        # verify that the version is the expected one for this trnasciever
        if version_info is None:
            raise exceptions.SpinnmanIOException(
                "We currently cannot communicate with your board, please "
                "rectify this, and try again")
        if (version_info.name != _SCAMP_NAME or
                version_info.version_number != _SCAMP_VERSION):
            raise exceptions.SpinnmanIOException(
                "The board is currently booted with {}"
                " {} which is incompatible with this transceiver, "
                "required version is {} {}".format(
                    version_info.name, version_info.version_number,
                    _SCAMP_NAME, _SCAMP_VERSION))

        else:
            if self._machine is None:
                self._update_machine()
            logger.info("successfully booted the machine with scamp")

        # Change the default SCP timeout on the machine, keeping the old one to
        # revert at close
        for scamp_connection in self._scamp_connections:
            process = SendSingleCommandProcess(
                self._machine, [scamp_connection])
            process.execute(SCPIPTagTTORequest(
                scamp_connection.chip_x, scamp_connection.chip_y,
                constants.IPTAG_TIME_OUT_WAIT_TIMES.TIMEOUT_160_ms.value))

        # If reinjection is enabled, load the reinjector
        if enable_reinjector:
            self.enable_reinjection()

        return version_info

    def _try_to_find_scamp_and_boot(
            self, tries_to_go, number_of_boards, width, height):
        """ Try to detect if SCAMP is running, and if not, boot the machine

        :param tries_to_go: how many attemtps should be supported
        :param number_of_boards: the number of boards that this machine \
                is built out of
        :param width: The width of the machine in chips
        :param height: The height of the machine in chips
        :return: version_info
        :raises SpinnmanIOException: If there is a problem communicating with\
                the machine
        """
        version_info = None
        current_tries_to_go = tries_to_go
        while version_info is None and current_tries_to_go > 0:
            try:
                version_info = self.get_scamp_version()
            except exceptions.SpinnmanTimeoutException:
                self.boot_board(number_of_boards, width, height)
                current_tries_to_go -= 1
            except exceptions.SpinnmanIOException:
                raise exceptions.SpinnmanIOException(
                    "We currently cannot communicate with your board, please "
                    "rectify this, and try again")

        # The last thing we tried was booting, so try again to get the version
        if version_info is None:
            try:
                version_info = self.get_scamp_version()
            except exceptions.SpinnmanException:
                pass

        # boot has been sent, and 0 0 is up and running, but there will need to
        # be a delay whilst all the other chips complete boot.
        if version_info is not None:
            version_info = self._wait_till_chips_are_fully_booted(
                width, height, tries_to_go)
        return version_info

    def _wait_till_chips_are_fully_booted(
            self, width, height, current_tries_to_go):
        """ Wait until a central set of chips are booted, and can speak to 0, 0

        :param width: The width of the machine in chips
        :param height: The height of the machine in chips
        :return: the version info of the last important chip
        """
        found_version_info = None

        # check if the machine is wrap arounds
        chips_to_check = list()
        if self._check_if_machine_has_wrap_arounds():

            # Use the middle of the machine
            chips_to_check = utility_functions.locate_middle_chips_to_query(
                width, height, self._ignore_chips)
        else:

            # Use the top corner
            chips_to_check.append({'x': width - 1, 'y': height - 1})

        # check each chip required to ensure boot is finished
        for chip_to_check in chips_to_check:
            version_info = None
            while version_info is None and current_tries_to_go > 0:
                try:
                    version_info = self.get_scamp_version(
                        chip_x=chip_to_check['x'],
                        chip_y=chip_to_check['y'])
                    if version_info is not None:
                        found_version_info = version_info
                except (exceptions.SpinnmanTimeoutException,
                        exceptions.SpinnmanUnexpectedResponseCodeException):

                    # back off a little and try again
                    current_tries_to_go -= 1
                    time.sleep(4.0)
            if version_info is None:
                logger.warn("Could not get version from chip {}, {}".format(
                            chip_to_check['x'], chip_to_check['y']))
        return found_version_info

    def _check_if_machine_has_wrap_arounds(self):
        """ Determine if the machine has wrap-arounds, by querying the links\
            from 0, 0
        :return: true if a wraparound torioud, false otherwise
        :rtype: bool
        """
        try:
            # Try the left link
            self.read_neighbour_memory(
                x=0, y=0, link=3,
                base_address=constants.SYSTEM_VARIABLE_BASE_ADDRESS,
                length=constants.SYSTEM_VARIABLE_BYTES)
            return True
        except (exceptions.SpinnmanUnexpectedResponseCodeException,
                exceptions.SpinnmanTimeoutException):

            # Do Nothing - check the bottom link for wrap around
            pass

        try:

            # Try the bottom link
            self.read_neighbour_memory(
                x=0, y=0, link=4,
                base_address=constants.SYSTEM_VARIABLE_BASE_ADDRESS,
                length=constants.SYSTEM_VARIABLE_BYTES)
            return True
        except (exceptions.SpinnmanUnexpectedResponseCodeException,
                exceptions.SpinnmanTimeoutException):

            # Do Nothing
            pass

        return False

    def get_cpu_information(self, core_subsets=None):
        """ Get information about the processors on the board

        :param core_subsets: A set of chips and cores from which to get\
                    the information.  If not specified, the information from\
                    all of the cores on all of the chips on the board are\
                    obtained
        :type core_subsets: :py:class:`spinnman.model.core_subsets.CoreSubsets`
        :return: An iterable of the cpu information for the selected cores, or\
                    all cores if core_subsets is not specified
        :rtype: iterable of :py:class:`spinnman.model.cpu_info.CPUInfo`
        :raise spinnman.exceptions.SpinnmanIOException: If there is an error\
                    communicating with the board
        :raise spinnman.exceptions.SpinnmanInvalidPacketException: If a packet\
                    is received that is not in the valid format
        :raise spinnman.exceptions.SpinnmanInvalidParameterException:
                    * If chip_and_cores contains invalid items
                    * If a packet is received that has invalid parameters
        :raise spinnman.exceptions.SpinnmanUnexpectedResponseCodeException: If\
                    a response indicates an error during the exchange
        """
        # Ensure that the information about each chip is present
        if self._machine is None:
            self._update_machine()

        # Get all the cores if the subsets are not given
        if core_subsets is None:
            core_subsets = CoreSubsets()
            for chip_info in self._chip_info.itervalues():
                x = chip_info.x
                y = chip_info.y
                for p in chip_info.virtual_core_ids:
                    core_subsets.add_processor(x, y, p)

        process = GetCPUInfoProcess(self._machine, self._scamp_connections)
        return process.get_cpu_info(self._chip_info, core_subsets)

    def get_user_0_register_address_from_core(self, x, y, p):
        """Get the address of user 0 for a given processor on the board

        :param x: the x-coordinate of the chip containing the processor
        :param y: the y-coordinate of the chip containing the processor
        :param p: The id of the processor to get the user 0 address from
        :type x: int
        :type y: int
        :type p: int
        :return: The address for user 0 register for this processor
        :rtype: int
        :raise spinnman.exceptions.SpinnmanInvalidPacketException: If a packet\
                    is received that is not in the valid format
        :raise spinnman.exceptions.SpinnmanInvalidParameterException:
                    * If x, y, p is not a valid processor
                    * If a packet is received that has invalid parameters
        :raise spinnman.exceptions.SpinnmanUnexpectedResponseCodeException: If\
                    a response indicates an error during the exchange
        """
        # Ensure that the information about each chip is present
        if self._machine is None:
            self._update_machine()

        # check the chip exists in the infos
        if not (x, y) in self._chip_info:
            raise exceptions.SpinnmanInvalidParameterException(
                "x, y", "{}, {}".format(x, y),
                "Not a valid chip on the current machine")

        # collect the chip info for the associated chip
        chip_info = self._chip_info[(x, y)]

        # check that p is a valid processor for this chip
        if p not in chip_info.virtual_core_ids:
            raise exceptions.SpinnmanInvalidParameterException(
                "p", str(p), "Not a valid core on chip {}, {}".format(x, y))

        # locate the base address for this chip info
        base_address = (chip_info.cpu_information_base_address +
                        (constants.CPU_INFO_BYTES * p))
        base_address += constants.CPU_USER_0_START_ADDRESS
        return base_address

    def get_cpu_information_from_core(self, x, y, p):
        """ Get information about a specific processor on the board

        :param x: The x-coordinate of the chip containing the processor
        :type x: int
        :param y: The y-coordinate of the chip containing the processor
        :type y: int
        :param p: The id of the processor to get the information about
        :type p: int
        :return: The cpu information for the selected core
        :rtype: :py:class:`spinnman.model.cpu_info.CPUInfo`
        :raise spinnman.exceptions.SpinnmanIOException: If there is an error\
                    communicating with the board
        :raise spinnman.exceptions.SpinnmanInvalidPacketException: If a packet\
                    is received that is not in the valid format
        :raise spinnman.exceptions.SpinnmanInvalidParameterException:
                    * If x, y, p is not a valid processor
                    * If a packet is received that has invalid parameters
        :raise spinnman.exceptions.SpinnmanUnexpectedResponseCodeException: If\
                    a response indicates an error during the exchange
        """

        core_subsets = CoreSubsets()
        core_subsets.add_processor(x, y, p)
        return list(self.get_cpu_information(core_subsets))[0]

    def get_iobuf(self, core_subsets=None):
        """ Get the contents of the IOBUF buffer for a number of processors

        :param core_subsets: A set of chips and cores from which to get\
                    the buffers.  If not specified, the buffers from\
                    all of the cores on all of the chips on the board are\
                    obtained
        :type core_subsets: :py:class:`spinnman.model.core_subsets.CoreSubsets`
        :return: An iterable of the buffers, which may not be in the order\
                    of core_subsets
        :rtype: iterable of :py:class:`spinnman.model.io_buffer.IOBuffer`
        :raise spinnman.exceptions.SpinnmanIOException: If there is an error\
                    communicating with the board
        :raise spinnman.exceptions.SpinnmanInvalidPacketException: If a packet\
                    is received that is not in the valid format
        :raise spinnman.exceptions.SpinnmanInvalidParameterException:
                    * If chip_and_cores contains invalid items
                    * If a packet is received that has invalid parameters
        :raise spinnman.exceptions.SpinnmanUnexpectedResponseCodeException: If\
                    a response indicates an error during the exchange
        """
        # Ensure that the information about each chip is present
        if self._machine is None:
            self._update_machine()

        process = ReadIOBufProcess(self._machine, self._scamp_connections)
        return process.read_iobuf(self._chip_info, core_subsets)

    def get_iobuf_from_core(self, x, y, p):
        """ Get the contents of IOBUF for a given core

        :param x: The x-coordinate of the chip containing the processor
        :type x: int
        :param y: The y-coordinate of the chip containing the processor
        :type y: int
        :param p: The id of the processor to get the IOBUF for
        :type p: int
        :return: An IOBUF buffer
        :rtype: :py:class:`spinnman.model.io_buffer.IOBuffer`
        :raise spinnman.exceptions.SpinnmanIOException: If there is an error\
                    communicating with the board
        :raise spinnman.exceptions.SpinnmanInvalidPacketException: If a packet\
                    is received that is not in the valid format
        :raise spinnman.exceptions.SpinnmanInvalidParameterException:
                    * If chip_and_cores contains invalid items
                    * If a packet is received that has invalid parameters
        :raise spinnman.exceptions.SpinnmanUnexpectedResponseCodeException: If\
                    a response indicates an error during the exchange
        """
        core_subsets = CoreSubsets()
        core_subsets.add_processor(x, y, p)
        return self.get_iobuf(core_subsets).next()

    def get_core_state_count(self, app_id, state):
        """ Get a count of the number of cores which have a given state

        :param app_id: The id of the application from which to get the count.
        :type app_id: int
        :param state: The state count to get
        :type state: :py:class:`spinnman.model.cpu_state.CPUState`
        :return: A count of the cores with the given status
        :rtype: int
        :raise spinnman.exceptions.SpinnmanIOException: If there is an error\
                    communicating with the board
        :raise spinnman.exceptions.SpinnmanInvalidPacketException: If a packet\
                    is received that is not in the valid format
        :raise spinnman.exceptions.SpinnmanInvalidParameterException:
                    * If state is not a valid status
                    * If app_id is not a valid application id
                    * If a packet is received that has invalid parameters
        :raise spinnman.exceptions.SpinnmanUnexpectedResponseCodeException: If\
                    a response indicates an error during the exchange
        """
        process = SendSingleCommandProcess(
            self._machine, self._scamp_connections)
        response = process.execute(SCPCountStateRequest(app_id, state))
        return response.count

    def execute(self, x, y, processors, executable, app_id, n_bytes=None):
        """ Start an executable running on a single core

        :param x: The x-coordinate of the chip on which to run the executable
        :type x: int
        :param y: The y-coordinate of the chip on which to run the executable
        :type y: int
        :param processors: The cores on the chip on which to run the\
                    application
        :type processors: iterable of int
        :param executable: The data that is to be executed.  Should be one of\
                    the following:
                    * An instance of AbstractDataReader
                    * A bytearray
        :type executable:\
                    :py:class:`spinnman.data.abstract_data_reader.AbstractDataReader`\
                    or bytearray
        :param app_id: The id of the application with which to associate the\
                    executable
        :type app_id: int
        :param n_bytes: The size of the executable data in bytes.  If not\
                    specified:
                        * If data is an AbstractDataReader, an error is raised
                        * If data is a bytearray, the length of the bytearray\
                          will be used
                        * If data is an int, 4 will be used
        :type n_bytes: int
        :return: Nothing is returned
        :rtype: None
        :raise spinnman.exceptions.SpinnmanIOException:
                    * If there is an error communicating with the board
                    * If there is an error reading the executable
        :raise spinnman.exceptions.SpinnmanInvalidPacketException: If a packet\
                    is received that is not in the valid format
        :raise spinnman.exceptions.SpinnmanInvalidParameterException:
                    * If x, y, p does not lead to a valid core
                    * If app_id is an invalid application id
                    * If a packet is received that has invalid parameters
        :raise spinnman.exceptions.SpinnmanUnexpectedResponseCodeException: If\
                    a response indicates an error during the exchange
        """

        # Lock against updates
        self._get_chip_execute_lock(x, y)

        # Write the executable
        self.write_memory(x, y, 0x67800000, executable, n_bytes)

        # Request the start of the executable
        process = SendSingleCommandProcess(
            self._machine, self._scamp_connections)
        process.execute(
            SCPApplicationRunRequest(app_id, x, y, processors))

        # Release the lock
        self._release_chip_execute_lock(x, y)

    def _get_next_nearest_neighbour_id(self):
        self._next_nearest_neighbour_condition.acquire()
        next_nearest_neighbour_id = self._next_nearest_neighbour_id
        self._next_nearest_neighbour_id = \
            (self._next_nearest_neighbour_id + 1) % 127
        self._next_nearest_neighbour_condition.release()
        return next_nearest_neighbour_id

    def execute_flood(self, core_subsets, executable, app_id, n_bytes=None):
        """ Start an executable running on multiple places on the board.  This\
            will be optimized based on the selected cores, but it may still\
            require a number of communications with the board to execute.

        :param core_subsets: Which cores on which chips to start the executable
        :type core_subsets: :py:class:`spinnman.model.core_subsets.CoreSubsets`
        :param executable: The data that is to be executed.  Should be one of\
                    the following:
                    * An instance of AbstractDataReader
                    * A bytearray
        :type executable:\
                    :py:class:`spinnman.data.abstract_data_reader.AbstractDataReader`\
                    or bytearray
        :param app_id: The id of the application with which to associate the\
                    executable
        :type app_id: int
        :param n_bytes: The size of the executable data in bytes.  If not\
                    specified:
                        * If data is an AbstractDataReader, an error is raised
                        * If data is a bytearray, the length of the bytearray\
                          will be used
                        * If data is an int, 4 will be used
        :type n_bytes: int
        :return: Nothing is returned
        :rtype: None
        :raise spinnman.exceptions.SpinnmanIOException:
                    * If there is an error communicating with the board
                    * If there is an error reading the executable
        :raise spinnman.exceptions.SpinnmanInvalidPacketException: If a packet\
                    is received that is not in the valid format
        :raise spinnman.exceptions.SpinnmanInvalidParameterException:
                    * If one of the specified cores is not valid
                    * If app_id is an invalid application id
                    * If a packet is received that has invalid parameters
                    * If data is an AbstractDataReader but n_bytes is not\
                      specified
                    * If data is an int and n_bytes is more than 4
                    * If n_bytes is less than 0
        :raise spinnman.exceptions.SpinnmanUnexpectedResponseCodeException: If\
                    a response indicates an error during the exchange
        """
        # Lock against other executables
        self._get_flood_execute_lock()

        # Flood fill the system with the binary
        self.write_memory_flood(0x67800000, executable, n_bytes)

        # Execute the binary on the cores on the chips where required
        process = ApplicationRunProcess(self._machine, self._scamp_connections)
        process.run(app_id, core_subsets)

        # Release the lock
        self._release_flood_execute_lock()

    def power_on_machine(self):
        """ Power on the whole machine
        """
        for bmp_connection in self._bmp_connections:
            self.power_on(bmp_connection.boards, bmp_connection.cabinet,
                          bmp_connection.frame)

    def power_on(self, boards=0, cabinet=0, frame=0):
        """ Power on a set of boards in the machine

        :param boards: The board or boards to power on
        :param cabinet: the id of the cabinet containing the frame, or 0 \
                if the frame is not in a cabinet
        :param frame: the id of the frame in the cabinet containing the\
                board(s), or 0 if the board is not in a frame
        """
        self._power(SCPPowerCommand.POWER_ON, boards, cabinet, frame)

    def power_off_machine(self):
        """ Power off the whole machine
        """
        for bmp_connection in self._bmp_connections:
            self.power_off(bmp_connection.boards, bmp_connection.cabinet,
                           bmp_connection.frame)

    def power_off(self, boards=0, cabinet=0, frame=0):
        """ Power off a set of boards in the machine

        :param boards: The board or boards to power off
        :param cabinet: the id of the cabinet containing the frame, or 0 \
                if the frame is not in a cabinet
        :param frame: the id of the frame in the cabinet containing the\
                board(s), or 0 if the board is not in a frame
        """
        self._power(SCPPowerCommand.POWER_OFF, boards, cabinet, frame)

    def _power(self, power_command, boards=0, cabinet=0, frame=0):
        """ Send a power request to the machine

        :param power_command: The power command to send
        :param boards: The board or boards to send the command to
        :param cabinet: the id of the cabinet containing the frame, or 0 \
                if the frame is not in a cabinet
        :param frame: the id of the frame in the cabinet containing the\
                board(s), or 0 if the board is not in a frame
        :return: None
        """
        if (cabinet, frame) in self._bmp_connections_by_location:
            bmp_connection = self._bmp_connections_by_location[
                (cabinet, frame)]
            process = SendSingleCommandProcess(
                self._machine, [bmp_connection],
                timeout=constants.BMP_POWER_ON_TIMEOUT, n_retries=0)
            process.execute(SCPPowerRequest(power_command, boards))
        else:
            raise exceptions.SpinnmanInvalidParameterException(
                "cabinet and frame", "{} and {}".format(cabinet, frame),
                "Unknown combination")

    def set_led(self, led, action, board, cabinet, frame):
        """ Set the LED state of a board in the machine

        :param led:  Number of the LED or an iterable of LEDs to set the\
                state of (0-7)
        :type led: int or iterable of int
        :param action:State to set the LED to, either on, off or toggle
        :type action:\
                :py:class:`spinnman.messages.scp.scp_led_action.SCPLEDAction`
        :param board: Specifies the board to control the LEDs of. This may \
                also be an iterable of multiple boards (in the same frame).\
                The command will actually be sent to the first board in the\
                iterable.
        :type board: int or iterable
        :param cabinet: the cabinet this is targetting
        :type cabinet: int
        :param frame: the frame this is targetting
        :type frame: int
        :return: None
        """
        if (cabinet, frame) in self._bmp_connections_by_location:
            bmp_connection = self._bmp_connections_by_location[
                (cabinet, frame)]
            process = SendSingleCommandProcess(self._machine, [bmp_connection])
            process.execute(SCPBMPSetLedRequest(led, action, board))
        else:
            raise exceptions.SpinnmanInvalidParameterException(
                "cabinet and frame", "{} and {}".format(cabinet, frame),
                "Unknown combination")

    def read_fpga_register(self, fpga_num, register, cabinet, frame, board):
        """

        :param fpga_num: FPGA number (0, 1 or 2) to communicate with.
        :type fpga_num: int
        :param register: Register address to read to (will be rounded down to
                the nearest 32-bit word boundary).
        :type register: int
        :param cabinet: cabinet: the cabinet this is targetting
        :type cabinet: int
        :param frame: the frame this is targetting
        :type frame: int
        :param board: which board to request the fpga register from
        :return: the register data
        """
        if (cabinet, frame) in self._bmp_connections_by_location:
            bmp_connection = self._bmp_connections_by_location[
                (cabinet, frame)]
            process = SendSingleCommandProcess(self._machine, [bmp_connection])
            response = process.execute(
                SCPReadFPGARegisterRequest(fpga_num, register, board))
            return response.fpga_register
        else:
            raise exceptions.SpinnmanInvalidParameterException(
                "cabinet and frame", "{} and {}".format(cabinet, frame),
                "Unknown combination")

    def write_fpga_register(self, fpga_num, register, value, cabinet, frame,
                            board):
        """

        :param fpga_num: FPGA number (0, 1 or 2) to communicate with.
        :type fpga_num: int
        :param register: Register address to read to (will be rounded down to
                the nearest 32-bit word boundary).
        :type register: int
        :param value: the value to write into the fpga regsiter
        :type value: int
        :param cabinet: cabinet: the cabinet this is targetting
        :type cabinet: int
        :param frame: the frame this is targetting
        :type frame: int
        :param board: which board to request the fpga register from
        :return: None
        """
        if (cabinet, frame) in self._bmp_connections_by_location:
            bmp_connection = self._bmp_connections_by_location[
                (cabinet, frame)]
            process = SendSingleCommandProcess(self._machine, [bmp_connection])
            response = process.execute(
                SCPWriteFPGARegisterRequest(fpga_num, register, value, board))
            return response.fpga_register
        else:
            raise exceptions.SpinnmanInvalidParameterException(
                "cabinet and frame", "{} and {}".format(cabinet, frame),
                "Unknown combination")

    def read_adc_data(self, board, cabinet, frame):
        """ Read the BMP ADC data

        :param cabinet: cabinet: the cabinet this is targetting
        :type cabinet: int
        :param frame: the frame this is targetting
        :type frame: int
        :param board: which board to request the fpga register from
        :return: the fpga's adc data object
        """
        if (cabinet, frame) in self._bmp_connections_by_location:
            bmp_connection = self._bmp_connections_by_location[
                (cabinet, frame)]
            process = SendSingleCommandProcess(self._machine, [bmp_connection])
            response = process.execute(SCPReadADCRequest(board))
            return response.adc_info
        else:
            raise exceptions.SpinnmanInvalidParameterException(
                "cabinet and frame", "{} and {}".format(cabinet, frame),
                "Unknown combination")

    def read_bmp_version(self, board, cabinet, frame):
        """ Read the BMP version

        :param cabinet: cabinet: the cabinet this is targetting
        :type cabinet: int
        :param frame: the frame this is targetting
        :type frame: int
        :param board: which board to request the fpga register from
        :return: the sver from the bmp
        """
        if (cabinet, frame) in self._bmp_connections_by_location:
            bmp_connection = self._bmp_connections_by_location[
                (cabinet, frame)]
            process = SendSingleCommandProcess(self._machine, [bmp_connection])
            response = process.execute(SCPBMPVersionRequest(board))
            return response.version_info
        else:
            raise exceptions.SpinnmanInvalidParameterException(
                "cabinet and frame", "{} and {}".format(cabinet, frame),
                "Unknown combination")

    def write_memory(self, x, y, base_address, data, n_bytes=None, offset=0,
                     cpu=0):
        """ Write to the SDRAM on the board

        :param x: The x-coordinate of the chip where the memory is to be\
                    written to
        :type x: int
        :param y: The y-coordinate of the chip where the memory is to be\
                    written to
        :type y: int
        :param base_address: The address in SDRAM where the region of memory\
                    is to be written
        :type base_address: int
        :param data: The data to write.  Should be one of the following:
                    * An instance of AbstractDataReader
                    * A bytearray
                    * A single integer - will be written using little-endian\
                      byte ordering
        :type data:\
                    :py:class:`spinnman.data.abstract_data_reader.AbstractDataReader`\
                    or bytearray or int
        :param n_bytes: The amount of data to be written in bytes.  If not\
                    specified:
                        * If data is an AbstractDataReader, an error is raised
                        * If data is a bytearray, the length of the bytearray\
                          will be used
                        * If data is an int, 4 will be used
        :type n_bytes: int
        :param offset: The offset from which the valid data begins
        :type offset: int
        :param cpu: The optional cpu to write to
        :type cpu: int
        :return: Nothing is returned
        :rtype: None
        :raise spinnman.exceptions.SpinnmanIOException:
                    * If there is an error communicating with the board
                    * If there is an error reading the data
        :raise spinnman.exceptions.SpinnmanInvalidPacketException: If a packet\
                    is received that is not in the valid format
        :raise spinnman.exceptions.SpinnmanInvalidParameterException:
                    * If x, y does not lead to a valid chip
                    * If a packet is received that has invalid parameters
                    * If base_address is not a positive integer
                    * If data is an AbstractDataReader but n_bytes is not\
                      specified
                    * If data is an int and n_bytes is more than 4
                    * If n_bytes is less than 0
        :raise spinnman.exceptions.SpinnmanUnexpectedResponseCodeException: If\
                    a response indicates an error during the exchange
        """
        process = WriteMemoryProcess(self._scamp_connections)
        if isinstance(data, AbstractDataReader):
            process.write_memory_from_reader(x, y, cpu, base_address, data,
                                             n_bytes)
        elif isinstance(data, int):
            data_to_write = struct.pack("<I", data)
            process.write_memory_from_bytearray(x, y, cpu, base_address,
                                                data_to_write, 0, 4)
        elif isinstance(data, long):
            data_to_write = struct.pack("<Q", data)
            process.write_memory_from_bytearray(x, y, cpu, base_address,
                                                data_to_write, 0, 8)
        else:
            if n_bytes is None:
                n_bytes = len(data)
            process.write_memory_from_bytearray(x, y, cpu, base_address, data,
                                                offset, n_bytes)

    def write_neighbour_memory(self, x, y, link, base_address, data,
                               n_bytes=None, offset=0, cpu=0):
        """ Write to the memory of a neighbouring chip using a LINK_READ SCP\
            command. If sent to a BMP, this command can be used to communicate\
            with the FPGAs' debug registers.

        :param x: The x-coordinate of the chip whose neighbour is to be\
                    written to
        :type x: int
        :param y: The y-coordinate of the chip whose neighbour is to be\
                    written to
        :type y: int
        :param link: The link index to send the request to (or if BMP, the\
                    FPGA number)
        :type link: int
        :param base_address: The address in SDRAM where the region of memory\
                    is to be written
        :type base_address: int
        :param data: The data to write.  Should be one of the following:
                    * An instance of AbstractDataReader
                    * A bytearray
                    * A single integer - will be written using little-endian\
                      byte ordering
        :type data:\
                    :py:class:`spinnman.data.abstract_data_reader.AbstractDataReader`\
                    or bytearray or int
        :param n_bytes: The amount of data to be written in bytes.  If not\
                    specified:
                        * If data is an AbstractDataReader, an error is raised
                        * If data is a bytearray, the length of the bytearray\
                          will be used
                        * If data is an int, 4 will be used
        :type n_bytes: int
        :param offset: The offset where the valid data starts (if the data is \
                        an int then offset will be ignored and used 0
        :type offset: int
        :param cpu: The cpu to use, typically 0 (or if a BMP, the slot number)
        :type cpu: int
        :return: Nothing is returned
        :rtype: None
        :raise spinnman.exceptions.SpinnmanIOException:
                    * If there is an error communicating with the board
                    * If there is an error reading the data
        :raise spinnman.exceptions.SpinnmanInvalidPacketException: If a packet\
                    is received that is not in the valid format
        :raise spinnman.exceptions.SpinnmanInvalidParameterException:
                    * If x, y does not lead to a valid chip
                    * If a packet is received that has invalid parameters
                    * If base_address is not a positive integer
                    * If data is an AbstractDataReader but n_bytes is not\
                      specified
                    * If data is an int and n_bytes is more than 4
                    * If n_bytes is less than 0
        :raise spinnman.exceptions.SpinnmanUnexpectedResponseCodeException: If\
                    a response indicates an error during the exchange
        """

        process = WriteMemoryProcess(self._scamp_connections)
        if isinstance(data, AbstractDataReader):
            process.write_link_memory_from_reader(
                x, y, cpu, link, base_address, data, n_bytes)
        elif isinstance(data, int):
            data_to_write = struct.pack("<I", data)
            process.write_link_memory_from_bytearray(
                x, y, cpu, link, base_address, data_to_write, 0, 4)
        elif isinstance(data, long):
            data_to_write = struct.pack("<Q", data)
            process.write_link_memory_from_bytearray(
                x, y, cpu, link, base_address, data_to_write, 0, 8)
        else:
            if n_bytes is None:
                n_bytes = len(data)
            process.write_link_memory_from_bytearray(
                x, y, cpu, link, base_address, data, offset, n_bytes)

    def write_memory_flood(self, base_address, data, n_bytes=None, offset=0):
        """ Write to the SDRAM of all chips.

        :param base_address: The address in SDRAM where the region of memory\
                    is to be written
        :type base_address: int
        :param data: The data that is to be written.  Should be one of\
                    the following:
                    * An instance of AbstractDataReader
                    * A bytearray
                    * A single integer
        :type data:\
                    :py:class:`spinnman.data.abstract_data_reader.AbstractDataReader`\
                    or bytearray or int
        :param n_bytes: The amount of data to be written in bytes.  If not\
                    specified:
                        * If data is an AbstractDataReader, an error is raised
                        * If data is a bytearray, the length of the bytearray\
                          will be used
                        * If data is an int, 4 will be used
                        * If n_bytes is less than 0
        :type n_bytes: int
        :param offset: The offset where the valid data starts, if the data is \
                        a int, then the offset will be ignored and 0 is used.
        :type offset: int
        :return: Nothing is returned
        :rtype: None
        :raise spinnman.exceptions.SpinnmanIOException:
                    * If there is an error communicating with the board
                    * If there is an error reading the executable
        :raise spinnman.exceptions.SpinnmanInvalidPacketException: If a packet\
                    is received that is not in the valid format
        :raise spinnman.exceptions.SpinnmanInvalidParameterException:
                    * If one of the specified chips is not valid
                    * If app_id is an invalid application id
                    * If a packet is received that has invalid parameters
        :raise spinnman.exceptions.SpinnmanUnexpectedResponseCodeException: If\
                    a response indicates an error during the exchange
        """

        # Ensure only one flood fill occurs at any one time
        self._flood_write_lock.acquire()

        # Start the flood fill
        nearest_neighbour_id = self._get_next_nearest_neighbour_id()
        process = WriteMemoryFloodProcess(
            self._scamp_connections,
            MultiConnectionProcessMostDirectConnectionSelector(
                self._machine, self._scamp_connections))
        if isinstance(data, AbstractDataReader):
            process.write_memory_from_reader(
                nearest_neighbour_id, base_address, data, n_bytes)
        elif isinstance(data, int):
            data_to_write = struct.pack("<I", data)
            process.write_memory_from_bytearray(
                nearest_neighbour_id, base_address, data_to_write, 0, 4)
        elif isinstance(data, long):
            data_to_write = struct.pack("<Q", data)
            process.write_memory_from_bytearray(
                nearest_neighbour_id, base_address, data_to_write, 0, 8)
        else:
            if n_bytes is None:
                n_bytes = len(data)
            process.write_memory_from_bytearray(
                nearest_neighbour_id, base_address, data, offset, n_bytes)

        # Release the lock to allow others to proceed
        self._flood_write_lock.release()

    def read_memory(self, x, y, base_address, length, cpu=0):
        """ Read some areas of SDRAM from the board

        :param x: The x-coordinate of the chip where the memory is to be\
                    read from
        :type x: int
        :param y: The y-coordinate of the chip where the memory is to be\
                    read from
        :type y: int
        :param base_address: The address in SDRAM where the region of memory\
                    to be read starts
        :type base_address: int
        :param length: The length of the data to be read in bytes
        :type length: int
        :param cpu: the core id used to read the memory of
        :type cpu: int
        :return: A bytearray of data read
        :rtype: bytearray
        :raise spinnman.exceptions.SpinnmanIOException: If there is an error\
                    communicating with the board
        :raise spinnman.exceptions.SpinnmanInvalidPacketException: If a packet\
                    is received that is not in the valid format
        :raise spinnman.exceptions.SpinnmanInvalidParameterException:
                    * If one of x, y, p, base_address or length is invalid
                    * If a packet is received that has invalid parameters
        :raise spinnman.exceptions.SpinnmanUnexpectedResponseCodeException: If\
                    a response indicates an error during the exchange
        """

        process = ReadMemoryProcess(self._scamp_connections)
        return process.read_memory(x, y, cpu, base_address, length)

    def read_neighbour_memory(self, x, y, link, base_address, length, cpu=0):
        """ Read some areas of memory on a neighbouring chip using a LINK_READ
        SCP command. If sent to a BMP, this command can be used to communicate
        with the FPGAs' debug registers.

        :param x: The x-coordinate of the chip whose neighbour is to be\
                    read from
        :type x: int
        :param y: The y-coordinate of the chip whose neighbour is to be\
                    read from
        :type y: int
        :param cpu: The cpu to use, typically 0 (or if a BMP, the slot number)
        :type cpu: int
        :param link: The link index to send the request to (or if BMP, the\
                    FPGA number)
        :type link: int
        :param base_address: The address in SDRAM where the region of memory\
                    to be read starts
        :type base_address: int
        :param length: The length of the data to be read in bytes
        :type length: int
        :return: An iterable of chunks of data read in order
        :rtype: iterable of bytearray
        :raise spinnman.exceptions.SpinnmanIOException: If there is an error\
                    communicating with the board
        :raise spinnman.exceptions.SpinnmanInvalidPacketException: If a packet\
                    is received that is not in the valid format
        :raise spinnman.exceptions.SpinnmanInvalidParameterException:
                    * If one of x, y, p, base_address or length is invalid
                    * If a packet is received that has invalid parameters
        :raise spinnman.exceptions.SpinnmanUnexpectedResponseCodeException: If\
                    a response indicates an error during the exchange
        """

        process = ReadMemoryProcess(self._scamp_connections)
        return process.read_link_memory(x, y, cpu, link, base_address, length)

    def stop_application(self, app_id):
        """ Sends a stop request for an app_id

        :param app_id: The id of the application to send to
        :type app_id: int
        :raise spinnman.exceptions.SpinnmanIOException: If there is an error\
                    communicating with the board
        :raise spinnman.exceptions.SpinnmanInvalidPacketException: If a packet\
                    is received that is not in the valid format
        :raise spinnman.exceptions.SpinnmanInvalidParameterException:
                    * If app_id is not a valid application id
                    * If a packet is received that has invalid parameters
        :raise spinnman.exceptions.SpinnmanUnexpectedResponseCodeException: If\
                    a response indicates an error during the exchange
        """
        process = SendSingleCommandProcess(self._machine,
                                           self._scamp_connections)
        process.execute(SCPAppStopRequest(app_id))

    def send_signal(self, app_id, signal):
        """ Send a signal to an application

        :param app_id: The id of the application to send to
        :type app_id: int
        :param signal: The signal to send
        :type signal: :py:class:`spinnman.messages.scp.scp_signal.SCPSignal`
         :py:class:`spinnman.messages.scp.scp_signal.SCPSignal'
        :return: Nothing is returned
        :rtype: None
        :raise spinnman.exceptions.SpinnmanIOException: If there is an error\
                    communicating with the board
        :raise spinnman.exceptions.SpinnmanInvalidPacketException: If a packet\
                    is received that is not in the valid format
        :raise spinnman.exceptions.SpinnmanInvalidParameterException:
                    * If signal is not a valid signal
                    * If app_id is not a valid application id
                    * If a packet is received that has invalid parameters
        :raise spinnman.exceptions.SpinnmanUnexpectedResponseCodeException: If\
                    a response indicates an error during the exchange
        """
        process = SendSingleCommandProcess(self._machine,
                                           self._scamp_connections)
        process.execute(SCPSendSignalRequest(app_id, signal))

    def set_leds(self, x, y, cpu, led_states):
        """ Set LED states.
        :param x: The x-coordinate of the chip on which to set the LEDs
        :type x: int
        :param y: The x-coordinate of the chip on which to set the LEDs
        :type y: int
        :param cpu: The CPU of the chip on which to set the LEDs
        :type cpu: int
        :param led_states: A dictionary mapping LED index to state with 0 being
                           off, 1 on and 2 inverted.
        :type led_states: dict
        :return: Nothing is returned
        :rtype: None
        :raise spinnman.exceptions.SpinnmanIOException: If there is an error\
                    communicating with the board
        :raise spinnman.exceptions.SpinnmanInvalidPacketException: If a packet\
                    is received that is not in the valid format
        :raise spinnman.exceptions.SpinnmanInvalidParameterException: If a\
                    packet is received that has invalid parameters
        :raise spinnman.exceptions.SpinnmanUnexpectedResponseCodeException: If\
                    a response indicates an error during the exchange
        """
        process = SendSingleCommandProcess(self._machine,
                                           self._scamp_connections)
        process.execute(SCPLEDRequest(x, y, cpu, led_states))

    def locate_spinnaker_connection_for_board_address(self, board_address):
        """ Find a connection that matches the given board IP address

        :param board_address: The IP address of the ethernet connection on the\
                    baord
        :type board_address: str
        :return: A connection for the given IP address, or None if no such\
                    connection exists
        :rtype:\
                    :py:class:`spinnman.connections.udp_packet_connections.udp_scamp_connection.UDPSCAMPConnection`
        """
        if board_address in self._udp_scamp_connections:
            return self._udp_scamp_connections[board_address]
        return None

    def set_ip_tag(self, ip_tag):
        """ Set up an ip tag

        :param ip_tag: The tag to set up; note board_address can be None, in\
                    which case, the tag will be assigned to all boards
        :type ip_tag: :py:class:`spinn_machine.tags.iptag.IPTag`
        :return: Nothing is returned
        :rtype: None
        :raise spinnman.exceptions.SpinnmanIOException: If there is an error\
                    communicating with the board
        :raise spinnman.exceptions.SpinnmanInvalidPacketException: If a packet\
                    is received that is not in the valid format
        :raise spinnman.exceptions.SpinnmanInvalidParameterException:
                    * If the ip tag fields are incorrect
                    * If a packet is received that has invalid parameters
        :raise spinnman.exceptions.SpinnmanUnexpectedResponseCodeException: If\
                    a response indicates an error during the exchange
        """

        # Get the connections - if the tag specifies a connection, use that,
        # otherwise apply the tag to all connections
        connections = list()
        if ip_tag.board_address is not None:
            connection = self.locate_spinnaker_connection_for_board_address(
                ip_tag.board_address)
            if connection is None:
                raise exceptions.SpinnmanInvalidParameterException(
                    "ip_tag", str(ip_tag),
                    "The given board address is not recognized")
            connections.append(connection)
        else:
            connections = self._scamp_connections

        for connection in connections:

            # Convert the host string
            host_string = ip_tag.ip_address
            if host_string == "localhost" or host_string == ".":
                host_string = connection.local_ip_address
            ip_string = socket.gethostbyname(host_string)
            ip_address = bytearray(socket.inet_aton(ip_string))

            process = SendSingleCommandProcess(self._machine, [connection])
            process.execute(SCPIPTagSetRequest(
                connection.chip_x, connection.chip_y, ip_address, ip_tag.port,
                ip_tag.tag, strip=ip_tag.strip_sdp))

    def set_reverse_ip_tag(self, reverse_ip_tag):
        """ Set up a reverse ip tag

        :param reverse_ip_tag: The reverse tag to set up; note board_address\
                    can be None, in which case, the tag will be assigned to\
                    all boards
        :type reverse_ip_tag:\
                    :py:class:`spinn_machine.tags.reverse_ip_tag.ReverseIPTag`
        :return: Nothing is returned
        :rtype: None
        :raise spinnman.exceptions.SpinnmanIOException: If there is an error\
                    communicating with the board
        :raise spinnman.exceptions.SpinnmanInvalidPacketException: If a packet\
                    is received that is not in the valid format
        :raise spinnman.exceptions.SpinnmanInvalidParameterException:
                    * If the reverse ip tag fields are incorrect
                    * If a packet is received that has invalid parameters
                    * If the UDP port is one that is already used by\
                      spiNNaker for system functions
        :raise spinnman.exceptions.SpinnmanUnexpectedResponseCodeException: If\
                    a response indicates an error during the exchange
        """

        if (reverse_ip_tag.port == constants.SCP_SCAMP_PORT or
                reverse_ip_tag.port ==
                constants.UDP_BOOT_CONNECTION_DEFAULT_PORT):
            raise exceptions.SpinnmanInvalidParameterException(
                "reverse_ip_tag.port", reverse_ip_tag.port,
                "The port number for the reverese ip tag conflicts with"
                " the spiNNaker system ports ({} and {})".format(
                    constants.SCP_SCAMP_PORT,
                    constants.UDP_BOOT_CONNECTION_DEFAULT_PORT))

        # Get the connections - if the tag specifies a connection, use that,
        # otherwise apply the tag to all connections
        connections = list()
        if reverse_ip_tag.board_address is not None:
            connection = self.locate_spinnaker_connection_for_board_address(
                reverse_ip_tag.board_address)
            if connection is None:
                raise exceptions.SpinnmanInvalidParameterException(
                    "reverse_ip_tag", str(reverse_ip_tag),
                    "The given board address is not recognized")
            connections.append(connection)
        else:
            connections = self._scamp_connections

        for connection in connections:
            process = SendSingleCommandProcess(self._machine, [connection])
            process.execute(SCPReverseIPTagSetRequest(
                connection.chip_x, connection.chip_y,
                reverse_ip_tag.destination_x, reverse_ip_tag.destination_y,
                reverse_ip_tag.destination_p,
                reverse_ip_tag.port, reverse_ip_tag.tag,
                reverse_ip_tag.sdp_port))

    def clear_ip_tag(self, tag, connection=None, board_address=None):
        """ Clear the setting of an ip tag

        :param tag: The tag id
        :type tag: int
        :param connection: Connection where the tag should be cleard.  If not\
                    specified, all SCPSender connections will send the message\
                    to clear the tag
        :type connection:\
                    :py:class:`spinnman.connections.abstract_scp_sender.AbstractSCPSender`
        :param board_address: Board address where the tag should be cleared.\
                    If not specified, all SCPSender connections will send the\
                    message to clear the tag
        :return: Nothing is returned
        :rtype: None
        :raise spinnman.exceptions.SpinnmanIOException: If there is an error\
                    communicating with the board
        :raise spinnman.exceptions.SpinnmanInvalidPacketException: If a packet\
                    is received that is not in the valid format
        :raise spinnman.exceptions.SpinnmanInvalidParameterException:
                    * If the tag is not a valid tag
                    * If the connection cannot send SDP messages
                    * If a packet is received that has invalid parameters
        :raise spinnman.exceptions.SpinnmanUnexpectedResponseCodeException: If\
                    a response indicates an error during the exchange
        """
        if connection is not None:
            connections = [connection]
        elif board_address is not None:
            connection = self.locate_spinnaker_connection_for_board_address(
                board_address)
            connections = [connection]
        else:
            connections = self._scamp_connections

        for connection in connections:
            process = SendSingleCommandProcess(self._machine, [connection])
            process.execute(SCPIPTagClearRequest(
                connection.chip_x, connection.chip_y, tag))

    def get_tags(self, connection=None):
        """ Get the current set of tags that have been set on the board

        :param connection: Connection from which the tags should be received.\
                    If not specified, all SCPSender connections will be\
                    queried and the response will be combined.
        :type connection:\
                    :py:class:`spinnman.connections.abstract_scp_sender.AbstractSCPSender`
        :return: An iterable of tags
        :rtype: iterable of\
                    :py:class:`spinn_machine.tags.abstract_tag.AbstractTag`
        :raise spinnman.exceptions.SpinnmanIOException: If there is an error\
                    communicating with the board
        :raise spinnman.exceptions.SpinnmanInvalidPacketException: If a packet\
                    is received that is not in the valid format
        :raise spinnman.exceptions.SpinnmanInvalidParameterException:
                    * If the connection cannot send SDP messages
                    * If a packet is received that has invalid parameters
        :raise spinnman.exceptions.SpinnmanUnexpectedResponseCodeException: If\
                    a response indicates an error during the exchange
        """
        if connection is not None:
            connections = connection
        else:
            connections = self._scamp_connections

        all_tags = list()
        for connection in connections:
            process = GetTagsProcess(self._machine, connections)
            all_tags.extend(process.get_tags(connection))
        return all_tags

    def load_multicast_routes(self, x, y, routes, app_id):
        """ Load a set of multicast routes on to a chip

        :param x: The x-coordinate of the chip onto which to load the routes
        :type x: int
        :param y: The y-coordinate of the chip onto which to load the routes
        :type y: int
        :param routes: An iterable of multicast routes to load
        :type routes: iterable of\
                    :py:class:`spinnmachine.multicast_routing_entry.MulticastRoutingEntry`
        :param app_id: The id of the application with which to associate the\
                    routes.  If not specified, defaults to 0.
        :type app_id: int
        :return: Nothing is returned
        :rtype: None
        :raise spinnman.exceptions.SpinnmanIOException: If there is an error\
                    communicating with the board
        :raise spinnman.exceptions.SpinnmanInvalidPacketException: If a packet\
                    is received that is not in the valid format
        :raise spinnman.exceptions.SpinnmanInvalidParameterException:
                    * If any of the routes are invalid
                    * If a packet is received that has invalid parameters
        :raise spinnman.exceptions.SpinnmanUnexpectedResponseCodeException: If\
                    a response indicates an error during the exchange
        """

<<<<<<< HEAD
        # Create the routing data
        route_writer = LittleEndianByteArrayByteWriter()
        n_entries = 0
        for route in routes:
            route_writer.write_short(n_entries)
            route_writer.write_short(0)
            route_entry = 0
            for processor_id in route.processor_ids:
                if processor_id > 26 or processor_id < 0:
                    raise exceptions.SpinnmanInvalidParameterException(
                        "route.processor_ids", str(route.processor_ids),
                        "Processor ids must be between 0 and 26")
                route_entry |= (1 << (6 + processor_id))
            for link_id in route.link_ids:
                if link_id > 5 or link_id < 0:
                    raise exceptions.SpinnmanInvalidParameterException(
                        "route.link_ids", str(route.link_ids),
                        "Link ids must be between 0 and 5")
                route_entry |= (1 << link_id)
            route_writer.write_int(route_entry)
            route_writer.write_int(route.routing_entry_key)
            route_writer.write_int(route.mask)
            n_entries += 1

        # Upload the data
        route_writer.write_int(0xFFFFFFFF)
        route_writer.write_int(0xFFFFFFFF)
        route_writer.write_int(0xFFFFFFFF)
        route_writer.write_int(0xFFFFFFFF)
        data = route_writer.data
        table_address = 0x67800000
        self.write_memory(x, y, table_address, data)

        # Allocate enough space for the entries
        alloc_response = \
            self.send_scp_message(SCPRouterAllocRequest(x, y, app_id,
                                                        n_entries))
        base_address = alloc_response.base_address
        if base_address == 0:
            raise exceptions.SpinnmanInvalidParameterException(
                "Allocation base address", str(base_address),
                "Not enough space to allocate the entries")

        # Load the entries
        self.send_scp_message(SCPRouterInitRequest(x, y, n_entries,
                                                   table_address,
                                                   base_address, app_id))
=======
        process = LoadMultiCastRoutesProcess(self._machine,
                                             self._scamp_connections)
        process.load_routes(x, y, routes, app_id)
>>>>>>> 3b9e0967

    def get_multicast_routes(self, x, y, app_id=None):
        """ Get the current multicast routes set up on a chip

        :param x: The x-coordinate of the chip from which to get the routes
        :type x: int
        :param y: The y-coordinate of the chip from which to get the routes
        :type y: int
        :param app_id: The id of the application to filter the routes for.  If\
                    not specified, will return all routes
        :type app_id: int
        :return: An iterable of multicast routes
        :rtype: iterable of\
                    :py:class:`spinnman.model.multicast_routing_entry.MulticastRoute`
        :raise spinnman.exceptions.SpinnmanIOException: If there is an error\
                    communicating with the board
        :raise spinnman.exceptions.SpinnmanInvalidPacketException: If a packet\
                    is received that is not in the valid format
        :raise spinnman.exceptions.SpinnmanInvalidParameterException: If a\
                    packet is received that has invalid parameters
        :raise spinnman.exceptions.SpinnmanUnexpectedResponseCodeException: If\
                    a response indicates an error during the exchange
        """
        if self._machine is None:
            self._update_machine()
        chip_info = self._chip_info[(x, y)]
        base_address = chip_info.router_table_copy_address()
        process = GetMultiCastRoutesProcess(self._scamp_connections, app_id)
        return process.get_routes(x, y, base_address)

    def clear_multicast_routes(self, x, y):
        """ Remove all the multicast routes on a chip

        :param x: The x-coordinate of the chip on which to clear the routes
        :type x: int
        :param y: The y-coordinate of the chip on which to clear the routes
        :type y: int
        :return: Nothing is returned
        :rtype: None
        :raise spinnman.exceptions.SpinnmanIOException: If there is an error\
                    communicating with the board
        :raise spinnman.exceptions.SpinnmanInvalidPacketException: If a packet\
                    is received that is not in the valid format
        :raise spinnman.exceptions.SpinnmanInvalidParameterException: If a\
                    packet is received that has invalid parameters
        :raise spinnman.exceptions.SpinnmanUnexpectedResponseCodeException: If\
                    a response indicates an error during the exchange
        """
        process = SendSingleCommandProcess(
            self._machine, self._scamp_connections)
        process.execute(SCPRouterClearRequest(x, y))

    def get_router_diagnostics(self, x, y):
        """ Get router diagnostic information from a chip

        :param x: The x-coordinate of the chip from which to get the\
                    information
        :type x: int
        :param y: The y-coordinate of the chip from which to get the\
                    information
        :type y: int
        :return: The router diagnostic information
        :rtype: :py:class:`spinnman.model.router_diagnostics.RouterDiagnostics`
        :raise spinnman.exceptions.SpinnmanIOException: If there is an error\
                    communicating with the board
        :raise spinnman.exceptions.SpinnmanInvalidPacketException: If a packet\
                    is received that is not in the valid format
        :raise spinnman.exceptions.SpinnmanInvalidParameterException: If a\
                    packet is received that has invalid parameters
        :raise spinnman.exceptions.SpinnmanUnexpectedResponseCodeException: If\
                    a response indicates an error during the exchange
        """
        process = ReadRouterDiagnosticsProcess(
            self._machine, self._scamp_connections)
        return process.get_router_diagnostics(x, y)

    def set_router_diagnostic_filter(self, x, y, position, diagnostic_filter):
        """ Sets a router diagnostic filter in a router

        :param x: the x address of the router in which this filter is being\
                    set
        :type x: int
        :param y: the y address of the router in which this filter is being\
                    set
        :type y: int
        :param position: the position in the list of filters where this filter\
                    is to be added
        :type position: int
        :param diagnostic_filter: the diagnostic filter being set in the\
                    placed, between 0 and 15 (note that positions 0 to 11 are\
                    used by the default filters, and setting these positions\
                    will result in a warning).
        :type diagnostic_filter:\
                    :py:class:`spinnman.model.diagnostic_filter.DiagnosticFilter`
        :return: None
        :raise spinnman.exceptions.SpinnmanIOException:
                    * If there is an error communicating with the board
                    * If there is an error reading the data
        :raise spinnman.exceptions.SpinnmanInvalidPacketException: If a packet\
                    is received that is not in the valid format
        :raise spinnman.exceptions.SpinnmanInvalidParameterException:
                    * If x, y does not lead to a valid chip
                    * If position is less than 0 or more than 15
        :raise spinnman.exceptions.SpinnmanUnexpectedResponseCodeException: If\
                    a response indicates an error during the exchange
        """
        data_to_send = diagnostic_filter.filter_word
        if position > constants.NO_ROUTER_DIAGNOSTIC_FILTERS:
            raise exceptions.SpinnmanInvalidParameterException(
                "position", str(position), "the range of the position of a "
                                           "router filter is 0 and 16.")
        if position <= constants.ROUTER_DEFAULT_FILTERS_MAX_POSITION:
            logger.warn(
                " You are planning to change a filter which is set by default."
                " By doing this, other runs occuring on this machine will be "
                "forced to use this new configuration untill the machine is "
                "reset. Please also note that these changes will make the"
                " the reports from ybug not correct."
                "This has been executed and is trusted that the end user knows"
                " what they are doing")
        memory_position = (constants.ROUTER_REGISTER_BASE_ADDRESS +
                           constants.ROUTER_FILTER_CONTROLS_OFFSET +
                           (position *
                            constants.ROUTER_DIAGNOSTIC_FILTER_SIZE))

        process = SendSingleCommandProcess(
            self._machine, self._scamp_connections)
        process.execute(SCPWriteMemoryRequest(
            x, y, memory_position, struct.pack("<I", data_to_send)))

    def get_router_diagnostic_filter(self, x, y, position):
        """ Gets a router diagnostic filter from a router

        :param x: the x address of the router from which this filter is being\
                    retrieved
        :type x: int
        :param y: the y address of the router from which this filter is being\
                    retrieved
        :type y: int
        :param position: the position in the list of filters where this filter\
                    is to be added
        :type position: int
        :return: The diagnostic filter read
        :rtype: :py:class:`spinnman.model.diagnostic_filter.DiagnosticFilter`
        :raise spinnman.exceptions.SpinnmanIOException:
                    * If there is an error communicating with the board
                    * If there is an error reading the data
        :raise spinnman.exceptions.SpinnmanInvalidPacketException: If a packet\
                    is received that is not in the valid format
        :raise spinnman.exceptions.SpinnmanInvalidParameterException:
                    * If x, y does not lead to a valid chip
                    * If a packet is received that has invalid parameters
                    * If position is less than 0 or more than 15
        :raise spinnman.exceptions.SpinnmanUnexpectedResponseCodeException: If\
                    a response indicates an error during the exchange
        """
        memory_position = (constants.ROUTER_REGISTER_BASE_ADDRESS +
                           constants.ROUTER_FILTER_CONTROLS_OFFSET +
                           (position *
                            constants.ROUTER_DIAGNOSTIC_FILTER_SIZE))
        process = SendSingleCommandProcess(
            self._machine, self._scamp_connections)
        response = process.execute(
            SCPReadMemoryRequest(x, y, memory_position, 4))
        return DiagnosticFilter.read_from_int(struct.unpack_from(
            "<I", response.data, response.offset)[0])

    def clear_router_diagnostic_counters(self, x, y, enable=True,
                                         counter_ids=range(0, 16)):
        """ Clear router diagnostic information om a chip

        :param x: The x-coordinate of the chip
        :type x: int
        :param y: The y-coordinate of the chip
        :type y: int
        :param enable: True (default) if the counters should be enabled
        :type enable: bool
        :param counter_ids: The ids of the counters to reset (all by default)\
                    and enable if enable is True; each must be between 0 and 15
        :type counter_ids: array-like of int
        :return: None
        :rtype: Nothing is returned
        :raise spinnman.exceptions.SpinnmanIOException: If there is an error\
                    communicating with the board
        :raise spinnman.exceptions.SpinnmanInvalidPacketException: If a packet\
                    is received that is not in the valid format
        :raise spinnman.exceptions.SpinnmanInvalidParameterException: If a\
                    packet is received that has invalid parameters or a\
                    counter id is out of range
        :raise spinnman.exceptions.SpinnmanUnexpectedResponseCodeException: If\
                    a response indicates an error during the exchange
        """
        clear_data = 0
        for counter_id in counter_ids:
            if counter_id < 0 or counter_id > 15:
                raise exceptions.SpinnmanInvalidParameterException(
                    "counter_id", counter_id, "Diagnostic counter ids must be"
                                              " between 0 and 15")
            clear_data |= 1 << counter_id
        if enable:
            for counter_id in counter_ids:
                clear_data |= 1 << counter_id + 16
        process = SendSingleCommandProcess(
            self._machine, self._scamp_connections)
        process.execute(SCPWriteMemoryRequest(
            x, y, 0xf100002c, struct.pack("<I", clear_data)))

    @property
    def number_of_boards_located(self):
        """ Get the number of boards currently configured
        """
        boards = 0
        for bmp_connection in self._bmp_connections:
            boards += len(bmp_connection.boards)

        # if no bmps are avilable, then theres still at least one board
        if boards == 0:
            boards = 1
        return boards

    def close(self, close_original_connections=True, power_off_machine=False):
        """ Close the transceiver and any threads that are running

        :param close_original_connections: If True, the original connections\
                    passed to the transceiver in the constructor are also\
                    closed.  If False, only newly discovered connections are\
                    closed.
        :return: Nothing is returned
        :rtype: None
        :raise None: No known exceptions are raised
        """

        if self._reinjection_running:
            process = ExitDPRIProcess(self._machine, self._scamp_connections)
            process.exit(self._reinjector_cores)
            self._reinjection_running = False

        if power_off_machine:
            self.power_off_machine()

        for receiving_connections in \
                self._udp_receive_connections_by_port.values():
            for (_, listener) in receiving_connections.values():
                if listener is not None:
                    listener.close()

        for connection in self._all_connections:
            if (close_original_connections or
                    connection not in self._original_connections):
                connection.close()

    def register_udp_listener(self, callback, connection_class,
                              local_port=None, local_host=None):
        """ Register a callback for a certain type of traffic to be received\
            via UDP.  Note that the connection class must extend\
            :py:class:`spinnman.connections.abstract_classes.abstract_listenable.AbstractListenable`
            to avoid clashing with the SCAMP and BMP functionality

        :param callback: Function to be called when a packet is received
        :type callback: function(packet)
        :param connection_class: The class of connection to receive using
        :param local_port: The optional port number to listen on; if not\
                specified, an existing connection will be used if possible,\
                otherwise a random free port number will be used
        :type: local_port: int
        :param local_host: The optional hostname or IP address to listen on;\
                if not specified, all interfaces will be used for listening
        :type local_host: str
        :return: The port number that the connection is listening on
        :rtype: int
        """

        # If the connection class is not an AbstractListenable, this is an
        # error
        if not issubclass(connection_class, AbstractListenable):
            raise exceptions.SpinnmanInvalidParameterException(
                "connection_class", connection_class,
                "The connection class must be AbstractListenable")

        connections_of_class = self._udp_listenable_connections_by_class[
            connection_class]
        connection = None
        listener = None

        # If the local port was specified
        if local_port is not None:
            receiving_connections = self._udp_receive_connections_by_port[
                local_port]

            # If something is already listening on this port
            if len(receiving_connections) > 0:

                if local_host is None or local_host == "0.0.0.0":

                    # If we are to listen on all interfaces and the listener
                    # is not on all interfaces, this is an error
                    if "0.0.0.0" not in receiving_connections:
                        raise exceptions.SpinnmanInvalidParameterException(
                            "local_port", local_port,
                            "Another connection is already listening on this"
                            " port")

                    # Normalise the local host
                    local_host = "0.0.0.0"
                else:

                    # If we are to listen to a specific interface, and the
                    # listener is on all interfaces, this is an error
                    if "0.0.0.0" in receiving_connections:
                        raise exceptions.SpinnmanInvalidPacketException(
                            "local_port and local_host",
                            "{} and {} Another connection is already "
                            "listening on this port on all interfaces"
                            .format(local_port, local_host))

                # If the type of an existing connection is wrong, this is an
                # error
                if local_host in receiving_connections:
                    (connection, listener) = receiving_connections[local_host]
                    if not isinstance(connection, connection_class):
                        raise exceptions.SpinnmanInvalidParameterException(
                            "connection_class", connection_class,
                            "A connection of class {} is already listening on"
                            "this port on all interfaces".format(
                                connection.__class__))

            # If we are here, nothing is listening on this port, so create
            # a connection if there isn't already one, and a listener
            if connection is None:
                connection = connection_class(local_port=local_port,
                                              local_host=local_host)
                self._all_connections.add(connection)
            listener = ConnectionListener(connection)
            listener.start()
            receiving_connections[local_host] = (connection, listener)
            connections_of_class.append((connection, listener))
            listener.add_callback(callback)
            return connection.local_port

        # If we are here, the local port wasn't specified to try to use an
        # existing connection of the correct class
        if len(connections_of_class) > 0:

            # If local_host is not specified, normalize it
            if local_host is None:
                local_host = "0.0.0.0"

            for (a_connection, a_listener) in connections_of_class:

                # Find a connection that matches the local host
                if a_connection.local_ip_address == local_host:
                    (connection, listener) = (a_connection, a_listener)
                    break

        # Create a connection if there isn't already one, and a listener
        if connection is None:
            connection = connection_class(local_host=local_host)
            self._all_connections.add(connection)
        listener = ConnectionListener(connection)
        listener.start()
        self._udp_receive_connections_by_port[connection.local_port][
            local_host] = (connection, listener)
        connections_of_class.append((connection, listener))
        listener.add_callback(callback)
        return connection.local_port

    def enable_reinjection(self, multicast=True, point_to_point=False,
                           nearest_neighbour=False, fixed_route=False):
        """ Enables or disables dropped packet reinjection - if all parameters\
            are false, dropped packet reinjection will be disabled

        :param multicast: If True, multicast dropped packet reinjection is\
                enabled
        :type multicast: bool
        :param point_to_point: If True, point to point dropped packet\
                reinjection is enabled
        :type point_to_point: bool
        :param nearest_neighbour: If True, nearest_neighbour dropped packet\
                reinjection is enabled
        :type nearest_neighbour: bool
        :param fixed_route: If True, fixed route dropped packet reinjection is\
                enabled
        :type fixed_route: bool
        """

        if not self._reinjection_running:

            # Get the machine
            if self._machine is None:
                self._update_machine()

            # Find a free core on each chip to use
            for chip in self._machine.chips:
                try:
                    first_processor = None
                    for processor in chip.processors:
                        if not processor.is_monitor:
                            first_processor = processor
                    first_processor.is_monitor = True
                    self._reinjector_cores.add_processor(
                        chip.x, chip.y, first_processor.processor_id)
                except StopIteration:
                    pass

            # Load the reinjector on each free core
            reinjector_binary = os.path.join(
                os.path.dirname(model_binaries.__file__), "reinjector.aplx")
            reinjector_size = os.stat(reinjector_binary).st_size
            reinjector = FileDataReader(reinjector_binary)
            self.execute_flood(self._reinjector_cores, reinjector,
                               _REINJECTOR_APP_ID, reinjector_size)
            reinjector.close()
            self._reinjection_running = True

        # Set the types to be reinjected
        process = SetDPRIPacketTypesProcess(
            self._machine, self._scamp_connections)
        packet_types = list()
        values_to_check = [multicast, point_to_point,
                           nearest_neighbour, fixed_route]
        flags_to_set = [SCPDPRIPacketTypeFlags.MULTICAST,
                        SCPDPRIPacketTypeFlags.POINT_TO_POINT,
                        SCPDPRIPacketTypeFlags.NEAREST_NEIGHBOUR,
                        SCPDPRIPacketTypeFlags.FIXED_ROUTE]
        for value, flag in zip(values_to_check, flags_to_set):
            if value:
                packet_types.append(flag)
        process.set_packet_types(packet_types, self._reinjector_cores)

    def set_reinjection_router_timeout(self, timeout_mantissa,
                                       timeout_exponent):
        """ Sets the timeout of the routers

        :param timeout_mantissa: The mantissa of the timeout value, between 0\
                and 15
        :type timeout_mantissa: int
        :param timeout_exponent: The exponent of the timeout value, between 0\
                and 15
        :type timeout_exponent: int
        """
        if not self._reinjection_running:
            self.enable_reinjection()
        process = SetDPRIRouterTimeoutProcess(
            self._machine, self._scamp_connections)
        process.set_timeout(timeout_mantissa, timeout_exponent,
                            self._reinjector_cores)

    def set_reinjection_router_emergency_timeout(self, timeout_mantissa,
                                                 timeout_exponent):
        """ Sets the timeout of the routers

        :param timeout_mantissa: The mantissa of the timeout value, between 0\
                and 15
        :type timeout_mantissa: int
        :param timeout_exponent: The exponent of the timeout value, between 0\
                and 15
        :type timeout_exponent: int
        """
        if not self._reinjection_running:
            self.enable_reinjection()
        process = SetDPRIRouterEmergencyTimeoutProcess(
            self._machine, self._scamp_connections)
        process.set_timeout(timeout_mantissa, timeout_exponent,
                            self._reinjector_cores)

    def reset_reinjection_counters(self):
        """ Resets the counters for reinjection
        """
        if not self._reinjection_running:
            self.enable_reinjection()
        process = ResetDPRICountersProcess(
            self._machine, self._scamp_connections)
        process.reset_counters(self._reinjector_cores)

    def get_reinjection_status(self, x, y):
        """ Get the status of the reinjection on a given chip

        :param x: The x-coordinate of the chip
        :type x: int
        :param y: The y-coordinate of the chip
        :type y: int
        :return: The reinjection status of the chip, or None if reinjection is\
                not enabled
        :rtype: None or :py:class:`spinnman.model.dpri_status.DPRIStatus`
        """
        if not self._reinjection_running:
            return None
        process = ReadDPRIStatusProcess(self._machine, self._scamp_connections)
        reinjector_core = next(
            self._reinjector_cores.get_core_subset_for_chip(x, y)
            .processor_ids)
        return process.get_dpri_status(x, y, reinjector_core)

    def __str__(self):
        return "transciever object connected to {} with {} connections"\
            .format(self._scamp_connections[0].remote_ip_address,
                    len(self._all_connections))

    def __repr__(self):
        return self.__str__()<|MERGE_RESOLUTION|>--- conflicted
+++ resolved
@@ -2073,59 +2073,9 @@
                     a response indicates an error during the exchange
         """
 
-<<<<<<< HEAD
-        # Create the routing data
-        route_writer = LittleEndianByteArrayByteWriter()
-        n_entries = 0
-        for route in routes:
-            route_writer.write_short(n_entries)
-            route_writer.write_short(0)
-            route_entry = 0
-            for processor_id in route.processor_ids:
-                if processor_id > 26 or processor_id < 0:
-                    raise exceptions.SpinnmanInvalidParameterException(
-                        "route.processor_ids", str(route.processor_ids),
-                        "Processor ids must be between 0 and 26")
-                route_entry |= (1 << (6 + processor_id))
-            for link_id in route.link_ids:
-                if link_id > 5 or link_id < 0:
-                    raise exceptions.SpinnmanInvalidParameterException(
-                        "route.link_ids", str(route.link_ids),
-                        "Link ids must be between 0 and 5")
-                route_entry |= (1 << link_id)
-            route_writer.write_int(route_entry)
-            route_writer.write_int(route.routing_entry_key)
-            route_writer.write_int(route.mask)
-            n_entries += 1
-
-        # Upload the data
-        route_writer.write_int(0xFFFFFFFF)
-        route_writer.write_int(0xFFFFFFFF)
-        route_writer.write_int(0xFFFFFFFF)
-        route_writer.write_int(0xFFFFFFFF)
-        data = route_writer.data
-        table_address = 0x67800000
-        self.write_memory(x, y, table_address, data)
-
-        # Allocate enough space for the entries
-        alloc_response = \
-            self.send_scp_message(SCPRouterAllocRequest(x, y, app_id,
-                                                        n_entries))
-        base_address = alloc_response.base_address
-        if base_address == 0:
-            raise exceptions.SpinnmanInvalidParameterException(
-                "Allocation base address", str(base_address),
-                "Not enough space to allocate the entries")
-
-        # Load the entries
-        self.send_scp_message(SCPRouterInitRequest(x, y, n_entries,
-                                                   table_address,
-                                                   base_address, app_id))
-=======
         process = LoadMultiCastRoutesProcess(self._machine,
                                              self._scamp_connections)
         process.load_routes(x, y, routes, app_id)
->>>>>>> 3b9e0967
 
     def get_multicast_routes(self, x, y, app_id=None):
         """ Get the current multicast routes set up on a chip
