# Copyright (c) 2014 The University of Manchester
#
# Licensed under the Apache License, Version 2.0 (the "License");
# you may not use this file except in compliance with the License.
# You may obtain a copy of the License at
#
#     https://www.apache.org/licenses/LICENSE-2.0
#
# Unless required by applicable law or agreed to in writing, software
# distributed under the License is distributed on an "AS IS" BASIS,
# WITHOUT WARRANTIES OR CONDITIONS OF ANY KIND, either express or implied.
# See the License for the specific language governing permissions and
# limitations under the License.

# pylint: disable=too-many-arguments
from __future__ import annotations
from collections import defaultdict
from contextlib import contextmanager, suppress
import io
import logging
import os
import socket
import struct
from threading import Condition
import time
from typing import (
    BinaryIO, Collection, Dict, FrozenSet, Iterable,
    Iterator, List, Optional, Sequence, Tuple, TypeVar, Union, cast)
from typing_extensions import TypeAlias
from spinn_utilities.config_holder import get_config_bool
from spinn_utilities.abstract_context_manager import AbstractContextManager
from spinn_utilities.log import FormatAdapter
from spinn_utilities.progress_bar import ProgressBar
from spinn_utilities.typing.coords import XY
from spinn_machine import (
    CoreSubsets, FixedRouteEntry, Machine, MulticastRoutingEntry)
from spinn_machine.tags import AbstractTag, IPTag, ReverseIPTag
from spinnman.constants import (
    BMP_POST_POWER_ON_SLEEP_TIME, BMP_POWER_ON_TIMEOUT, BMP_TIMEOUT,
    CPU_USER_OFFSET, CPU_USER_START_ADDRESS,
    IPTAG_TIME_OUT_WAIT_TIMES, SCP_SCAMP_PORT, SYSTEM_VARIABLE_BASE_ADDRESS,
    UDP_BOOT_CONNECTION_DEFAULT_PORT, NO_ROUTER_DIAGNOSTIC_FILTERS,
    ROUTER_REGISTER_BASE_ADDRESS, ROUTER_DEFAULT_FILTERS_MAX_POSITION,
    ROUTER_FILTER_CONTROLS_OFFSET, ROUTER_DIAGNOSTIC_FILTER_SIZE, N_RETRIES,
    BOOT_RETRIES, POWER_CYCLE_WAIT_TIME_IN_SECONDS)
from spinnman.data import SpiNNManDataView
from spinnman.exceptions import (
    SpinnmanInvalidParameterException, SpinnmanException, SpinnmanIOException,
    SpinnmanTimeoutException, SpinnmanGenericProcessException,
    SpinnmanUnexpectedResponseCodeException,
    SpiNNManCoresNotInStateException)
from spinnman.model import (
    CPUInfo, CPUInfos, DiagnosticFilter, ChipSummaryInfo,
    IOBuffer, MachineDimensions, RouterDiagnostics, VersionInfo)
from spinnman.model.enums import (
    CPUState, SDP_PORTS, SDP_RUNNING_MESSAGE_CODES, UserRegister)
from spinnman.messages.scp.abstract_messages import (
    AbstractSCPRequest, AbstractSCPResponse)
from spinnman.messages.scp.enums import Signal, PowerCommand
from spinnman.messages.scp.impl.get_chip_info import GetChipInfo
from spinnman.messages.sdp import SDPFlag, SDPHeader, SDPMessage
from spinnman.messages.spinnaker_boot import (
    SystemVariableDefinition, SpinnakerBootMessages)
from spinnman.messages.scp.impl import (
    BMPGetVersion, SetPower, ReadFPGARegister,
    WriteFPGARegister, IPTagSetTTO, ReverseIPTagSet,
    CountState, WriteMemory, SendSignal, AppStop, CheckOKResponse,
    IPTagSet, IPTagClear, RouterClear, DoSync)
from spinnman.messages.scp.impl.get_chip_info_response import (
    GetChipInfoResponse)
from spinnman.connections.abstract_classes import Connection
from spinnman.connections.udp_packet_connections import (
    BMPConnection, BootConnection, SCAMPConnection, SDPConnection)
from spinnman.processes import (
    GetMachineProcess, GetVersionProcess,
    MallocSDRAMProcess, WriteMemoryProcess, ReadMemoryProcess,
    GetCPUInfoProcess, GetExcludeCPUInfoProcess, GetIncludeCPUInfoProcess,
    ReadIOBufProcess, ApplicationRunProcess,
    LoadFixedRouteRoutingEntryProcess, FixedConnectionSelector,
    ReadFixedRouteRoutingEntryProcess,
    LoadMultiCastRoutesProcess, GetTagsProcess, GetMultiCastRoutesProcess,
    SendSingleCommandProcess, ReadRouterDiagnosticsProcess,
    MostDirectConnectionSelector, ApplicationCopyRunProcess,
    ConnectionSelector)
from spinnman.utilities.utility_functions import (
    get_vcpu_address, work_out_bmp_from_machine_details)
from spinnman.model.bmp_connection_data import BMPConnectionData

#: Type of a connection.
#: :meta private:
Conn = TypeVar("Conn", bound=Connection)
#: Type of a response.
#: :meta private:
R = TypeVar("R", bound=AbstractSCPResponse)

_BasicProcess: TypeAlias = SendSingleCommandProcess[CheckOKResponse]
_States: TypeAlias = Union[CPUState, Iterable[CPUState]]
logger = FormatAdapter(logging.getLogger(__name__))

_SCAMP_NAME = "SC&MP"
_SCAMP_VERSION = (3, 0, 1)

_BMP_NAME = "BC&MP"
_BMP_MAJOR_VERSIONS = [1, 2]

_CONNECTION_CHECK_RETRIES = 3
INITIAL_FIND_SCAMP_RETRIES_COUNT = 3

_ONE_BYTE = struct.Struct("B")
_TWO_BYTES = struct.Struct("<BB")
_FOUR_BYTES = struct.Struct("<BBBB")
_ONE_WORD = struct.Struct("<I")
_ONE_LONG = struct.Struct("<Q")
_EXECUTABLE_ADDRESS = 0x67800000

_POWER_CYCLE_WARNING = (
    "When power-cycling a board, it is recommended that you wait for 30 "
    "seconds before attempting a reboot. Therefore, the tools will now "
    "wait for 30 seconds. If you wish to avoid this wait, please set "
    "reset_machine_on_startup = False in the [Machine] section of the "
    "relevant configuration (cfg) file.")

_POWER_CYCLE_FAILURE_WARNING = (
    "The end user requested the power-cycling of the board. But the "
    "tools did not have the required BMP connection to facilitate a "
    "power-cycling, and therefore will not do so. please set the "
    "bmp_names accordingly in the [Machine] section of the relevant "
    "configuration (cfg) file. Or use a machine assess process which "
    "provides the BMP data (such as a spalloc system) or finally set "
    "reset_machine_on_startup = False in the [Machine] section of the "
    "relevant configuration (cfg) file to avoid this warning in future.")


def create_transceiver_from_hostname(
<<<<<<< HEAD
        hostname: Optional[str], version: int, *,
        bmp_connection_data: Optional[BMPConnectionData] = None,
        number_of_boards: Optional[int] = None,
        auto_detect_bmp: bool = False) -> 'Transceiver':
=======
        hostname, version, bmp_connection_data=None, number_of_boards=None,
        auto_detect_bmp=False, power_cycle=False):
>>>>>>> ba796212
    """
    Create a Transceiver by creating a :py:class:`~.UDPConnection` to the
    given hostname on port 17893 (the default SCAMP port), and a
    :py:class:`~.BootConnection` on port 54321 (the default boot port),
    optionally discovering any additional links using the UDPConnection,
    and then returning the transceiver created with the conjunction of
    the created UDPConnection and the discovered connections.

    :param hostname: The hostname or IP address of the board or `None` if
        only the BMP connections are of interest
    :type hostname: str or None
    :param number_of_boards: a number of boards expected to be supported, or
        ``None``, which defaults to a single board
    :type number_of_boards: int or None
    :param int version: the type of SpiNNaker board used within the SpiNNaker
        machine being used. If a Spinn-5 board, then the version will be 5,
        Spinn-3 would equal 3 and so on.
    :param BMPConnectionData bmp_connection_data:
        the details of the BMP connections used to boot multi-board systems
    :param bool auto_detect_bmp:
        ``True`` if the BMP of version 4 or 5 boards should be
        automatically determined from the board IP address
    :param scamp_connections:
        the list of connections used for SCAMP communications
    :param bool power_cycle: If True will power cycle the machine:
    :return: The created transceiver
    :rtype: Transceiver
    :raise SpinnmanIOException:
        If there is an error communicating with the board
    :raise SpinnmanInvalidPacketException:
        If a packet is received that is not in the valid format
    :raise SpinnmanInvalidParameterException:
        If a packet is received that has invalid parameters
    :raise SpinnmanUnexpectedResponseCodeException:
        If a response indicates an error during the exchange
    """
    if hostname is not None:
        logger.info("Creating transceiver for {}", hostname)
    connections: List[Connection] = []

    # if no BMP has been supplied, but the board is a spinn4 or a spinn5
    # machine, then an assumption can be made that the BMP is at -1 on the
    # final value of the IP address
    if (version >= 4 and auto_detect_bmp is True and
            (bmp_connection_data is None or not bmp_connection_data)):
        if hostname is None:
            raise ValueError("hostname is required if deriving BMP details")
        if number_of_boards is None or number_of_boards < 1:
            raise ValueError(
                "number_of_boards is required if deriving BMP details")
        bmp_connection_data = work_out_bmp_from_machine_details(
            hostname, number_of_boards)

    # handle BMP connections
    if bmp_connection_data is not None:
        bmp_connection = BMPConnection(bmp_connection_data)
        connections.append(bmp_connection)
        logger.info("Transceiver using BMP: {}",
                    bmp_connection.remote_ip_address)

    connections.append(SCAMPConnection(remote_host=hostname))

    # handle the boot connection
    connections.append(BootConnection(remote_host=hostname))

    return Transceiver(version, connections=connections,
                       power_cycle=power_cycle)


class Transceiver(AbstractContextManager):
    """
    An encapsulation of various communications with the SpiNNaker board.

    The methods of this class are designed to be thread-safe (provided they do
    not access a BMP, as access to those is never thread-safe);
    thus you can make multiple calls to the same (or different) methods
    from multiple threads and expect each call to work as if it had been
    called sequentially, although the order of returns is not guaranteed.

    .. note::
        With multiple connections to the board, using multiple threads in this
        way may result in an increase in the overall speed of operation, since
        the multiple calls may be made separately over the set of given
        connections.
    """
    __slots__ = (
        "_all_connections",
        "_bmp_selector",
        "_bmp_connection",
        "_boot_send_connection",
        "_chip_execute_lock_condition",
        "_chip_execute_locks",
        "_height",
        "_iobuf_size",
        "_machine_off",
        "_n_chip_execute_locks",
        "_scamp_connection_selector",
        "_scamp_connections",
        "_udp_scamp_connections",
        "_version",
        "_width")

<<<<<<< HEAD
    def __init__(self, version: int,
                 connections: Optional[List[Connection]] = None):
=======
    def __init__(
            self, version, connections=None, power_cycle=False):
>>>>>>> ba796212
        """
        :param int version: The version of the board being connected to
        :param list(Connection) connections:
            An iterable of connections to the board.  If not specified, no
            communication will be possible until connections are found.
        :param bool power_cycle: If True will power cycle the machine:
        :raise SpinnmanIOException:
            If there is an error communicating with the board, or if no
            connections to the board can be found (if connections is ``None``)
        :raise SpinnmanInvalidPacketException:
            If a packet is received that is not in the valid format
        :raise SpinnmanInvalidParameterException:
            If a packet is received that has invalid parameters
        :raise SpinnmanUnexpectedResponseCodeException:
            If a response indicates an error during the exchange
        """
        # Place to keep the current machine
        self._version = version
        self._width: Optional[int] = None
        self._height: Optional[int] = None
        self._iobuf_size: Optional[int] = None

        # A set of the original connections - used to determine what can
        # be closed
        if connections is None:
            connections = list()

        # A set of all connection - used for closing
        self._all_connections = set(connections)

        # A boot send connection - there can only be one in the current system,
        # or otherwise bad things can happen!
        self._boot_send_connection: Optional[BootConnection] = None

        # A dict of IP address -> SCAMP connection
        # These are those that can be used for setting up IP Tags
        self._udp_scamp_connections: Dict[str, SCAMPConnection] = dict()

        # A list of all connections that can be used to send and receive SCP
        # messages for SCAMP interaction
        # Guaranteed to be none empty after self.__identify_connections
        self._scamp_connections: List[SCAMPConnection] = list()

        # The BMP connections
        self._bmp_connection: Optional[BMPConnection] = None

        # build connection selectors for the processes.
        self._bmp_selector: Optional[
            FixedConnectionSelector[BMPConnection]] = None
        self._scamp_connection_selector = \
            self.__identify_connections(connections)

        # A lock against single chip executions (entry is (x, y))
        # The condition should be acquired before the locks are
        # checked or updated
        # The write lock condition should also be acquired to avoid a flood
        # fill during an individual chip execute
        self._chip_execute_locks: Dict[
            Tuple[int, int], Condition] = defaultdict(Condition)
        self._chip_execute_lock_condition = Condition()
        self._n_chip_execute_locks = 0

        # Check that the BMP connections are valid
        self.__check_bmp_connection()

        self._machine_off = False

<<<<<<< HEAD
    def _where_is_xy(self, x: int, y: int) -> str:
=======
        if power_cycle:
            self._power_off_machine()
        self._ensure_board_is_ready()

    def _where_is_xy(self, x, y):
>>>>>>> ba796212
        """
        Attempts to get where_is_x_y info from the machine

        If no machine will do its best.

        :param int x:
        :param int y:
        :rtype: str
        """
        try:
            if SpiNNManDataView.has_machine():
                return SpiNNManDataView.get_machine().where_is_xy(x, y)
            return (f"No Machine. "
                    f"Root IP:{self._scamp_connections[0].remote_ip_address}"
                    f"x:{x} y:{y}")
        except Exception as ex:  # pylint: disable=broad-except
            return str(ex)

    def __identify_connections(
            self, connections: Iterable[Connection]
            ) -> MostDirectConnectionSelector:
        for conn in connections:

            # locate the only boot send conn
            if isinstance(conn, BootConnection):
                if self._boot_send_connection is not None:
                    raise SpinnmanInvalidParameterException(
                        "connections", f"[... {conn} ...]",
                        "Only a single SpinnakerBootSender can be specified")
                self._boot_send_connection = conn

            # Locate any connections that talk to a BMP
            if isinstance(conn, BMPConnection):
                # If it is a BMP conn, add it here
                if self._bmp_connection is not None:
                    raise NotImplementedError(
                        "Only one BMP connection supported")
                self._bmp_connection = conn
                self._bmp_selector = FixedConnectionSelector(conn)
            # Otherwise, check if it can send and receive SCP (talk to SCAMP)
            elif isinstance(conn, SCAMPConnection):
                self.__add_scamp_connection(conn)

        # get a selector and ensure self._scamp_connections is not empty
        return MostDirectConnectionSelector(self._scamp_connections)

    def __check_bmp_connection(self) -> None:
        """
        Check that the BMP connections are actually connected to valid BMPs.

        :raise SpinnmanIOException: when a connection is not linked to a BMP
        """
        # check that the UDP BMP conn is actually connected to a BMP
        # via the sver command
        if self._bmp_connection is not None:
            conn = self._bmp_connection

            # try to send a BMP sver to check if it responds as expected
            try:
                version_info = self._get_scamp_version(
                    conn.chip_x, conn.chip_y, self._bmp_selector)
                fail_version_name = version_info.name != _BMP_NAME
                fail_version_num = \
                    version_info.version_number[0] not in _BMP_MAJOR_VERSIONS
                if fail_version_name or fail_version_num:
                    raise SpinnmanIOException(
                        f"The BMP at {conn.remote_ip_address} is running "
                        f"{version_info.name} {version_info.version_string} "
                        "which is incompatible with this transceiver, required"
                        f" version is {_BMP_NAME} {_BMP_MAJOR_VERSIONS}")

                logger.info("Using BMP at {} with version {} {}",
                            conn.remote_ip_address, version_info.name,
                            version_info.version_string)

            # If it fails to respond due to timeout, maybe that the connection
            # isn't valid
            except SpinnmanTimeoutException as e:
                raise SpinnmanException(
                    f"BMP connection to {conn.remote_ip_address} is "
                    "not responding") from e
            except Exception:
                logger.exception("Failed to speak to BMP at {}",
                                 conn.remote_ip_address)
                raise

    @staticmethod
    def _check_connection(
            connection: SCAMPConnection) -> Optional[ChipSummaryInfo]:
        """
        Check that the given connection to the given chip works.

        :param ConnectionSelector connection_selector:
            the connection selector to use
        :param int chip_x: the chip x coordinate to try to talk to
        :param int chip_y: the chip y coordinate to try to talk to
        :return: True if a valid response is received, False otherwise
        :rtype: ChipInfo or None
        """
        chip_x, chip_y = connection.chip_x, connection.chip_y
        connection_selector = FixedConnectionSelector(connection)
        for _ in range(_CONNECTION_CHECK_RETRIES):
            try:
                sender: SendSingleCommandProcess[GetChipInfoResponse] = \
                    SendSingleCommandProcess(connection_selector)
                chip_info = sender.execute(  # pylint: disable=no-member
                    GetChipInfo(chip_x, chip_y)).chip_info
                if not chip_info.is_ethernet_available:
                    time.sleep(0.1)
                else:
                    return chip_info
            except (SpinnmanGenericProcessException, SpinnmanTimeoutException,
                    SpinnmanUnexpectedResponseCodeException):
                pass
            except SpinnmanIOException:
                break
        return None

    @contextmanager
    def __flood_execute_lock(self) -> Iterator[Condition]:
        """
        Get a lock for executing a flood fill of an executable.
        """
        # Get the execute lock all together, so nothing can access it
        with self._chip_execute_lock_condition:
            # Wait until nothing is executing
            self._chip_execute_lock_condition.wait_for(
                lambda: self._n_chip_execute_locks < 1)
            yield self._chip_execute_lock_condition

    def send_sdp_message(
            self, message: SDPMessage,
            connection: Optional[SDPConnection] = None):
        """
        Sends an SDP message using one of the connections.

        :param SDPMessage message: The message to send
        :param SDPConnection connection: An optional connection to use
        """
        if connection is None:
            connection_to_use = self._scamp_connections[0]
            connection_to_use.send_sdp_message(message)
        else:
            connection.send_sdp_message(message)

    def __add_scamp_connection(self, conn: SCAMPConnection):
        """
        Stores the scamp connection making a connection to chip 0, 0 is first.

        :param SDPConnection conn:
        """
        # make sure the first is the one to Chip 0, 0 is it is there
        if conn.chip_x == 0 and conn.chip_y == 0:
            self._scamp_connections.insert(0, conn)
        else:
            self._scamp_connections.append(conn)

    def _check_and_add_scamp_connections(
            self, x: int, y: int, ip_address: str):
        """
        :param int x: X coordinate of target chip
        :param int y: Y coordinate of target chip
        :param str ip_address: IP address of target chip

        :raise SpinnmanIOException:
            If there is an error communicating with the board
        :raise SpinnmanInvalidPacketException:
            If a packet is received that is not in the valid format
        :raise SpinnmanInvalidParameterException:
            If a packet is received that has invalid parameters
        :raise SpinnmanUnexpectedResponseCodeException:
            If a response indicates an error during the exchange
        """
        conn = SCAMPConnection(remote_host=ip_address, chip_x=x, chip_y=y)

        # check if it works
        chip_info = self._check_connection(conn)
        if chip_info is not None and chip_info.ethernet_ip_address is not None:
            self._all_connections.add(conn)
            self._udp_scamp_connections[chip_info.ethernet_ip_address] = conn
            self.__add_scamp_connection(conn)
        else:
            logger.warning(
                "Additional Ethernet connection on {} at chip {}, {} "
                "cannot be contacted", ip_address, x, y)

    def discover_scamp_connections(self) -> None:
        """
        Find connections to the board and store these for future use.

        .. note::
            An exception will be thrown if no initial connections can be
            found to the board.

        :raise SpinnmanIOException:
            If there is an error communicating with the board
        :raise SpinnmanInvalidPacketException:
            If a packet is received that is not in the valid format
        :raise SpinnmanInvalidParameterException:
            If a packet is received that has invalid parameters
        :raise SpinnmanUnexpectedResponseCodeException:
            If a response indicates an error during the exchange
        """
        # Get the machine dimensions
        dims = self._get_machine_dimensions()

        # Find all the new connections via the machine Ethernet-connected chips
        version = SpiNNManDataView.get_machine_version()
        for x, y in version.get_potential_ethernet_chips(
                dims.width, dims.height):
            ip_addr_item = SystemVariableDefinition.ethernet_ip_address
            try:
                # TODO avoid here_is_x,y if read_memory fails
                data = self.read_memory(
                    x, y,
                    SYSTEM_VARIABLE_BASE_ADDRESS + ip_addr_item.offset, 4)
            except SpinnmanGenericProcessException:
                continue
            ip = _FOUR_BYTES.unpack_from(data)
            ip_address = f"{ip[0]}.{ip[1]}.{ip[2]}.{ip[3]}"
            logger.info(ip_address)
            self._check_and_add_scamp_connections(x, y, ip_address)
        self._scamp_connection_selector = MostDirectConnectionSelector(
            self._scamp_connections)

    def add_scamp_connections(self, connections: Dict[XY, str]):
        """
        Check connections to the board and store these for future use.

        .. note::
            An exception will be thrown if no initial connections can be
            found to the board.

        :param dict((int,int),str) connections:
            Dict of (`x`,`y`) to IP address
        :raise SpinnmanIOException:
            If there is an error communicating with the board
        :raise SpinnmanInvalidPacketException:
            If a packet is received that is not in the valid format
        :raise SpinnmanInvalidParameterException:
            If a packet is received that has invalid parameters
        :raise SpinnmanUnexpectedResponseCodeException:
            If a response indicates an error during the exchange
        """
        for ((x, y), ip_address) in connections.items():
            self._check_and_add_scamp_connections(x, y, ip_address)
        self._scamp_connection_selector = MostDirectConnectionSelector(
            self._scamp_connections)

    def _get_machine_dimensions(self) -> MachineDimensions:
        """
        Get the maximum chip X-coordinate and maximum chip Y-coordinate of
        the chips in the machine.

        :return: The dimensions of the machine
        :rtype: MachineDimensions
        :raise SpinnmanIOException:
            If there is an error communicating with the board
        :raise SpinnmanInvalidPacketException:
            If a packet is received that is not in the valid format
        :raise SpinnmanInvalidParameterException:
            If a packet is received that has invalid parameters
        :raise SpinnmanUnexpectedResponseCodeException:
            If a response indicates an error during the exchange
        """
        if self._width is None or self._height is None:
            height_item = SystemVariableDefinition.y_size
            self._height, self._width = _TWO_BYTES.unpack_from(
                self.read_memory(
                    AbstractSCPRequest.DEFAULT_DEST_X_COORD,
                    AbstractSCPRequest.DEFAULT_DEST_Y_COORD,
                    SYSTEM_VARIABLE_BASE_ADDRESS + height_item.offset,
                    2))
        assert self._width is not None and self._height is not None
        return MachineDimensions(self._width, self._height)

    def get_machine_details(self) -> Machine:
        """
        Get the details of the machine made up of chips on a board and how
        they are connected to each other.

        :return: A machine description
        :rtype: ~spinn_machine.Machine
        :raise SpinnmanIOException:
            If there is an error communicating with the board
        :raise SpinnmanInvalidPacketException:
            If a packet is received that is not in the valid format
        :raise SpinnmanInvalidParameterException:
            If a packet is received that has invalid parameters
        :raise SpinnmanUnexpectedResponseCodeException:
            If a response indicates an error during the exchange
        """
        # Get the width and height of the machine
        dims = self._get_machine_dimensions()

        # Get the coordinates of the boot chip
        version_info = self._get_scamp_version()

        # Get the details of all the chips
        get_machine_process = GetMachineProcess(
            self._scamp_connection_selector)
        machine = get_machine_process.get_machine_details(
            version_info.x, version_info.y, dims.width, dims.height)

        # Work out and add the SpiNNaker links and FPGA links
        machine.add_spinnaker_links()
        machine.add_fpga_links()

        if self._boot_send_connection:
            logger.info(f"Detected {machine.summary_string()}")
        return machine

    def _get_scamp_version(
            self, chip_x: int = AbstractSCPRequest.DEFAULT_DEST_X_COORD,
            chip_y: int = AbstractSCPRequest.DEFAULT_DEST_Y_COORD,
            connection_selector: Optional[ConnectionSelector] = None, *,
            n_retries: int = N_RETRIES) -> VersionInfo:
        """
        Get the version of SCAMP which is running on the board.

        :param int chip_x: the chip's x coordinate to query for SCAMP version
        :param int chip_y: the chip's y coordinate to query for SCAMP version
        :param ConnectionSelector connection_selector:
            the connection to send the SCAMP version
            or `None` (if `None` then a random SCAMP connection is used).
        :param int n_retries:
        :return: The version identifier
        :rtype: VersionInfo
        :raise SpinnmanIOException:
            If there is an error communicating with the board
        :raise SpinnmanInvalidParameterException:
            If the timeout is less than 1
        :raise SpinnmanTimeoutException:
            If none of the retries resulted in a response before the timeout
            (suggesting that the board is not booted).
        """
        if connection_selector is None:
            connection_selector = self._scamp_connection_selector
        process = GetVersionProcess(connection_selector, n_retries)
        return process.get_version(x=chip_x, y=chip_y, p=0)

    def _boot_board(self, extra_boot_values: Optional[Dict[
            SystemVariableDefinition, object]] = None):
        """
        Attempt to boot the board. No check is performed to see if the
        board is already booted.

        :param dict(SystemVariableDefinition,object) extra_boot_values:
            extra values to set during boot
            Any additional or overwrite values to set during boot.
            This should only be used for values which are not standard
            based on the board version.
        :raise SpinnmanInvalidParameterException:
            If the board version is not known
        :raise SpinnmanIOException:
            If there is an error communicating with the board
        """
        if not self._boot_send_connection:
            # No can do. Can't boot without a boot connection.
            raise SpinnmanIOException("no boot connection available")
        boot_messages = SpinnakerBootMessages(
            board_version=self._version, extra_boot_values=extra_boot_values)
        for boot_message in boot_messages.messages:
            self._boot_send_connection.send_boot_message(boot_message)
        time.sleep(2.0)

    def _call(self, req: AbstractSCPRequest[R], **kwargs) -> R:
        """
        Wrapper that makes doing simple SCP calls easier,
        especially with types.
        """
        proc: SendSingleCommandProcess[R] = SendSingleCommandProcess(
            self._scamp_connection_selector, **kwargs)
        return proc.execute(req)

    @staticmethod
    def _is_scamp_version_compabible(version: Tuple[int, int, int]) -> bool:
        """
        Determine if the version of SCAMP is compatible with this transceiver.

        :param tuple(int,int,int) version: The version to test
        :rtype: bool
        """

        # The major version must match exactly
        if version[0] != _SCAMP_VERSION[0]:
            return False

        # If the minor version matches, the patch version must be >= the
        # required version
        if version[1] == _SCAMP_VERSION[1]:
            return version[2] >= _SCAMP_VERSION[2]

        # If the minor version is > than the required version, the patch
        # version is irrelevant
        return version[1] > _SCAMP_VERSION[1]

<<<<<<< HEAD
    def ensure_board_is_ready(
            self, n_retries: int = 5, extra_boot_values: Optional[Dict[
            SystemVariableDefinition, object]] = None) -> VersionInfo:
=======
    def _ensure_board_is_ready(self, n_retries=5, extra_boot_values=None):
>>>>>>> ba796212
        """
        Ensure that the board is ready to interact with this version of the
        transceiver. Boots the board if not already booted and verifies that
        the version of SCAMP running is compatible with this transceiver.

        :param int n_retries: The number of times to retry booting
        :param dict(SystemVariableDefinition,object) extra_boot_values:
            Any additional or overwrite values to set during boot.
            This should only be used for values which are not standard
            based on the board version.
        :return: The version identifier
        :raise SpinnmanIOException:
            * If there is a problem booting the board
            * If the version of software on the board is not compatible with
              this transceiver
        """
        # try to get a SCAMP version once
        logger.info("Working out if machine is booted")
        if self._machine_off:
            version_info = None
        else:
            version_info = self._try_to_find_scamp_and_boot(
                INITIAL_FIND_SCAMP_RETRIES_COUNT, extra_boot_values)

        # If we fail to get a SCAMP version this time, try other things
        if version_info is None and self._bmp_connection is not None:
            # start by powering up each BMP connection
            logger.info("Attempting to power on machine")
            self._power_on_machine()

            # Sleep a bit to let things get going
            time.sleep(2.0)
            logger.info("Attempting to boot machine")

            # retry to get a SCAMP version, this time trying multiple times
            version_info = self._try_to_find_scamp_and_boot(
                n_retries, extra_boot_values)

        # verify that the version is the expected one for this transceiver
        if version_info is None:
            raise SpinnmanIOException("Failed to communicate with the machine")
        if (version_info.name != _SCAMP_NAME or
                not self._is_scamp_version_compabible(
                    version_info.version_number)):
            raise SpinnmanIOException(
                f"The machine is currently booted with {version_info.name}"
                f" {version_info.version_number} which is incompatible with "
                "this transceiver, required version is "
                f"{_SCAMP_NAME} {_SCAMP_VERSION}")

        logger.info("Machine communication successful")

        # Change the default SCP timeout on the machine, keeping the old one to
        # revert at close
        for scamp_connection in self._scamp_connections:
            self._call(IPTagSetTTO(
                scamp_connection.chip_x, scamp_connection.chip_y,
                IPTAG_TIME_OUT_WAIT_TIMES.TIMEOUT_2560_ms))

            chip_info = self._check_connection(scamp_connection)
            if chip_info is not None and chip_info.ethernet_ip_address:
                self._udp_scamp_connections[chip_info.ethernet_ip_address] = \
                    scamp_connection

        # Update the connection selector so that it can ask for processor ids
        self._scamp_connection_selector = MostDirectConnectionSelector(
            self._scamp_connections)

<<<<<<< HEAD
        return version_info

    def __is_default_destination(self, version_info: VersionInfo) -> bool:
=======
    def __is_default_destination(self, version_info):
>>>>>>> ba796212
        return (version_info.x == AbstractSCPRequest.DEFAULT_DEST_X_COORD
                and version_info.y == AbstractSCPRequest.DEFAULT_DEST_Y_COORD)

    def _try_to_find_scamp_and_boot(
            self, tries_to_go: int, extra_boot_values: Optional[Dict[
            SystemVariableDefinition, object]]) -> Optional[VersionInfo]:
        """
        Try to detect if SCAMP is running, and if not, boot the machine.

        :param int tries_to_go: how many attempts should be supported
        :param dict(SystemVariableDefinition,object) extra_boot_values:
            Any additional or overwrite values to set during boot.
            This should only be used for values which are not standard
            based on the board version.
        :return: version info
        :rtype: VersionInfo
        :raise SpinnmanIOException:
            If there is a problem communicating with the machine
        """
        version_info = None
        current_tries_to_go = tries_to_go
        while version_info is None and current_tries_to_go > 0:
            try:
                version_info = self._get_scamp_version(n_retries=BOOT_RETRIES)
                if self.__is_default_destination(version_info):
                    version_info = None
                    time.sleep(0.1)
            except SpinnmanGenericProcessException as e:
                if isinstance(e.exception, SpinnmanTimeoutException):
                    logger.info("Attempting to boot machine")
                    self._boot_board(extra_boot_values)
                    current_tries_to_go -= 1
                elif isinstance(e.exception, SpinnmanIOException):
                    raise SpinnmanIOException(
                        "Failed to communicate with the machine") from e
                else:
                    raise
            except SpinnmanTimeoutException:
                logger.info("Attempting to boot machine")
                self._boot_board(extra_boot_values)
                current_tries_to_go -= 1
            except SpinnmanIOException as e:
                raise SpinnmanIOException(
                    "Failed to communicate with the machine") from e

        # The last thing we tried was booting, so try again to get the version
        if version_info is None:
            with suppress(SpinnmanException):
                version_info = self._get_scamp_version()
                if self.__is_default_destination(version_info):
                    version_info = None
        if version_info is not None:
            logger.info("Found board with version {}", version_info)
        return version_info

    def get_cpu_infos(
            self, core_subsets: Optional[CoreSubsets] = None,
            states: Union[CPUState, Iterable[CPUState], None] = None,
            include: bool = True) -> CPUInfos:
        """
        Get information about the processors on the board.

        :param ~spinn_machine.CoreSubsets core_subsets:
            A set of chips and cores from which to get the
            information. If not specified, the information from all of the
            cores on all of the chips on the board are obtained.
        :param states: The state or states to filter on (if any)
        :type states: None, CPUState or iterable(CPUState)
        :param bool include:
            If `True` includes only infos in the requested state(s).
            If `False` includes only infos *not* in the requested state(s).
            Ignored if states is `None`.
        :return: The CPU information for the selected cores and States, or
            all cores/states  if core_subsets/states is not specified
        :rtype: ~spinnman.model.CPUInfos
        :raise SpinnmanIOException:
            If there is an error communicating with the board
        :raise SpinnmanInvalidPacketException:
            If a packet is received that is not in the valid format
        :raise SpinnmanInvalidParameterException:
            * If chip_and_cores contains invalid items
            * If a packet is received that has invalid parameters
        :raise SpinnmanUnexpectedResponseCodeException:
            If a response indicates an error during the exchange
        """
        # Get all the cores if the subsets are not given
        if core_subsets is None:
            core_subsets = CoreSubsets()
            for chip in SpiNNManDataView.get_machine().chips:
                for processor in chip.processors:
                    core_subsets.add_processor(
                        chip.x, chip.y, processor.processor_id)

        if states is None:
            process = GetCPUInfoProcess(self._scamp_connection_selector)
        else:
            if isinstance(states, CPUState):
                state_set = frozenset((states, ))
            else:
                state_set = frozenset(states)
            if include:
                process = GetIncludeCPUInfoProcess(
                    self._scamp_connection_selector, state_set)
            else:
                process = GetExcludeCPUInfoProcess(
                    self._scamp_connection_selector, state_set)

        return process.get_cpu_info(core_subsets)

    def get_clock_drift(self, x: int, y: int) -> float:
        """
        Get the clock drift.

        :param int x: The x-coordinate of the chip to get drift for
        :param int y: The y-coordinate of the chip to get drift for
        """
        DRIFT_FP = 1 << 17

        drift_b = self._get_sv_data(x, y, SystemVariableDefinition.clock_drift)
        drift = struct.unpack("<i", struct.pack("<I", drift_b))[0]
        return drift / DRIFT_FP

    def _get_sv_data(
            self, x: int, y: int,
            data_item: SystemVariableDefinition) -> Union[int, bytes]:
        """
        :param int x:
        :param int y:
        :param SystemVariableDefinition data_item:
        """
        addr = SYSTEM_VARIABLE_BASE_ADDRESS + data_item.offset
        if data_item.data_type.is_byte_array:
            size = cast(int, data_item.array_size)
            # Do not need to decode the bytes of a byte array
            return self.read_memory(x, y, addr, size)
        return struct.unpack_from(
            data_item.data_type.struct_code,
            self.read_memory(x, y, addr, data_item.data_type.value))[0]

    @staticmethod
    def __get_user_register_address_from_core(p: int, user: UserRegister):
        """
        Get the address of user *N* for a given processor on the board.

        .. note::
            Conventionally, user_0 usually holds the address of the table of
            memory regions.

        :param int p: The ID of the processor to get the user N address from
        :param int user: The user "register" number to get the address for
        :return: The address for user N register for this processor
        :rtype: int
        """
        return (get_vcpu_address(p) + CPU_USER_START_ADDRESS +
                CPU_USER_OFFSET * user)

    def read_user(self, x: int, y: int, p: int, user: UserRegister):
        """
        Get the contents of the this user register for the given processor.

        .. note::
            Conventionally, user_0 usually holds the address of the table of
            memory regions.

        :param int x: X coordinate of the chip
        :param int y: Y coordinate of the chip
        :param int p: Virtual processor identifier on the chip
        :param int user: The user number to read data for
        :rtype: int
        :raise SpinnmanIOException:
            If there is an error communicating with the board
        :raise SpinnmanInvalidPacketException:
            If a packet is received that is not in the valid format
        :raise SpinnmanInvalidParameterException:
            If x, y, p does not identify a valid processor
        :raise SpinnmanUnexpectedResponseCodeException:
            If a response indicates an error during the exchange
        """
        addr = self.__get_user_register_address_from_core(p, user)
        return self.read_word(x, y, addr)

    def get_cpu_information_from_core(self, x: int, y: int, p: int) -> CPUInfo:
        """
        Get information about a specific processor on the board.

        :param int x: The x-coordinate of the chip containing the processor
        :param int y: The y-coordinate of the chip containing the processor
        :param int p: The ID of the processor to get the information about
        :return: The CPU information for the selected core
        :rtype: CPUInfo
        :raise SpinnmanIOException:
            If there is an error communicating with the board
        :raise SpinnmanInvalidPacketException:
            If a packet is received that is not in the valid format
        :raise SpinnmanInvalidParameterException:
            * If x, y, p is not a valid processor
            * If a packet is received that has invalid parameters
        :raise SpinnmanUnexpectedResponseCodeException:
            If a response indicates an error during the exchange
        """
        core_subsets = CoreSubsets()
        core_subsets.add_processor(x, y, p)
        cpu_infos = self.get_cpu_infos(core_subsets)
        return cpu_infos.get_cpu_info(x, y, p)

    def get_iobuf(self, core_subsets: Optional[CoreSubsets] = None
                  ) -> Iterable[IOBuffer]:
        """
        Get the contents of the IOBUF buffer for a number of processors.

        :param ~spinn_machine.CoreSubsets core_subsets:
            A set of chips and cores from which to get the buffers. If not
            specified, the buffers from all of the cores on all of the chips
            on the board are obtained.
        :return: An iterable of the buffers, which may not be in the order
            of core_subsets
        :rtype: iterable(IOBuffer)
        :raise SpinnmanIOException:
            If there is an error communicating with the board
        :raise SpinnmanInvalidPacketException:
            If a packet is received that is not in the valid format
        :raise SpinnmanInvalidParameterException:
            * If chip_and_cores contains invalid items
            * If a packet is received that has invalid parameters
        :raise SpinnmanUnexpectedResponseCodeException:
            If a response indicates an error during the exchange
        """
        # making the assumption that all chips have the same iobuf size.
        if self._iobuf_size is None:
            self._iobuf_size = cast(int, self._get_sv_data(
                AbstractSCPRequest.DEFAULT_DEST_X_COORD,
                AbstractSCPRequest.DEFAULT_DEST_Y_COORD,
                SystemVariableDefinition.iobuf_size))
        # Get all the cores if the subsets are not given
        if core_subsets is None:
            core_subsets = CoreSubsets()
            for chip in SpiNNManDataView.get_machine().chips:
                for processor in chip.processors:
                    core_subsets.add_processor(
                        chip.x, chip.y, processor.processor_id)

        # read iobuf from machine
        process = ReadIOBufProcess(self._scamp_connection_selector)
        return process.read_iobuf(self._iobuf_size, core_subsets)

    def get_core_state_count(self, app_id: int, state: CPUState) -> int:
        """
        Get a count of the number of cores which have a given state.

        :param int app_id:
            The ID of the application from which to get the count.
        :param CPUState state: The state count to get
        :return: A count of the cores with the given status
        :rtype: int
        :raise SpinnmanIOException:
            If there is an error communicating with the board
        :raise SpinnmanInvalidPacketException:
            If a packet is received that is not in the valid format
        :raise SpinnmanInvalidParameterException:
            * If state is not a valid status
            * If app_id is not a valid application ID
            * If a packet is received that has invalid parameters
        :raise SpinnmanUnexpectedResponseCodeException:
            If a response indicates an error during the exchange
        """
        return self._call(CountState(app_id, state)).count

    def execute_flood(
            self, core_subsets: CoreSubsets,
            executable: Union[BinaryIO, bytes, str], app_id: int, *,
            n_bytes: Optional[int] = None, wait: bool = False):
        """
        Start an executable running on multiple places on the board.  This
        will be optimised based on the selected cores, but it may still
        require a number of communications with the board to execute.

        :param ~spinn_machine.CoreSubsets core_subsets:
            Which cores on which chips to start the executable
        :param executable:
            The data that is to be executed. Should be one of the following:

            * An instance of RawIOBase
            * A bytearray
            * A filename of an executable
        :type executable:
            ~io.RawIOBase or bytes or bytearray or str
        :param int app_id:
            The ID of the application with which to associate the executable
        :param int n_bytes:
            The size of the executable data in bytes. If not specified:

            * If `executable` is an RawIOBase, an error is raised
            * If `executable` is a bytearray, the length of the bytearray will
              be used
            * If `executable` is a str, the length of the file will be used
        :param bool wait:
            True if the processors should enter a "wait" state on loading
        :raise SpinnmanIOException:
            * If there is an error communicating with the board
            * If there is an error reading the executable
        :raise SpinnmanInvalidPacketException:
            If a packet is received that is not in the valid format
        :raise SpinnmanInvalidParameterException:
            * If one of the specified cores is not valid
            * If `app_id` is an invalid application ID
            * If a packet is received that has invalid parameters
            * If `executable` is an RawIOBase but `n_bytes` is not specified
            * If `executable` is an int and `n_bytes` is more than 4
            * If `n_bytes` is less than 0
        :raise SpinnmanUnexpectedResponseCodeException:
            If a response indicates an error during the exchange
        """
        if isinstance(executable, int):
            # No executable is 4 bytes long
            raise TypeError("executable may not be int")
        # Lock against other executable's
        with self.__flood_execute_lock():
            # Flood fill the system with the binary
            n_bytes, chksum = self.write_memory(
                0, 0, _EXECUTABLE_ADDRESS, executable, n_bytes=n_bytes,
                get_sum=True)

            # Execute the binary on the cores on 0, 0 if required
            if core_subsets.is_chip(0, 0):
                boot_subset = CoreSubsets()
                boot_subset.add_core_subset(
                    core_subsets.get_core_subset_for_chip(0, 0))
                runner = ApplicationRunProcess(
                    self._scamp_connection_selector)
                runner.run(app_id, boot_subset, wait)

            copy_run = ApplicationCopyRunProcess(
                self._scamp_connection_selector)
            copy_run.run(n_bytes, app_id, core_subsets, chksum, wait)

    def _power_on_machine(self) -> bool:
        """
        Power on the whole machine.

        :return success of failure to power on machine
        """
        if self._bmp_connection is None:
            logger.warning("No BMP connections, so can't power on")
<<<<<<< HEAD
            return False
        self.power_on()
        return True

    def power_on(self, boards: Union[int, Iterable[int]] = 0):
        """
        Power on a set of boards in the machine.

        :param boards: The board or boards to power on
        :type boards: list(int) or int
        """
        self._power(PowerCommand.POWER_ON, boards)

    def power_off_machine(self) -> bool:
=======
        self._power(PowerCommand.POWER_ON)
        self._machine_off = True
        # Sleep for 5 seconds as the machine has just been powered on
        time.sleep(BMP_POST_POWER_ON_SLEEP_TIME)

    def _power_off_machine(self):
>>>>>>> ba796212
        """
        Power off the whole machine.

        :return success or failure to power off the machine
        """
        if self._bmp_connection is None:
<<<<<<< HEAD
            logger.warning("No BMP connections, so can't power off")
            return False
        logger.info("Turning off machine")
        self.power_off()
        return True

    def power_off(self, boards: Union[int, Iterable[int]] = 0):
        """
        Power off a set of boards in the machine.

        :param boards: The board or boards to power off
        :type boards: list(int) or int
        """
        self._power(PowerCommand.POWER_OFF, boards)

    def _bmp_call(self, req: AbstractSCPRequest[R], **kwargs) -> R:
        """
        Wrapper that makes doing simple BMP calls easier,
        especially with types.
        """
        if self._bmp_selector is None:
            raise SpinnmanException(
                "this transceiver does not support BMP operations")
        proc: SendSingleCommandProcess[R] = SendSingleCommandProcess(
            self._bmp_selector, **kwargs)
        return proc.execute(req)

    def _power(
            self, power_command: PowerCommand,
            boards: Union[int, Iterable[int]] = 0):
=======
            logger.warning(_POWER_CYCLE_FAILURE_WARNING)
        self._power(PowerCommand.POWER_OFF)
        logger.warning(_POWER_CYCLE_WARNING)
        time.sleep(POWER_CYCLE_WAIT_TIME_IN_SECONDS)
        logger.warning("Power cycle wait complete")

    def _power(self, power_command):
>>>>>>> ba796212
        """
        Send a power request to the machine.

        :param PowerCommand power_command: The power command to send
        :param boards: The board or boards to send the command to
        :type boards: list(int) or int
        """
        timeout = (
            BMP_POWER_ON_TIMEOUT
            if power_command == PowerCommand.POWER_ON
            else BMP_TIMEOUT)
<<<<<<< HEAD
        self._bmp_call(SetPower(power_command, boards),
                       timeout=timeout, n_retries=0)
=======
        process = SendSingleCommandProcess(
            self._bmp_selector, timeout=timeout, n_retries=0)
        process.execute(SetPower(power_command, self._bmp_connection.boards))
>>>>>>> ba796212
        self._machine_off = power_command == PowerCommand.POWER_OFF

    def read_fpga_register(
            self, fpga_num: int, register: int, board: int = 0) -> int:
        """
        Read a register on a FPGA of a board. The meaning of the
        register's contents will depend on the FPGA's configuration.

        :param int fpga_num: FPGA number (0, 1 or 2) to communicate with.
        :param int register:
            Register address to read to (will be rounded down to
            the nearest 32-bit word boundary).
        :param int board: which board to request the FPGA register from
        :return: the register data
        :rtype: int
        """
        response = self._bmp_call(
            ReadFPGARegister(fpga_num, register, board),
            timeout=1.0)
        return response.fpga_register

    def write_fpga_register(
            self, fpga_num: int, register: int, value: int, board: int = 0):
        """
        Write a register on a FPGA of a board. The meaning of setting the
        register's contents will depend on the FPGA's configuration.

        :param int fpga_num: FPGA number (0, 1 or 2) to communicate with.
        :param int register:
            Register address to read to (will be rounded down to
            the nearest 32-bit word boundary).
        :param int value: the value to write into the FPGA register
        :param int board: which board to write the FPGA register to
        """
        self._bmp_call(
            WriteFPGARegister(fpga_num, register, value, board))

    def read_bmp_version(self, board: int) -> VersionInfo:
        """
        Read the BMP version.

        :param int board: which board to request the data from
        :return: the sver from the BMP
        """
        response = self._bmp_call(BMPGetVersion(board))
        return response.version_info

    def write_memory(
            self, x: int, y: int, base_address: int,
            data: Union[BinaryIO, bytes, int, str], *,
            cpu: int = 0, n_bytes: Optional[int] = None, offset: int = 0,
            get_sum: bool = False) -> Tuple[int, int]:
        """
        Write to the SDRAM on the board.

        :param int x:
            The x-coordinate of the chip where the memory is to be written to
        :param int y:
            The y-coordinate of the chip where the memory is to be written to
        :param int base_address:
            The address in SDRAM where the region of memory is to be written
        :param data: The data to write.  Should be one of the following:

            * An instance of RawIOBase
            * A bytearray/bytes
            * A single integer - will be written in little-endian byte order
            * A string - the filename of a data file
        :type data:
            ~io.RawIOBase or bytes or bytearray or int or str
        :param int n_bytes:
            The amount of data to be written in bytes.  If not specified:

            * If `data` is an RawIOBase, an error is raised
            * If `data` is a bytearray, the length of the bytearray will be
              used
            * If `data` is an int, 4 will be used
            * If `data` is a str, the length of the file will be used
        :param int offset: The offset from which the valid data begins
        :param int cpu: The optional CPU to write to
        :param bool get_sum: whether to return a checksum or 0
        :return: The number of bytes written, the checksum (0 if get_sum=False)
        :rtype: int, int
        :raise SpinnmanIOException:
            * If there is an error communicating with the board
            * If there is an error reading the data
        :raise SpinnmanInvalidPacketException:
            If a packet is received that is not in the valid format
        :raise SpinnmanInvalidParameterException:
            * If `x, y` does not lead to a valid chip
            * If a packet is received that has invalid parameters
            * If `base_address` is not a positive integer
            * If `data` is an RawIOBase but `n_bytes` is not specified
            * If `data` is an int and `n_bytes` is more than 4
            * If `n_bytes` is less than 0
        :raise SpinnmanUnexpectedResponseCodeException:
            If a response indicates an error during the exchange
        """
        process = WriteMemoryProcess(self._scamp_connection_selector)
        if isinstance(data, io.RawIOBase):
            assert n_bytes is not None
            chksum = process.write_memory_from_reader(
                (x, y, cpu), base_address, cast(BinaryIO, data), n_bytes,
                get_sum)
        elif isinstance(data, str):
            if n_bytes is None:
                n_bytes = os.stat(data).st_size
            with open(data, "rb") as reader:
                chksum = process.write_memory_from_reader(
                    (x, y, cpu), base_address, reader, n_bytes, get_sum)
        elif isinstance(data, int):
            n_bytes = 4
            data_to_write = _ONE_WORD.pack(data)
            chksum = process.write_memory_from_bytearray(
                (x, y, cpu), base_address, data_to_write, 0, n_bytes, get_sum)
        else:
            assert isinstance(data, (bytes, bytearray))
            if n_bytes is None:
                n_bytes = len(data)
            chksum = process.write_memory_from_bytearray(
                (x, y, cpu), base_address, data, offset, n_bytes, get_sum)
        return n_bytes, chksum

    def write_user(
            self, x: int, y: int, p: int, user: UserRegister, value: int):
        """
        Write to the user *N* "register" for the given processor.

        .. note::
            Conventionally, user_0 usually holds the address of the table of
            memory regions.

        :param int x: X coordinate of the chip
        :param int y: Y coordinate of the chip
        :param int p: Virtual processor identifier on the chip
        :param int user: The user "register" number of write data for
        :param int value: The value to write
        :raise SpinnmanIOException:
            If there is an error communicating with the board
        :raise SpinnmanInvalidPacketException:
            If a packet is received that is not in the valid format
        :raise SpinnmanInvalidParameterException:
            If x, y, p does not identify a valid processor
        :raise SpinnmanUnexpectedResponseCodeException:
            If a response indicates an error during the exchange
        """
        addr = self.__get_user_register_address_from_core(p, user)
        self.write_memory(x, y, addr, int(value))

    def read_memory(
            self, x: int, y: int, base_address: int, length: int, *,
            cpu: int = 0) -> bytes:
        """
        Read some areas of memory (usually SDRAM) from the board.

        :param int x:
            The x-coordinate of the chip where the memory is to be read from
        :param int y:
            The y-coordinate of the chip where the memory is to be read from
        :param int base_address:
            The address in SDRAM where the region of memory to be read starts
        :param int length: The length of the data to be read in bytes
        :param int cpu:
            the core ID used to read the memory of; should usually be 0 when
            reading from SDRAM, but may be other values when reading from DTCM.
        :return: A bytearray of data read
        :rtype: bytes
        :raise SpinnmanIOException:
            If there is an error communicating with the board
        :raise SpinnmanInvalidPacketException:
            If a packet is received that is not in the valid format
        :raise SpinnmanInvalidParameterException:
            * If one of `x`, `y`, `cpu`, `base_address` or `length` is invalid
            * If a packet is received that has invalid parameters
        :raise SpinnmanUnexpectedResponseCodeException:
            If a response indicates an error during the exchange
        """
        try:
            process = ReadMemoryProcess(self._scamp_connection_selector)
            return process.read_memory((x, y, cpu), base_address, length)
        except Exception:
            logger.info(self._where_is_xy(x, y))
            raise

    def read_word(
            self, x: int, y: int, base_address: int, *, cpu: int = 0) -> int:
        """
        Read a word (usually of SDRAM) from the board.

        :param int x:
            The x-coordinate of the chip where the word is to be read from
        :param int y:
            The y-coordinate of the chip where the word is to be read from
        :param int base_address:
            The address (usually in SDRAM) where the word to be read starts
        :param int cpu:
            the core ID used to read the word; should usually be 0 when reading
            from SDRAM, but may be other values when reading from DTCM.
        :return: The unsigned integer value at ``base_address``
        :rtype: int
        :raise SpinnmanIOException:
            If there is an error communicating with the board
        :raise SpinnmanInvalidPacketException:
            If a packet is received that is not in the valid format
        :raise SpinnmanInvalidParameterException:
            * If one of `x`, `y`, `cpu` or `base_address` is invalid
            * If a packet is received that has invalid parameters
        :raise SpinnmanUnexpectedResponseCodeException:
            If a response indicates an error during the exchange
        """
        try:
            process = ReadMemoryProcess(self._scamp_connection_selector)
            data = process.read_memory(
                (x, y, cpu), base_address, _ONE_WORD.size)
            (value, ) = _ONE_WORD.unpack(data)
            return value
        except Exception:
            logger.info(self._where_is_xy(x, y))
            raise

    def stop_application(self, app_id: int):
        """
        Sends a stop request for an app_id.

        :param int app_id: The ID of the application to send to
        :raise SpinnmanIOException:
            If there is an error communicating with the board
        :raise SpinnmanInvalidPacketException:
            If a packet is received that is not in the valid format
        :raise SpinnmanInvalidParameterException:
            * If app_id is not a valid application ID
            * If a packet is received that has invalid parameters
        :raise SpinnmanUnexpectedResponseCodeException:
            If a response indicates an error during the exchange
        """

        if not self._machine_off:
            self._call(AppStop(app_id))
        else:
            logger.warning(
                "You are calling a app stop on a turned off machine. "
                "Please fix and try again")

    def __log_where_is_info(self, cpu_infos: Iterable[
            Union[CPUInfo, Sequence[int]]]):
        """
        Logs the where_is info for each chip in cpu_infos.

        :param cpu_infos:
        """
        xys = set()
        for cpu_info in cpu_infos:
            if isinstance(cpu_info, CPUInfo):
                xys.add((cpu_info.x, cpu_info.y))
            else:
                xys.add((cpu_info[0], cpu_info[1]))
        for (x, y) in xys:
            logger.info(self._where_is_xy(x, y))

    @staticmethod
    def __state_set(cpu_states: _States) -> FrozenSet[CPUState]:
        if isinstance(cpu_states, CPUState):
            return frozenset((cpu_states,))
        else:
            return frozenset(cpu_states)

    def wait_for_cores_to_be_in_state(
            self, all_core_subsets: CoreSubsets, app_id: int,
            cpu_states: _States, *,
            timeout: Optional[float] = None,
            time_between_polls: float = 0.1,
            error_states: FrozenSet[CPUState] = frozenset((
                CPUState.RUN_TIME_EXCEPTION, CPUState.WATCHDOG)),
            counts_between_full_check: int = 100,
            progress_bar: Optional[ProgressBar] = None):
        """
        Waits for the specified cores running the given application to be
        in some target state or states. Handles failures.

        :param ~spinn_machine.CoreSubsets all_core_subsets:
            the cores to check are in a given sync state
        :param int app_id: the application ID that being used by the simulation
        :param cpu_states:
            The expected states once the applications are ready; success is
            when each application is in one of these states
        :type cpu_states: CPUState or iterable(CPUState)
        :param float timeout:
            The amount of time to wait in seconds for the cores to reach one
            of the states
        :param float time_between_polls: Time between checking the state
        :param set(CPUState) error_states:
            Set of states that the application can be in that indicate an
            error, and so should raise an exception
        :param int counts_between_full_check:
            The number of times to use the count signal before instead using
            the full CPU state check
        :param progress_bar: Possible progress bar to update.
        :type progress_bar: ~spinn_utilities.progress_bar.ProgressBar or None
        :raise SpinnmanTimeoutException:
            If a timeout is specified and exceeded.
        """
        # check that the right number of processors are in the states
        processors_ready = 0
        max_processors_ready = 0
        timeout_time = None if timeout is None else time.time() + timeout
        tries = 0
        target_states = self.__state_set(cpu_states)
        while (processors_ready < len(all_core_subsets) and
               (timeout_time is None or time.time() < timeout_time)):

            # Get the number of processors in the ready states
            processors_ready = 0
            for cpu_state in target_states:
                processors_ready += self.get_core_state_count(
                    app_id, cpu_state)
            if progress_bar:
                if processors_ready > max_processors_ready:
                    progress_bar.update(
                        processors_ready - max_processors_ready)
                    max_processors_ready = processors_ready
            # If the count is too small, check for error states
            if processors_ready < len(all_core_subsets):
                is_error = False
                for cpu_state in error_states:
                    error_cores = self.get_core_state_count(app_id, cpu_state)
                    if error_cores > 0:
                        is_error = True
                if is_error:
                    error_core_states = self.get_cpu_infos(
                        all_core_subsets, error_states, True)
                    if len(error_core_states) > 0:
                        self.__log_where_is_info(error_core_states)
                        raise SpiNNManCoresNotInStateException(
                            timeout, target_states, error_core_states)

                # If we haven't seen an error, increase the tries, and
                # do a full check if required
                tries += 1
                if tries >= counts_between_full_check:
                    cores_in_state = self.get_cpu_infos(
                        all_core_subsets, target_states, include=True)
                    processors_ready = len(cores_in_state)
                    tries = 0

                    # iterate over the cores waiting to finish and see
                    # which ones we're missing
                    if get_config_bool("Machine", "report_waiting_logs"):
                        for core_subset in all_core_subsets.core_subsets:
                            for p in core_subset.processor_ids:
                                if ((core_subset.x, core_subset.y, p) not in
                                        cores_in_state.keys()):
                                    logger.warning(
                                        "waiting on {}:{}:{}",
                                        core_subset.x, core_subset.y, p)

                # If we're still not in the correct state, wait a bit
                if processors_ready < len(all_core_subsets):
                    time.sleep(time_between_polls)

        # If we haven't reached the final state, do a final full check
        if processors_ready < len(all_core_subsets):
            cores_not_in_state = self.get_cpu_infos(
                all_core_subsets, cpu_states, include=False)

            # If we are sure we haven't reached the final state,
            # report a timeout error
            if len(cores_not_in_state) != 0:
                self.__log_where_is_info(cores_not_in_state)
                states = self.get_cpu_infos(all_core_subsets)
                for cpu_info in states.values():
                    if cpu_info.state not in target_states:
                        logger.info("x:{} y:{} p:{} state:{}", cpu_info.x,
                                    cpu_info.y, cpu_info.p, cpu_info.state)
                raise SpiNNManCoresNotInStateException(
                    timeout, target_states, cores_not_in_state)

    def send_signal(self, app_id: int, signal: Signal):
        """
        Send a signal to an application.

        :param int app_id: The ID of the application to send to
        :param ~spinnman.messages.scp.enums.Signal signal: The signal to send
        :raise SpinnmanIOException:
            If there is an error communicating with the board
        :raise SpinnmanInvalidPacketException:
            If a packet is received that is not in the valid format
        :raise SpinnmanInvalidParameterException:
            * If signal is not a valid signal
            * If app_id is not a valid application ID
            * If a packet is received that has invalid parameters
        :raise SpinnmanUnexpectedResponseCodeException:
            If a response indicates an error during the exchange
        """
        self._call(SendSignal(app_id, signal))

    def _locate_spinnaker_connection_for_board_address(
            self, board_address: str) -> Optional[SCAMPConnection]:
        """
        Find a connection that matches the given board IP address.

        :param str board_address:
            The IP address of the Ethernet connection on the board
        :return: A connection for the given IP address, or `None` if no such
            connection exists
        :rtype: SCAMPConnection
        """
        return self._udp_scamp_connections.get(board_address, None)

    def set_ip_tag(self, ip_tag: IPTag, use_sender: bool = False):
        """
        Set up an IP tag.

        :param ~spinn_machine.tags.IPTag ip_tag:
            The tag to set up.

            .. note::
                `board_address` can be `None`, in which case, the tag will be
                assigned to all boards.
        :param bool use_sender:
            Optionally use the sender host and port instead of
            the given host and port in the tag
        :raise SpinnmanIOException:
            If there is an error communicating with the board
        :raise SpinnmanInvalidPacketException:
            If a packet is received that is not in the valid format
        :raise SpinnmanInvalidParameterException:
            * If the IP tag fields are incorrect
            * If a packet is received that has invalid parameters
        :raise SpinnmanUnexpectedResponseCodeException:
            If a response indicates an error during the exchange
        """
        # Check that the tag has a port assigned
        if ip_tag.port is None:
            raise SpinnmanInvalidParameterException(
                "ip_tag.port", "None", "The tag port must have been set")

        # Get the connections - if the tag specifies a connection, use that,
        # otherwise apply the tag to all connections
        connections = self.__get_connection_list(None, ip_tag.board_address)
        if not connections:
            raise SpinnmanInvalidParameterException(
                "ip_tag", str(ip_tag),
                "The given board address is not recognised")

        for connection in connections:
            # Convert the host string
            host_string = ip_tag.ip_address
            if host_string in ("localhost", ".", "0.0.0.0"):
                host_string = connection.local_ip_address
            ip_string = socket.gethostbyname(host_string)
            ip_address = bytearray(socket.inet_aton(ip_string))

            self._call(IPTagSet(
                connection.chip_x, connection.chip_y, ip_address, ip_tag.port,
                ip_tag.tag, strip=ip_tag.strip_sdp, use_sender=use_sender))

    def __get_connection_list(
            self, connection: Optional[SCAMPConnection] = None,
            board_address: Optional[str] = None) -> List[SCAMPConnection]:
        """
        Get the connections for talking to a board.

        :param SCAMPConnection connection:
            Optional param that directly gives the connection to use.
        :param str board_address:
            Optional param that gives the address of the board to talk to.
        :return: List of length 1 or 0 (the latter only if the search for
            the given board address fails).
        :rtype: list(SCAMPConnection)
        """
        if connection is not None:
            return [connection]
        elif board_address is None:
            return self._scamp_connections

        connection = self._locate_spinnaker_connection_for_board_address(
            board_address)
        if connection is None:
            return []
        return [connection]

    def set_reverse_ip_tag(self, reverse_ip_tag: ReverseIPTag):
        """
        Set up a reverse IP tag.

        :param ~spinn_machine.tags.ReverseIPTag reverse_ip_tag:
            The reverse tag to set up.

            .. note::
                The `board_address` field can be `None`, in which case, the tag
                will be assigned to all boards.
        :raise SpinnmanIOException:
            If there is an error communicating with the board
        :raise SpinnmanInvalidPacketException:
            If a packet is received that is not in the valid format
        :raise SpinnmanInvalidParameterException:
            * If the reverse IP tag fields are incorrect
            * If a packet is received that has invalid parameters
            * If the UDP port is one that is already used by SpiNNaker for
                system functions
        :raise SpinnmanUnexpectedResponseCodeException:
            If a response indicates an error during the exchange
        """
        if reverse_ip_tag.port is None:
            raise SpinnmanInvalidParameterException(
                "reverse_ip_tag.port", "None",
                "The tag port must have been set!")

        if (reverse_ip_tag.port == SCP_SCAMP_PORT or
                reverse_ip_tag.port == UDP_BOOT_CONNECTION_DEFAULT_PORT):
            raise SpinnmanInvalidParameterException(
                "reverse_ip_tag.port", reverse_ip_tag.port,
                "The port number for the reverse IP tag conflicts with"
                f" the SpiNNaker system ports ({SCP_SCAMP_PORT} and "
                f"{UDP_BOOT_CONNECTION_DEFAULT_PORT})")

        # Get the connections - if the tag specifies a connection, use that,
        # otherwise apply the tag to all connections
        connections = self.__get_connection_list(
            None, reverse_ip_tag.board_address)
        if not connections:
            raise SpinnmanInvalidParameterException(
                "reverse_ip_tag", str(reverse_ip_tag),
                "The given board address is not recognised")

        for connection in connections:
            self._call(ReverseIPTagSet(
                connection.chip_x, connection.chip_y,
                reverse_ip_tag.destination_x, reverse_ip_tag.destination_y,
                reverse_ip_tag.destination_p,
                reverse_ip_tag.port, reverse_ip_tag.tag,
                reverse_ip_tag.sdp_port))

    def clear_ip_tag(self, tag: int, board_address: Optional[str] = None):
        """
        Clear the setting of an IP tag.

        :param int tag: The tag ID
        :param str board_address:
            Board address where the tag should be cleared.
            If not specified, all AbstractSCPConnection connections will send
            the message to clear the tag
        :raise SpinnmanIOException:
            If there is an error communicating with the board
        :raise SpinnmanInvalidPacketException:
            If a packet is received that is not in the valid format
        :raise SpinnmanInvalidParameterException:
            * If the tag is not a valid tag
            * If the connection cannot send SDP messages
            * If a packet is received that has invalid parameters
        :raise SpinnmanUnexpectedResponseCodeException:
            If a response indicates an error during the exchange
        """
        for conn in self.__get_connection_list(board_address=board_address):
            self._call(IPTagClear(conn.chip_x, conn.chip_y, tag))

    def get_tags(self, connection: Optional[SCAMPConnection] = None
                 ) -> Iterable[AbstractTag]:
        """
        Get the current set of tags that have been set on the board.

        :param AbstractSCPConnection connection:
            Connection from which the tags should be received.
            If not specified, all AbstractSCPConnection connections will be
            queried and the response will be combined.
        :return: An iterable of tags
        :rtype: iterable(~spinn_machine.tags.AbstractTag)
        :raise SpinnmanIOException:
            If there is an error communicating with the board
        :raise SpinnmanInvalidPacketException:
            If a packet is received that is not in the valid format
        :raise SpinnmanInvalidParameterException:
            * If the connection cannot send SDP messages
            * If a packet is received that has invalid parameters
        :raise SpinnmanUnexpectedResponseCodeException:
            If a response indicates an error during the exchange
        """
        all_tags = list()
        for conn in self.__get_connection_list(connection):
            process = GetTagsProcess(self._scamp_connection_selector)
            all_tags.extend(process.get_tags(conn))
        return all_tags

    def malloc_sdram(
            self, x: int, y: int, size: int, app_id: int, tag=0) -> int:
        """
        Allocates a chunk of SDRAM on a chip on the machine.

        :param int x: The x-coordinate of the chip onto which to ask for memory
        :param int y: The y-coordinate of the chip onto which to ask for memory
        :param int size: the amount of memory to allocate in bytes
        :param int app_id: The ID of the application with which to associate
            the routes.  If not specified, defaults to 0.
        :param int tag: the tag for the SDRAM, a 8-bit (chip-wide) tag that can
            be looked up by a SpiNNaker application to discover the address of
            the allocated block. If `0` then no tag is applied.
        :return: the base address of the allocated memory
        :rtype: int
        """
        try:
            process = MallocSDRAMProcess(self._scamp_connection_selector)
            process.malloc_sdram(x, y, size, app_id, tag)
            return process.base_address
        except Exception:
            logger.info(self._where_is_xy(x, y))
            raise

    def load_multicast_routes(
            self, x: int, y: int, routes: Collection[MulticastRoutingEntry],
            app_id: int):
        """
        Load a set of multicast routes on to a chip.

        :param int x:
            The x-coordinate of the chip onto which to load the routes
        :param int y:
            The y-coordinate of the chip onto which to load the routes
        :param iterable(~spinn_machine.MulticastRoutingEntry) routes:
            An iterable of multicast routes to load
        :param int app_id: The ID of the application with which to associate
            the routes.  If not specified, defaults to 0.
        :raise SpinnmanIOException:
            If there is an error communicating with the board
        :raise SpinnmanInvalidPacketException:
            If a packet is received that is not in the valid format
        :raise SpinnmanInvalidParameterException:
            * If any of the routes are invalid
            * If a packet is received that has invalid parameters
        :raise SpinnmanUnexpectedResponseCodeException:
            If a response indicates an error during the exchange
        """
        try:
            process = LoadMultiCastRoutesProcess(
                self._scamp_connection_selector)
            process.load_routes(x, y, routes, app_id)
        except Exception:
            logger.info(self._where_is_xy(x, y))
            raise

    def load_fixed_route(
            self, x: int, y: int, fixed_route: FixedRouteEntry, app_id: int):
        """
        Loads a fixed route routing table entry onto a chip's router.

        :param int x:
            The x-coordinate of the chip onto which to load the routes
        :param int y:
            The y-coordinate of the chip onto which to load the routes
        :param ~spinn_machine.FixedRouteEntry fixed_route:
            the route for the fixed route entry on this chip
        :param int app_id: The ID of the application with which to associate
            the routes.  If not specified, defaults to 0.
        :raise SpinnmanIOException:
            If there is an error communicating with the board
        :raise SpinnmanInvalidPacketException:
            If a packet is received that is not in the valid format
        :raise SpinnmanInvalidParameterException:
            * If any of the routes are invalid
            * If a packet is received that has invalid parameters
        :raise SpinnmanUnexpectedResponseCodeException:
            If a response indicates an error during the exchange
        """
        try:
            process = LoadFixedRouteRoutingEntryProcess(
                self._scamp_connection_selector)
            process.load_fixed_route(x, y, fixed_route, app_id)
        except Exception:
            logger.info(self._where_is_xy(x, y))
            raise

    def read_fixed_route(self, x: int, y: int, app_id: int) -> FixedRouteEntry:
        """
        Reads a fixed route routing table entry from a chip's router.

        :param int x:
            The x-coordinate of the chip onto which to load the routes
        :param int y:
            The y-coordinate of the chip onto which to load the routes
        :param int app_id:
            The ID of the application with which to associate the
            routes.  If not specified, defaults to 0.
        :return: the route as a fixed route entry
        """
        try:
            process = ReadFixedRouteRoutingEntryProcess(
                self._scamp_connection_selector)
            return process.read_fixed_route(x, y, app_id)
        except Exception:
            logger.info(self._where_is_xy(x, y))
            raise

    def get_multicast_routes(
            self, x: int, y: int,
            app_id: Optional[int] = None) -> List[MulticastRoutingEntry]:
        """
        Get the current multicast routes set up on a chip.

        :param int x:
            The x-coordinate of the chip from which to get the routes
        :param int y:
            The y-coordinate of the chip from which to get the routes
        :param int app_id:
            The ID of the application to filter the routes for. If
            not specified, will return all routes
        :return: An iterable of multicast routes
        :rtype: list(~spinn_machine.MulticastRoutingEntry)
        :raise SpinnmanIOException:
            If there is an error communicating with the board
        :raise SpinnmanInvalidPacketException:
            If a packet is received that is not in the valid format
        :raise SpinnmanInvalidParameterException:
            If a packet is received that has invalid parameters
        :raise SpinnmanUnexpectedResponseCodeException:
            If a response indicates an error during the exchange
        """
        try:
            base_address = cast(int, self._get_sv_data(
                x, y, SystemVariableDefinition.router_table_copy_address))
            process = GetMultiCastRoutesProcess(
                self._scamp_connection_selector, app_id)
            return process.get_routes(x, y, base_address)
        except Exception:
            logger.info(self._where_is_xy(x, y))
            raise

    def clear_multicast_routes(self, x: int, y: int):
        """
        Remove all the multicast routes on a chip.

        :param int x: The x-coordinate of the chip on which to clear the routes
        :param int y: The y-coordinate of the chip on which to clear the routes
        :raise SpinnmanIOException:
            If there is an error communicating with the board
        :raise SpinnmanInvalidPacketException:
            If a packet is received that is not in the valid format
        :raise SpinnmanInvalidParameterException:
            If a packet is received that has invalid parameters
        :raise SpinnmanUnexpectedResponseCodeException:
            If a response indicates an error during the exchange
        """
        try:
            self._call(RouterClear(x, y))
        except Exception:
            logger.info(self._where_is_xy(x, y))
            raise

    def get_router_diagnostics(self, x: int, y: int) -> RouterDiagnostics:
        """
        Get router diagnostic information from a chip.

        :param int x:
            The x-coordinate of the chip from which to get the information
        :param int y:
            The y-coordinate of the chip from which to get the information
        :return: The router diagnostic information
        :rtype: RouterDiagnostics
        :raise SpinnmanIOException:
            If there is an error communicating with the board
        :raise SpinnmanInvalidPacketException:
            If a packet is received that is not in the valid format
        :raise SpinnmanInvalidParameterException:
            If a packet is received that has invalid parameters
        :raise SpinnmanUnexpectedResponseCodeException:
            If a response indicates an error during the exchange
        """
        try:
            process = ReadRouterDiagnosticsProcess(
                self._scamp_connection_selector)
            return process.get_router_diagnostics(x, y)
        except Exception:
            logger.info(self._where_is_xy(x, y))
            raise

    def set_router_diagnostic_filter(
            self, x: int, y: int, position: int,
            diagnostic_filter: DiagnosticFilter):
        """
        Sets a router diagnostic filter in a router.

        :param int x:
            The X address of the router in which this filter is being set.
        :param int y:
            The Y address of the router in which this filter is being set.
        :param int position:
            The position in the list of filters where this filter is to be
            added.
        :param ~spinnman.model.DiagnosticFilter diagnostic_filter:
            The diagnostic filter being set in the placed, between 0 and 15.

            .. note::
                Positions 0 to 11 are used by the default filters,
                and setting these positions will result in a warning.
        :raise SpinnmanIOException:
            * If there is an error communicating with the board
            * If there is an error reading the data
        :raise SpinnmanInvalidPacketException:
            If a packet is received that is not in the valid format
        :raise SpinnmanInvalidParameterException:
            * If x, y does not lead to a valid chip
            * If position is less than 0 or more than 15
        :raise SpinnmanUnexpectedResponseCodeException:
            If a response indicates an error during the exchange
        """
        try:
            self.__set_router_diagnostic_filter(
                x, y, position, diagnostic_filter)
        except Exception:
            logger.info(self._where_is_xy(x, y))
            raise

    def __set_router_diagnostic_filter(
            self, x: int, y: int, position: int,
            diagnostic_filter: DiagnosticFilter):
        data_to_send = diagnostic_filter.filter_word
        if position > NO_ROUTER_DIAGNOSTIC_FILTERS:
            raise SpinnmanInvalidParameterException(
                "position", str(position),
                "the range of the position of a router filter is 0 and 16.")
        if position <= ROUTER_DEFAULT_FILTERS_MAX_POSITION:
            logger.warning(
                "You are planning to change a filter which is set by default. "
                "By doing this, other runs occurring on this machine will be "
                "forced to use this new configuration until the machine is "
                "reset. Please also note that these changes will make the "
                "the reports from ybug not correct. This has been executed "
                "and is trusted that the end user knows what they are doing.")
        memory_position = (
            ROUTER_REGISTER_BASE_ADDRESS + ROUTER_FILTER_CONTROLS_OFFSET +
            position * ROUTER_DIAGNOSTIC_FILTER_SIZE)

        self._call(WriteMemory(
            (x, y, 0), memory_position, _ONE_WORD.pack(data_to_send)))

    def clear_router_diagnostic_counters(self, x: int, y: int):
        """
        Clear router diagnostic information on a chip.

        :param int x: The x-coordinate of the chip
        :param int y: The y-coordinate of the chip
        :raise SpinnmanIOException:
            If there is an error communicating with the board
        :raise SpinnmanInvalidPacketException:
            If a packet is received that is not in the valid format
        :raise SpinnmanInvalidParameterException:
            If a packet is received that has invalid parameters or a counter
            ID is out of range
        :raise SpinnmanUnexpectedResponseCodeException:
            If a response indicates an error during the exchange
        """
        try:
            # Clear all
            self._call(WriteMemory(
                (x, y, 0), 0xf100002c, _ONE_WORD.pack(0xFFFFFFFF)))
        except Exception:
            logger.info(self._where_is_xy(x, y))
            raise

    def close(self) -> None:
        """
        Close the transceiver and any threads that are running.
        """
        if self._bmp_connection is not None:
            if get_config_bool("Machine", "turn_off_machine"):
                self._power_off_machine()

        for connection in self._all_connections:
            connection.close()

    def control_sync(self, do_sync: bool):
        """
        Control the synchronisation of the chips.

        :param bool do_sync: Whether to synchronise or not
        """
        self._call(DoSync(do_sync))

    def update_provenance_and_exit(self, x: int, y: int, p: int):
        """
        Sends a command to update prevenance and exit

        :param int x:
            The x-coordinate of the core
        :param int y:
            The y-coordinate of the core
        :param int p:
            The processor on the core
        """
        # Send these signals to make sure the application isn't stuck
        self.send_sdp_message(SDPMessage(
            sdp_header=SDPHeader(
                flags=SDPFlag.REPLY_NOT_EXPECTED,
                destination_port=SDP_PORTS.RUNNING_COMMAND_SDP_PORT.value,
                destination_chip_x=x, destination_chip_y=y, destination_cpu=p),
            data=_ONE_WORD.pack(SDP_RUNNING_MESSAGE_CODES
                                .SDP_UPDATE_PROVENCE_REGION_AND_EXIT.value)))

    def send_chip_update_provenance_and_exit(self, x: int, y: int, p: int):
        """
        Sends a singnal to update the provenance and exit

        :param int x:
        :param int y:
        :param int p:
        """
        cmd = SDP_RUNNING_MESSAGE_CODES.SDP_UPDATE_PROVENCE_REGION_AND_EXIT
        port = SDP_PORTS.RUNNING_COMMAND_SDP_PORT

        self.send_sdp_message(SDPMessage(
            SDPHeader(
                flags=SDPFlag.REPLY_NOT_EXPECTED,
                destination_port=port.value, destination_cpu=p,
                destination_chip_x=x, destination_chip_y=y),
             data=_ONE_WORD.pack(cmd.value)))

    def __str__(self) -> str:
        addr = self._scamp_connections[0].remote_ip_address
        n = len(self._all_connections)
        return f"transceiver object connected to {addr} with {n} connections"

    def __repr__(self) -> str:
        return self.__str__()<|MERGE_RESOLUTION|>--- conflicted
+++ resolved
@@ -132,15 +132,11 @@
 
 
 def create_transceiver_from_hostname(
-<<<<<<< HEAD
         hostname: Optional[str], version: int, *,
         bmp_connection_data: Optional[BMPConnectionData] = None,
         number_of_boards: Optional[int] = None,
-        auto_detect_bmp: bool = False) -> 'Transceiver':
-=======
-        hostname, version, bmp_connection_data=None, number_of_boards=None,
-        auto_detect_bmp=False, power_cycle=False):
->>>>>>> ba796212
+        auto_detect_bmp: bool = False,
+        power_cycle: bool =False) -> 'Transceiver':
     """
     Create a Transceiver by creating a :py:class:`~.UDPConnection` to the
     given hostname on port 17893 (the default SCAMP port), and a
@@ -243,13 +239,9 @@
         "_version",
         "_width")
 
-<<<<<<< HEAD
     def __init__(self, version: int,
-                 connections: Optional[List[Connection]] = None):
-=======
-    def __init__(
-            self, version, connections=None, power_cycle=False):
->>>>>>> ba796212
+                 connections: Optional[List[Connection]] = None,
+                 power_cycle: bool =False):
         """
         :param int version: The version of the board being connected to
         :param list(Connection) connections:
@@ -317,15 +309,12 @@
 
         self._machine_off = False
 
-<<<<<<< HEAD
-    def _where_is_xy(self, x: int, y: int) -> str:
-=======
         if power_cycle:
             self._power_off_machine()
         self._ensure_board_is_ready()
 
-    def _where_is_xy(self, x, y):
->>>>>>> ba796212
+
+    def _where_is_xy(self, x: int, y: int) -> str:
         """
         Attempts to get where_is_x_y info from the machine
 
@@ -723,13 +712,9 @@
         # version is irrelevant
         return version[1] > _SCAMP_VERSION[1]
 
-<<<<<<< HEAD
-    def ensure_board_is_ready(
+    def _ensure_board_is_ready(
             self, n_retries: int = 5, extra_boot_values: Optional[Dict[
             SystemVariableDefinition, object]] = None) -> VersionInfo:
-=======
-    def _ensure_board_is_ready(self, n_retries=5, extra_boot_values=None):
->>>>>>> ba796212
         """
         Ensure that the board is ready to interact with this version of the
         transceiver. Boots the board if not already booted and verifies that
@@ -798,13 +783,7 @@
         self._scamp_connection_selector = MostDirectConnectionSelector(
             self._scamp_connections)
 
-<<<<<<< HEAD
-        return version_info
-
     def __is_default_destination(self, version_info: VersionInfo) -> bool:
-=======
-    def __is_default_destination(self, version_info):
->>>>>>> ba796212
         return (version_info.x == AbstractSCPRequest.DEFAULT_DEST_X_COORD
                 and version_info.y == AbstractSCPRequest.DEFAULT_DEST_Y_COORD)
 
@@ -1146,52 +1125,20 @@
 
         :return success of failure to power on machine
         """
-        if self._bmp_connection is None:
-            logger.warning("No BMP connections, so can't power on")
-<<<<<<< HEAD
-            return False
-        self.power_on()
-        return True
-
-    def power_on(self, boards: Union[int, Iterable[int]] = 0):
-        """
-        Power on a set of boards in the machine.
-
-        :param boards: The board or boards to power on
-        :type boards: list(int) or int
-        """
-        self._power(PowerCommand.POWER_ON, boards)
-
-    def power_off_machine(self) -> bool:
-=======
         self._power(PowerCommand.POWER_ON)
-        self._machine_off = True
         # Sleep for 5 seconds as the machine has just been powered on
         time.sleep(BMP_POST_POWER_ON_SLEEP_TIME)
 
-    def _power_off_machine(self):
->>>>>>> ba796212
+    def power_off_machine(self) -> bool:
         """
         Power off the whole machine.
 
         :return success or failure to power off the machine
         """
-        if self._bmp_connection is None:
-<<<<<<< HEAD
-            logger.warning("No BMP connections, so can't power off")
-            return False
-        logger.info("Turning off machine")
-        self.power_off()
-        return True
-
-    def power_off(self, boards: Union[int, Iterable[int]] = 0):
-        """
-        Power off a set of boards in the machine.
-
-        :param boards: The board or boards to power off
-        :type boards: list(int) or int
-        """
-        self._power(PowerCommand.POWER_OFF, boards)
+        self._power(PowerCommand.POWER_OFF)
+        logger.warning(_POWER_CYCLE_WARNING)
+        time.sleep(POWER_CYCLE_WAIT_TIME_IN_SECONDS)
+        logger.warning("Power cycle wait complete")
 
     def _bmp_call(self, req: AbstractSCPRequest[R], **kwargs) -> R:
         """
@@ -1205,37 +1152,18 @@
             self._bmp_selector, **kwargs)
         return proc.execute(req)
 
-    def _power(
-            self, power_command: PowerCommand,
-            boards: Union[int, Iterable[int]] = 0):
-=======
-            logger.warning(_POWER_CYCLE_FAILURE_WARNING)
-        self._power(PowerCommand.POWER_OFF)
-        logger.warning(_POWER_CYCLE_WARNING)
-        time.sleep(POWER_CYCLE_WAIT_TIME_IN_SECONDS)
-        logger.warning("Power cycle wait complete")
-
-    def _power(self, power_command):
->>>>>>> ba796212
+    def _power(self, power_command: PowerCommand):
         """
         Send a power request to the machine.
 
         :param PowerCommand power_command: The power command to send
-        :param boards: The board or boards to send the command to
-        :type boards: list(int) or int
         """
         timeout = (
             BMP_POWER_ON_TIMEOUT
             if power_command == PowerCommand.POWER_ON
             else BMP_TIMEOUT)
-<<<<<<< HEAD
-        self._bmp_call(SetPower(power_command, boards),
+        self._bmp_call(SetPower(power_command, self._bmp_connection.boards),
                        timeout=timeout, n_retries=0)
-=======
-        process = SendSingleCommandProcess(
-            self._bmp_selector, timeout=timeout, n_retries=0)
-        process.execute(SetPower(power_command, self._bmp_connection.boards))
->>>>>>> ba796212
         self._machine_off = power_command == PowerCommand.POWER_OFF
 
     def read_fpga_register(
