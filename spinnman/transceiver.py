--- conflicted
+++ resolved
@@ -1,14 +1,9 @@
 from spinnman.connections.udp_packet_connections.iptag_connection import \
     IPTagConnection
-<<<<<<< HEAD
-from spinnman.connections.udp_packet_connections.stripped_iptag_connection import \
-    StrippedIPTagConnection
-from spinnman.messages.scp.scp_signal import SCPSignal
-=======
 from spinnman.model.diagnostic_filter import DiagnosticFilter
 from spinnman.connections.udp_packet_connections.stripped_iptag_connection \
     import StrippedIPTagConnection
->>>>>>> 518d6321
+from spinnman.messages.scp.scp_signal import SCPSignal
 from spinnman.connections.udp_packet_connections.udp_boot_connection \
     import UDPBootConnection
 from spinnman import constants
@@ -625,7 +620,6 @@
             nearest_ethernet_y=chip_details.nearest_ethernet_y)
         return chip
 
-<<<<<<< HEAD
     def _flood_fill_re_injection_model(self, flood_core_subsets):
         """ private method to add a reinjector code to a core on a chip
 
@@ -653,8 +647,6 @@
         self.execute_flood(core_subsets, file_reader,
                            constants.RE_INJECTION_APP_ID, size)
 
-=======
->>>>>>> 518d6321
     def _update_machine(self):
         """ Get the current machine status and store it
         """
@@ -742,12 +734,9 @@
                     # If there is an error, assume the link is down
                     logger.debug("Error searching down link {}".format(link))
                     logger.debug(error)
-<<<<<<< HEAD
 
         # flood fill the re_injection model
         self._flood_fill_re_injection_model(re_injection_core_subsets)
-=======
->>>>>>> 518d6321
 
     def discover_scamp_connections(self):
         """ Find connections to the board and store these for future use.\
