<<<<<<< HEAD
from collections import deque
from threading import Condition
from socket import gethostbyname
from socket import inet_aton
import logging
from spinnman.connections.abstract_classes.abstract_udp_connection import \
    AbstractUDPConnection
from spinnman.connections.udp_packet_connections.reverse_iptag_connection import \
    ReverseIPTagConnection
from spinnman.connections.udp_packet_connections.iptag_connection import \
    IPTagConnection
from spinnman.connections.udp_packet_connections.stripped_iptag_connection import \
    StrippedIPTagConnection

from spinnman.connections.udp_packet_connections.udp_spinnaker_connection \
    import UDPSpinnakerConnection
from spinnman.connections.udp_packet_connections.udp_boot_connection \
    import UDPBootConnection
from spinnman import constants
from spinnman.connections.listeners._connection_queue import _ConnectionQueue
=======
from spinnman.connections.udp_connection import UDPConnection
from spinnman.connections.udp_boot_connection import UDPBootConnection
from spinnman import constants
from spinnman.connections._connection_queue import _ConnectionQueue
from spinnman.connections.abstract_multicast_sender import \
    AbstractMulticastSender
from spinnman.connections.abstract_multicast_receiver import \
    AbstractMulticastReceiver

>>>>>>> e1a2eb82
from spinnman.exceptions import SpinnmanUnsupportedOperationException
from spinnman.exceptions import SpinnmanTimeoutException
from spinnman.exceptions import SpinnmanInvalidParameterException
from spinnman.exceptions import SpinnmanIOException
from spinnman.exceptions import SpinnmanUnexpectedResponseCodeException
from spinnman.messages.scp.impl.scp_reverse_iptag_set_request import \
    SCPReverseIPTagSetRequest

from spinnman.model.chip_info import ChipInfo
from spinnman.model.chip_info import _SYSTEM_VARIABLE_BASE_ADDRESS
from spinnman.model.chip_info import _SYSTEM_VARIABLE_BYTES
from spinnman.model.cpu_info import CPU_INFO_BYTES
from spinnman.model.cpu_info import CPU_USER_0_START_ADDRESS
from spinnman.model.cpu_info import CPUInfo
from spinnman.model.machine_dimensions import MachineDimensions
from spinnman.model.core_subsets import CoreSubsets
from spinnman.model.router_diagnostics import RouterDiagnostics

from spinnman.messages.spinnaker_boot.spinnaker_boot_messages \
    import SpinnakerBootMessages
from spinnman.messages.scp.impl.scp_read_link_request \
    import SCPReadLinkRequest
from spinnman.messages.scp.impl.scp_write_link_request \
    import SCPWriteLinkRequest
from spinnman.messages.scp.impl.scp_read_memory_request \
    import SCPReadMemoryRequest
from spinnman.messages.scp.impl.scp_version_request \
    import SCPVersionRequest
from spinnman.messages.scp.impl.scp_count_state_request \
    import SCPCountStateRequest
from spinnman.messages.scp.impl.scp_write_memory_request \
    import SCPWriteMemoryRequest
from spinnman.messages.scp.impl.scp_flood_fill_start_request \
    import SCPFloodFillStartRequest
from spinnman.messages.scp.impl.scp_flood_fill_data_request \
    import SCPFloodFillDataRequest
from spinnman.messages.scp.impl.scp_flood_fill_end_request \
    import SCPFloodFillEndRequest
from spinnman.messages.scp.impl.scp_application_run_request \
    import SCPApplicationRunRequest
from spinnman.messages.scp.impl.scp_send_signal_request \
    import SCPSendSignalRequest
from spinnman.messages.scp.impl.scp_iptag_set_request \
    import SCPIPTagSetRequest
from spinnman.messages.scp.impl.scp_iptag_clear_request \
    import SCPIPTagClearRequest
from spinnman.messages.scp.impl.scp_router_alloc_request \
    import SCPRouterAllocRequest
from spinnman.messages.scp.impl.scp_router_init_request \
    import SCPRouterInitRequest
from spinnman.messages.scp.impl.scp_router_clear_request \
    import SCPRouterClearRequest
from spinnman.messages.scp.impl.scp_read_memory_words_request \
    import SCPReadMemoryWordsRequest
from spinnman.messages.scp.impl.scp_write_memory_words_request \
    import SCPWriteMemoryWordsRequest
from spinnman.messages.scp.impl.scp_led_request \
    import SCPLEDRequest
from spinnman.messages.scp.scp_result import SCPResult

from spinnman.data.abstract_data_reader import AbstractDataReader
from spinnman.data.little_endian_byte_array_byte_writer \
    import LittleEndianByteArrayByteWriter
from spinnman.data.little_endian_byte_array_byte_reader \
    import LittleEndianByteArrayByteReader

from spinnman._threads._scp_message_thread import _SCPMessageThread
from spinnman._threads._iobuf_thread import _IOBufThread
from spinnman._threads._get_iptags_thread import _GetIPTagsThread

from spinnman import reports

from spinn_machine.machine import Machine
from spinn_machine.chip import Chip
from spinn_machine.sdram import SDRAM
from spinn_machine.processor import Processor
from spinn_machine.router import Router
from spinn_machine.link import Link
from spinn_machine.multicast_routing_entry import MulticastRoutingEntry

from collections import deque
from threading import Condition
from socket import gethostbyname
from socket import inet_aton

import logging
import math

logger = logging.getLogger(__name__)

_SCAMP_NAME = "SC&MP"
_SCAMP_VERSION = 1.33


def create_transceiver_from_hostname(hostname, discover=True,
            ignore_chips=None, ignore_cores=None, max_core_id=None):
    """ Create a Transceiver by creating a UDPConnection to the given\
        hostname on port 17893 (the default SCAMP port), and a\
        UDPBootConnection on port 54321 (the default boot port),
        optionally discovering any additional links using the UDPConnection,\
        and then returning the transceiver created with the conjunction of the\
        created UDPConnection and the discovered connections

    :param hostname: The hostname or IP address of the board
    :type hostname: str
    :param discover: True if further connections should be discovered, False\
                otherwise
    :type discover: bool
    :param ignore_chips: An optional set of chips to ignore in the\
                machine.  Requests for a "machine" will have these chips\
                excluded, as if they never existed.  The processor_ids of\
                the specified chips are ignored.
    :type ignore_chips: :py:class:`spinnman.model.core_subsets.CoreSubsets`
    :param ignore_cores: An optional set of cores to ignore in the\
                machine.  Requests for a "machine" will have these cores\
                excluded, as if they never existed.
    :type ignore_cores: :py:class:`spinnman.model.core_subsets.CoreSubsets`
    :param max_core_id: The maximum core id in any discovered machine.\
                Requests for a "machine" will only have core ids up to\
                this value.
    :type max_core_id: int
    :return: The created transceiver
    :rtype: :py:class:`spinnman.transceiver.Transceiver`
    :raise spinnman.exceptions.SpinnmanIOException: If there is an error\
                communicating with the board
    :raise spinnman.exceptions.SpinnmanInvalidPacketException: If a packet\
                is received that is not in the valid format
    :raise spinnman.exceptions.SpinnmanInvalidParameterException: If a\
                packet is received that has invalid parameters
    :raise spinnman.exceptions.SpinnmanUnexpectedResponseCodeException: If\
                a response indicates an error during the exchange
    """
<<<<<<< HEAD
    connection = UDPSpinnakerConnection(remote_host=hostname)
=======
    connection = UDPConnection(remote_host=hostname)
>>>>>>> e1a2eb82
    boot_connection = UDPBootConnection(remote_host=hostname)
    return Transceiver(
        connections=[connection, boot_connection], discover=discover,
        shut_down_connections=True, ignore_chips=ignore_chips,
        ignore_cores=ignore_cores, max_core_id=max_core_id)


class Transceiver(object):
    """ An encapsulation of various communications with the spinnaker board.

        The methods of this class are designed to be thread-safe;\
        thus you can make multiple calls to the same (or different) methods\
        from multiple threads and expect each call to work as if it had been\
        called sequentially, although the order of returns is not guaranteed.\
        Note also that with multiple connections to the board, using multiple\
        threads in this way may result in an increase in the overall speed of\
        operation, since the multiple calls may be made separately over the\
        set of given connections.


    """

<<<<<<< HEAD
    def __init__(
            self, connections=None, discover=True, ignore_chips=None,
            ignore_cores=None, max_core_id=None, shut_down_connections=False):
=======
    def __init__(self, connections=None, discover=True, ignore_chips=None,
            ignore_cores=None, max_core_id=None):
>>>>>>> e1a2eb82
        """

        :param connections: An iterable of connections to the board.  If not\
                    specified, no communication will be possible until\
                    connections are found.
        :type connections: iterable of\
                    :py:class:`spinnman.connections.abstract_connection.AbstractConnection`
        :param discover: Determines if discovery should take place.  If not\
                    specified, an attempt will be made to discover connections\
                    to the board.
        :type discover: bool
        :param ignore_chips: An optional set of chips to ignore in the\
                    machine.  Requests for a "machine" will have these chips\
                    excluded, as if they never existed.  The processor_ids of\
                    the specified chips are ignored.
        :type ignore_chips: :py:class:`spinnman.model.core_subsets.CoreSubsets`
        :param ignore_cores: An optional set of cores to ignore in the\
                    machine.  Requests for a "machine" will have these cores\
                    excluded, as if they never existed.
        :type ignore_cores: :py:class:`spinnman.model.core_subsets.CoreSubsets`
        :param max_core_id: The maximum core id in any discovered machine.\
                    Requests for a "machine" will only have core ids up to and\
                    including this value.
        :type max_core_id: int
        :raise spinnman.exceptions.SpinnmanIOException: If there is an error\
                    communicating with the board, or if no connections to the\
                    board can be found (if connections is None)
        :raise spinnman.exceptions.SpinnmanInvalidPacketException: If a packet\
                    is received that is not in the valid format
        :raise spinnman.exceptions.SpinnmanInvalidParameterException: If a\
                    packet is received that has invalid parameters
        :raise spinnman.exceptions.SpinnmanUnexpectedResponseCodeException: If\
                    a response indicates an error during the exchange
        """

        # Place to keep the current machine
        self._machine = None
        self._ignore_chips = ignore_chips
        self._ignore_cores = ignore_cores
        self._max_core_id = max_core_id

        # Place to keep the known chip information
        self._chip_info = dict()

<<<<<<< HEAD
        # Update the lists of connections
        self.connections_to_not_shut_down = set()
        if not shut_down_connections:
            self.connections_to_not_shut_down = set(connections)
        self._boot_connection = None
        self._receiving_connections = dict()
        self._sending_connections = dict()
        self._sort_out_connections(connections)
=======
        # Create a connection list
        self._connections = None
        if connections is not None:
            self._connections = list(connections)
        else:
            self._connections = list()
        self._original_connections = set(self._connections)

        # Update the list of UDP connections
        self._udp_connections = dict()
        for connection in self._connections:
            if isinstance(connection, UDPConnection):
                self._udp_connections[(connection._remote_ip_address,
                                       connection._remote_port)] = connection
>>>>>>> e1a2eb82

        # Update the queues for the given connections
        self._connection_queues = dict()
        self._update_connection_queues()

        # Discover any new connections, and update the queues if requested
        if discover:
            self.discover_scamp_connections()
            number_of_connections = len(self._sending_connections.values())
            if number_of_connections == 0:
                raise SpinnmanIOException(
                    "No connections to the board were found")

        # The nearest neighbour start id and lock
        self._next_nearest_neighbour_id = 2
        self._next_nearest_neighbour_condition = Condition()

        # A lock against multiple flood fill writes - needed as SCAMP cannot
        # cope with this
        self._flood_write_lock = Condition()

        # A lock against single chip executions (entry is (x, y))
        # The condition should be acquired before the locks are
        # checked or updated
        # The write lock condition should also be acquired to avoid a flood
        # fill during an individual chip execute
        self._chip_execute_locks = dict()
        self._chip_execute_lock_condition = Condition()
        self._n_chip_execute_locks = 0

    def _sort_out_connections(self, connections):
        for connection in connections:
            #validate that we're using udp connections
            if not isinstance(connection, AbstractUDPConnection):
                raise SpinnmanInvalidParameterException(
                    "this connection format is currently not supported in this"
                    "version of SpinnMan", "", "")
            else:
                self._sort_out_udp_connections(connection)

    def _sort_out_udp_connections(self, connection):
        #locate the only boot connection
        if isinstance(connection, UDPBootConnection):
            if self._boot_connection is not None:
                raise SpinnmanInvalidParameterException(
                    "this version of Spinnman only supports one boot"
                    "connection", "", "")
            else:
                self._boot_connection = connection
        #check if connection is a receive or sender or both connection
        #check if the connection can recieve and is not using a already
        # used portno
        if connection.local_port in self._receiving_connections:
            raise SpinnmanInvalidParameterException(
                "two connections are listening to packets from the "
                "same port. This is deemed an error", "", "")
        else:
            self._receiving_connections[connection.local_port] = connection
        #check if the connection can send and is not using a already
        # used portno
        if connection.can_send:
            if connection.remote_port in self._sending_connections:
                raise SpinnmanInvalidParameterException(
                    "two connections are listening to packets from the "
                    "same port. This is deemed an error", "", "")
            else:
                key = (connection.remote_port, connection.remote_ip_address)
                self._sending_connections[key] = connection

    def _get_chip_execute_lock(self, x, y):
        """ Get a lock for executing an executable on a chip
        """

        # Check if there is a lock for the given chip
        chip_lock = None
        self._chip_execute_lock_condition.acquire()
        if not (x, y) in self._chip_execute_locks:
            chip_lock = Condition()
            self._chip_execute_locks[(x, y)] = chip_lock
        else:
            chip_lock = self._chip_execute_locks[(x, y)]
        self._chip_execute_lock_condition.release()

        # Get the lock for the chip
        chip_lock.acquire()

        # Increment the lock counter (used for the flood lock)
        self._chip_execute_lock_condition.acquire()
        self._n_chip_execute_locks += 1
        self._chip_execute_lock_condition.release()

    def _release_chip_execute_lock(self, x, y):
        """ Release the lock for executing on a chip
        """

        # Get the chip lock
        self._chip_execute_lock_condition.acquire()
        chip_lock = self._chip_execute_locks[(x, y)]

        # Release the chip lock
        chip_lock.release()

        # Decrement the lock and notify
        self._n_chip_execute_locks -= 1
        self._chip_execute_lock_condition.notify_all()
        self._chip_execute_lock_condition.release()

    def _get_flood_execute_lock(self):
        """ Get a lock for executing a flood fill of an executable
        """

        # Get the execute lock all together, so nothing can access it
        self._chip_execute_lock_condition.acquire()

        # Wait until nothing is executing
        while self._n_chip_execute_locks > 0:
            self._chip_execute_lock_condition.wait()

            # When nothing is executing, we can return here

    def _release_flood_execute_lock(self):
        """ Release the lock for executing a flood fill
        """

        # Release the execute lock
        self._chip_execute_lock_condition.release()

    def _update_connection_queues(self):
        """ Creates and deletes queues of connections depending upon what\
            connections are now available

        :return: Nothing is returned
        :rtype: None
        :raise None: No known exceptions are raised
        """
        for connection in self._sending_connections.values():
            # Only add a new _queue if there isn't one currently
            if connection not in self._connection_queues:
                self._connection_queues[connection] = \
                    _ConnectionQueue(connection)
                self._connection_queues[connection].start()

    def _find_best_connection_queue(self, message, connection=None):
        """ Finds the best connection _queue to use to send a message

        :param message: The message to send
        :type message: One of:
                    * :py:class:`spinnman.messages.sdp.sdp_message.SDPMessage`
                    * :py:class:`spinnman.messages.scp.abstract_scp_request.AbstractSCPRequest`
                    * :py:class:`spinnman.messages.multicast_message.MulticastMessage`
                    * :py:class:`spinnman.messages.spinnaker_boot.spinnaker_boot_message.SpinnakerBootMessage`
        :param connection: An optional connection to use
        :type connection:\
                    :py:class:`spinnman.connections.abstract_connection.AbstractConnection`
        :return: The best connection _queue
        :rtype: :py:class:`spinnman.connections._connection_queue.ConnectionQueue`
        :raise spinnman.exceptions.SpinnmanUnsupportedOperationException: If\
                    no connection can send the type of message given
        """
        best_connection_queue = None

        # If a connection is given, use it
        if connection is not None:
            best_connection_queue = self._connection_queues[connection]

            # If the connection doesn't support the message,
            # reject the connection, and allow the error to be raised later
            if not connection.supports_sends_message(message):
                best_connection_queue = None
        else:

            # Find the least congested way that supports the message type
            best_connection_queue_size = None
            for connection in self._sending_connections.values():
                if connection.supports_sends_message(message):
                    connection_queue = self._connection_queues[connection]
                    connection_queue_size = connection_queue.queue_length
                    if (best_connection_queue is None
                        or connection_queue_size <
                            best_connection_queue_size):
                        best_connection_queue = connection_queue
                        best_connection_queue_size = connection_queue_size

        # If no supported _queue was found, raise an exception
        if best_connection_queue is None:
            raise SpinnmanUnsupportedOperationException(
                "Sending and receiving {}".format(message.__class__))
        return best_connection_queue

    def _send_message(self, message, response_required, connection=None,
                      timeout=1, get_callback=False):
        """ Sends a message using one of the connections, and gets a response\
            if requested

        :param message: The message to send
        :type message: One of:
                    * :py:class:`spinnman.messages.sdp.sdp_message.SDPMessage`
                    * :py:class:`spinnman.messages.scp.abstract_scp_request.AbstractSCPRequest`
                    * :py:class:`spinnman.messages.multicast_message.MulticastMessage`
                    * :py:class:`spinnman.messages.spinnaker_boot.spinnaker_boot_message.SpinnakerBootMessage`
        :param response_required: True if a response is required, False\
                    otherwise
        :type response_required: bool
        :param connection: An optional connection to use
        :type connection:\
                    :py:class:`spinnman.connections.abstract_connection.AbstractConnection`
        :param timeout: Timeout to use when waiting for a response
        :type timeout: int
        :param get_callback: Determines if the function should return the\
                    callback which can be used to send messages asynchronously
        :type get_callback: bool
        :return:
                    * If get_callback is False, and response_required is True,\
                      the response
                    * If get_callback is False, and response_required is\
                      False, None
                    * If get_callback is True, the callback
        :rtype:
                    * If get_callback is False, and response_required is True,
                      and the message type is AbstractSCPRequest then\
                      :py:class:`spinnman.messages.scp.abstract_scp_response.AbstractSCPResponse`
                    * If get_callback is False, and response_required is True,
                      then the same type as the message
                    * If get_callback is False, and response_required is False,
                      then None
                    * If get_callback is True, then\
                      :py:class:`spinnman.connections._message_callback._MessageCallback`
        :raise spinnman.exceptions.SpinnmanTimeoutException: If there is a\
                    timeout before a message is received
        :raise spinnman.exceptions.SpinnmanInvalidParameterException: If one\
                    of the fields of the received message is invalid
        :raise spinnman.exceptions.SpinnmanInvalidPacketException:
                    * If the message is not one of the indicated types
                    * If a packet is received is not a valid response
        :raise spinnman.exceptions.SpinnmanUnsupportedOperationException: If\
                    no connection can send the type of message given
        :raise spinnman.exceptions.SpinnmanIOException: If there is an error\
                    sending the message or receiving the response
        """
        best_connection_queue = self._find_best_connection_queue(message,
                                                                 connection)
        logger.debug("Sending message with {}".format(best_connection_queue))

        # Send the message with the best _queue
        if get_callback:
            return best_connection_queue.send_message_non_blocking(
                message, response_required, timeout)
        return best_connection_queue.send_message(
            message, response_required, timeout)

    def _send_scp_message(
            self, message, retry_codes=(
                SCPResult.RC_P2P_TIMEOUT, SCPResult.RC_TIMEOUT,
                SCPResult.RC_LEN),
            n_retries=10, timeout=1, connection=None):
        """ Sends an SCP message, and gets a response

        :param message: The message to send
        :type message:\
                    :py:class:`spinnman.messages.scp.abstract_scp_request.AbstractSCPRequest`
        :param retry_codes: The response codes which will result in a\
                    retry if received as a response
        :type retry_codes: iterable of\
                    :py:class:`spinnman.messages.scp.scp_result.SCPResult`
        :param n_retries: The number of times to retry when a retry code is\
                received
        :type n_retries: int
        :param timeout: The timeout to use when receiving a response
        :type timeout: int
        :param connection: The connection to use
        :type connection:\
                    :py:class:`spinnman.connections.abstract_connection.AbstractConnection`
        :return: The received response, or the callback if get_callback is True
        :rtype: :py:class:`spinnman.messages.scp.abstract_scp_response.AbstractSCPResponse`
        :raise spinnman.exceptions.SpinnmanTimeoutException: If there is a\
                    timeout before a message is received
        :raise spinnman.exceptions.SpinnmanInvalidParameterException: If one\
                    of the fields of the received message is invalid
        :raise spinnman.exceptions.SpinnmanInvalidPacketException:
                    * If the message is not a recognized packet type
                    * If a packet is received that is not a valid response
        :raise spinnman.exceptions.SpinnmanUnsupportedOperationException: If\
                    no connection can send the type of message given
        :raise spinnman.exceptions.SpinnmanIOException: If there is an error\
                    sending the message or receiving the response
        :raise spinnman.exceptions.SpinnmanUnexpectedResponseCodeException: If\
                    the response is not one of the expected codes
        """
        thread = _SCPMessageThread(
            transceiver=self, message=message, retry_codes=retry_codes,
            n_retries=n_retries, timeout=timeout, connection=connection)
        thread.start()
        return thread.get_response()

    def _make_chip(self, chip_details):
        """ Creates a chip from a ChipInfo structure

        :param chip_details: The ChipInfo structure to create the chip\
                    from
        :type chip_details: \
                    :py:class:`spinnman.model.chip_info.ChipInfo`
        :return: The created chip
        :rtype: :py:class:`spinn_machine.chip.Chip`
        """

        # Create the processor list
        processors = list()
        for virtual_core_id in chip_details.virtual_core_ids:
            if (self._ignore_cores is not None
                    and self._ignore_cores.is_core(chip_details.x,
                            chip_details.y, virtual_core_id)):
                logger.debug("Ignoring core {} on chip {}, {}".format(
                        chip_details.x, chip_details.y, virtual_core_id))
                continue
            if (self._max_core_id is not None
                    and virtual_core_id > self._max_core_id):
                logger.debug("Ignoring core {} on chip {}, {} as > {}".format(
                        chip_details.x, chip_details.y, virtual_core_id,
                        self._max_core_id))
                continue

            processors.append(Processor(
                virtual_core_id, chip_details.cpu_clock_mhz * 1000000,
                virtual_core_id == 0))

        # Create the router - add the links later during search
        router = Router(
            links=list(), emergency_routing_enabled=False,
            clock_speed=Router.ROUTER_DEFAULT_CLOCK_SPEED,
            n_available_multicast_entries=
            Router.ROUTER_DEFAULT_AVAILABLE_ENTRIES
            - chip_details.first_free_router_entry)

        # Create the chip
        chip = Chip(
            x=chip_details.x, y=chip_details.y, processors=processors,
            router=router, sdram=SDRAM(SDRAM.DEFAULT_SDRAM_BYTES),
            ip_address=chip_details.ip_address)
        return chip

    def _update_machine(self):
        """ Get the current machine status and store it
        """

        # Ask the chip at 0, 0 for details
        logger.debug("Getting details of chip 0, 0")
        response = self._send_scp_message(SCPReadMemoryRequest(
            x=0, y=0, base_address=_SYSTEM_VARIABLE_BASE_ADDRESS,
            size=_SYSTEM_VARIABLE_BYTES))
        chip_0_0_details = ChipInfo(response.data)
        self._chip_info[(0, 0)] = chip_0_0_details
        chip_0_0 = self._make_chip(chip_0_0_details)

        # Create a machine with chip 0, 0
        self._machine = Machine([chip_0_0])

        # Perform a search of the chips via the links
        search = deque([(chip_0_0, chip_0_0_details.links_available)])
        while len(search) > 0:
            (chip, links) = search.pop()

            # Examine the links of the chip to find the next chips
            for link in links:
                try:
                    logger.debug(
                        "Searching down link {} from chip {}, {}".format(
                            link, chip.x, chip.y))
                    response = self._send_scp_message(SCPReadLinkRequest(
                        x=chip.x, y=chip.y, cpu=0, link=link,
                        base_address=_SYSTEM_VARIABLE_BASE_ADDRESS,
                        size=_SYSTEM_VARIABLE_BYTES))
                    new_chip_details = ChipInfo(response.data)
                    logger.debug("Found chip {}, {}".format(
                            new_chip_details.x, new_chip_details.y))
                    if (self._ignore_chips is not None
                            and self._ignore_chips.is_chip(
                                new_chip_details.x, new_chip_details.y)):
                        logger.debug("Ignoring chip {}, {}".format(
                                new_chip_details.x, new_chip_details.y))
                        continue

                    # Standard links use the opposite link id (with ids between
                    # 0 and 5) as default
                    opposite_link_id = (link + 3) % 6

                    # Update the defaults of any existing link
                    if chip.router.is_link(opposite_link_id):
                        logger.debug("Opposite link {} found".format(
                                opposite_link_id))
                        opposite_link = chip.router.get_link(opposite_link_id)
                        opposite_link.multicast_default_to = link
                        opposite_link.multicast_default_from = link
                    else:

                        # If the link doesn't exist, don't set a default for
                        # this link yet
                        opposite_link_id = None

                    # Add the link to the current chip
                    new_link = Link(
                        source_x=chip.x, source_y=chip.y,
                        source_link_id=link,
                        destination_x=new_chip_details.x,
                        destination_y=new_chip_details.y,
                        multicast_default_from=opposite_link_id,
                        multicast_default_to=opposite_link_id)
                    chip.router.add_link(new_link)

                    # Add the new chip if it doesn't exist
                    if not self._machine.is_chip_at(
                            new_chip_details.x, new_chip_details.y):
                        logger.debug("Found new chip {}, {}".format(
                            new_chip_details.x, new_chip_details.y))
                        new_chip = self._make_chip(new_chip_details)
                        self._machine.add_chip(new_chip)
                        self._chip_info[(new_chip.x,
                                         new_chip.y)] = new_chip_details
                        search.append(
                            (new_chip, new_chip_details.links_available))

                except SpinnmanUnexpectedResponseCodeException as error:

                    # If there is an error, assume the link is down
                    logger.debug("Error searching down link {}".format(link))
                    logger.debug(error)

    def discover_scamp_connections(self):
        """ Find connections to the board and store these for future use.\
            Note that connections can be empty, in which case another local\
            discovery mechanism will be used.  Note that an exception will be\
            thrown if no initial connections can be found to the board.

        :return: An iterable of discovered connections, not including the\
                    initially given connections in the constructor
        :rtype: iterable of\
                    :py:class:`spinnman.connections.abstract_connection.AbstractConnection`
        :raise spinnman.exceptions.SpinnmanIOException: If there is an error\
                    communicating with the board
        :raise spinnman.exceptions.SpinnmanInvalidPacketException: If a packet\
                    is received that is not in the valid format
        :raise spinnman.exceptions.SpinnmanInvalidParameterException: If a\
                    packet is received that has invalid parameters
        :raise spinnman.exceptions.SpinnmanUnexpectedResponseCodeException: If\
                    a response indicates an error during the exchange
        """

        # Currently, this only finds other UDP connections given a connection
        # that supports SCP - this is _done via the machine
        if self._sending_connections is None:
            return list()
        self._update_machine()

        # Find all the new connections via the machine ethernet-connected chips
        new_connections = list()
        for ethernet_connected_chip in self._machine.ethernet_connected_chips:
<<<<<<< HEAD
            key = (ethernet_connected_chip.ip_address, constants.SCP_SCAMP_PORT)
            if key not in self._sending_connections.keys():
                new_connection = UDPSpinnakerConnection(
                    remote_host=ethernet_connected_chip.ip_address)
=======
            if (ethernet_connected_chip.ip_address,
                    constants.UDP_CONNECTION_DEFAULT_PORT) not in self._udp_connections:
                new_connection = UDPConnection(
                    remote_host=ethernet_connected_chip.ip_address,
                    chip_x=ethernet_connected_chip.x,
                    chip_y=ethernet_connected_chip.y)
>>>>>>> e1a2eb82
                new_connections.append(new_connection)
                if key in self._sending_connections.keys():
                    raise SpinnmanInvalidParameterException(
                        "The new spinnaker connection is using a remote port "
                        "and hostname that is already in use, please adjust "
                        "this and try again ", "", "")
                else:
                    self._sending_connections[key]\
                        = new_connection
                #test receiveing side of connection
                if new_connection.local_port in self._receiving_connections.keys():
                    raise SpinnmanInvalidParameterException(
                        "The new spinnaker connection is using a local port "
                        " that is already in use, please adjust "
                        "this and try again ", "", "")
                else:
                    self._receiving_connections[new_connection.local_port]\
                        = new_connection

        # Update the connection queues after finding new connections
        self._update_connection_queues()
        logger.debug(self._machine.cores_and_link_output_string())
        return new_connections

    def get_connections(self):
        """ Get the currently known connections to the board, made up of those\
            passed in to the transceiver and those that are discovered during\
            calls to discover_connections.  No further discovery is _done here.

        :return: An iterable of connections known to the transciever
        :rtype: iterable of\
                    :py:class:`spinnman.connections.abstract_connection.AbstractConnection`
        :raise None: No known exceptions are raised
        """
        return self._sending_connections.values()

    def get_machine_dimensions(self):
        """ Get the maximum chip x-coordinate and maximum chip y-coordinate of\
            the chips in the machine

        :return: The dimensions of the machine
        :rtype: :py:class:`spinnman.model.machine_dimensions.MachineDimensions`
        :raise spinnman.exceptions.SpinnmanIOException: If there is an error\
                    communicating with the board
        :raise spinnman.exceptions.SpinnmanInvalidPacketException: If a packet\
                    is received that is not in the valid format
        :raise spinnman.exceptions.SpinnmanInvalidParameterException: If a\
                    packet is received that has invalid parameters
        :raise spinnman.exceptions.SpinnmanUnexpectedResponseCodeException: If\
                    a response indicates an error during the exchange
        """
        if self._machine is None:
            self._update_machine()
        return MachineDimensions(self._machine.max_chip_x,
                                 self._machine.max_chip_y)

    def get_machine_details(self, skip_chips=None, skip_cores=None):
        """ Get the details of the machine made up of chips on a board and how\
            they are connected to each other.

        :return: A machine description
        :rtype: :py:class:`spinn_machine.machine.Machine`
        :raise spinnman.exceptions.SpinnmanIOException: If there is an error\
                    communicating with the board
        :raise spinnman.exceptions.SpinnmanInvalidPacketException: If a packet\
                    is received that is not in the valid format
        :raise spinnman.exceptions.SpinnmanInvalidParameterException: If a\
                    packet is received that has invalid parameters
        :raise spinnman.exceptions.SpinnmanUnexpectedResponseCodeException: If\
                    a response indicates an error during the exchange
        """
        if self._machine is None:
            self._update_machine()
        return self._machine

    def is_connected(self, connection=None):
        """ Determines if the board can be contacted

        :param connection: The connection which is to be tested.  If none,\
                    all connections will be tested, and the board will be\
                    considered to be connected if any one connection works.
        :type connection:\
                    :py:class:`spinnman.connections.abstract_connection.AbstractConnection`
        :return: True if the board can be contacted, False otherwise
        :rtype: bool
        :raise None: No known exceptions are raised
        """
<<<<<<< HEAD
        if connection is None:
            for connection in self._sending_connections.values():
                if connection.is_connected():
                    return True
        else:
=======
        for connection in self._connections:
>>>>>>> e1a2eb82
            if connection.is_connected():
                return True
        return False

    def get_scamp_version(self, n_retries=3, timeout=1):
        """ Get the version of scamp which is running on the board

        :param n_retries: The number of times to retry getting the version
        :type n_retries: int
        :param timeout: The timeout for each retry in seconds
        :type timeout: int
        :return: The version identifier
        :rtype: :py:class:`spinnman.model.version_info.VersionInfo`
        :raise spinnman.exceptions.SpinnmanIOException: If there is an error\
                    communicating with the board
        :raise spinnman.exceptions.SpinnmanInvalidParameterException: If the\
                    timeout is less than 1
        :raise spinnman.exceptions.SpinnmanTimeoutException: If none of the\
                    retries resulted in a response before the timeout\
                    (suggesting that the board is not booted)
        """
        response = self._send_scp_message(
            message=SCPVersionRequest(x=0, y=0, p=0),
            n_retries=n_retries, timeout=timeout)
        return response.version_info

    def boot_board(self, board_version):
        """ Attempt to boot the board.  No check is performed to see if the\
            board is already booted.

        :param board_version: The version of the board e.g. 3 for a SpiNN-3\
                    board or 5 for a SpiNN-5 board.
        :type board_version: int
        :return: Nothing is returned
        :rtype: None
        :raise spinnman.exceptions.SpinnmanInvalidParameterException: If the\
                    board version is not known
        :raise spinnman.exceptions.SpinnmanIOException: If there is an error\
                    communicating with the board
        """
        logger.debug("Attempting to boot version {} board".format(
            board_version))
        boot_messages = SpinnakerBootMessages(board_version)
        for boot_message in boot_messages.messages:
            self._send_message(boot_message, response_required=False)

    def ensure_board_is_ready(self, board_version, n_retries=3):
        """ Ensure that the board is ready to interact with this version\
            of the transceiver.  Boots the board if not already booted and\
            verifies that the version of SCAMP running is compatible with\
            this transceiver.

        :param board_version: The version of the board e.g. 3 for a SpiNN-3\
                    board or 5 for a SpiNN-5 board.
        :type board_version: int
        :param n_retries: The number of times to retry booting
        :type n_retries: int
        :return: The version identifier
        :rtype: :py:class:`spinnman.model.version_info.VersionInfo`
        :raise: spinnman.exceptions.SpinnmanIOException:
                    * If there is a problem booting the board
                    * If the version of software on the board is not\
                      compatible with this transceiver
        """
        version_info = None
        tries_to_go = n_retries + 1
        while version_info is None and tries_to_go > 0:
            try:
                version_info = self.get_scamp_version()
            except SpinnmanTimeoutException:
                self.boot_board(board_version)
                tries_to_go -= 1

        if version_info is None:
            raise SpinnmanIOException("Could not boot the board")
        if (version_info.name != _SCAMP_NAME
                or version_info.version_number != _SCAMP_VERSION):
            raise SpinnmanIOException(
                "The board is currently booted with {}"
                " {} which is incompatible with this transceiver, "
                "required version is {} {}".format(
                version_info.name, version_info.version_number,
                _SCAMP_NAME, _SCAMP_VERSION))
        return version_info

    def get_cpu_information(self, core_subsets=None):
        """ Get information about the processors on the board

        :param core_subsets: A set of chips and cores from which to get\
                    the information.  If not specified, the information from\
                    all of the cores on all of the chips on the board are\
                    obtained
        :type core_subsets: :py:class:`spinnman.model.core_subsets.CoreSubsets`
        :return: An iterable of the cpu information for the selected cores, or\
                    all cores if core_subsets is not specified
        :rtype: iterable of :py:class:`spinnman.model.cpu_info.CPUInfo`
        :raise spinnman.exceptions.SpinnmanIOException: If there is an error\
                    communicating with the board
        :raise spinnman.exceptions.SpinnmanInvalidPacketException: If a packet\
                    is received that is not in the valid format
        :raise spinnman.exceptions.SpinnmanInvalidParameterException:
                    * If chip_and_cores contains invalid items
                    * If a packet is received that has invalid parameters
        :raise spinnman.exceptions.SpinnmanUnexpectedResponseCodeException: If\
                    a response indicates an error during the exchange
        """
        # Ensure that the information about each chip is present
        if self._machine is None:
            self._update_machine()

        # Get all the cores if the subsets are not given
        if core_subsets is None:
            core_subsets = CoreSubsets()
            for chip_info in self._chip_info.itervalues():
                x = chip_info.x
                y = chip_info.y
                for p in chip_info.virtual_core_ids:
                    core_subsets.add_processor(x, y, p)

        # Go through the requested chips
        callbacks = list()
        callback_coordinates = list()
        for core_subset in core_subsets:
            x = core_subset.x
            y = core_subset.y

            if not (x, y) in self._chip_info:
                raise SpinnmanInvalidParameterException(
                    "x, y", "{}, {}".format(x, y),
                    "Not a valid chip on the current machine")
            chip_info = self._chip_info[(x, y)]

            for p in core_subset.processor_ids:
                if p not in chip_info.virtual_core_ids:
                    raise SpinnmanInvalidParameterException(
                        "p", p, "Not a valid core on chip {}, {}".format(
                            x, y))
                base_address = (chip_info.cpu_information_base_address
                                + (CPU_INFO_BYTES * p))
                callbacks.append(_SCPMessageThread(self, SCPReadMemoryRequest(
                    x, y, base_address, CPU_INFO_BYTES)))
                callback_coordinates.append((x, y, p))

        # Start all the callbacks (not _done before to ensure that no errors
        # occur first
        for callback in callbacks:
            callback.start()

        # Gather the results
        for callback, (x, y, p) in zip(callbacks, callback_coordinates):
            yield CPUInfo(x, y, p, callback.get_response().data)

    def get_user_0_register_address_from_core(self, x, y, p):
        """Get the address of user 0 for a given processor on the board

        :param x: the x-coordinate of the chip containing the processor
        :param y: the y-coordinate of the chip containing the processor
        :param p: The id of the processor to get the user 0 address from
        :type x: int
        :type y: int
        :type p: int
        :return:The address for user 0 register for this processor
        :rtype: int
        :raise spinnman.exceptions.SpinnmanInvalidPacketException: If a packet\
                    is received that is not in the valid format
        :raise spinnman.exceptions.SpinnmanInvalidParameterException:
                    * If x, y, p is not a valid processor
                    * If a packet is received that has invalid parameters
        :raise spinnman.exceptions.SpinnmanUnexpectedResponseCodeException: If\
                    a response indicates an error during the exchange
        """
        # Ensure that the information about each chip is present
        if self._machine is None:
            self._update_machine()

        # check the chip exists in the infos
        if not (x, y) in self._chip_info:
            raise SpinnmanInvalidParameterException(
                "x, y", "{}, {}".format(x, y),
                "Not a valid chip on the current machine")
        #collect the chip info for the associated chip
        chip_info = self._chip_info[(x, y)]
        #check that p is a valid processor for this chip
        if p not in chip_info.virtual_core_ids:
            raise SpinnmanInvalidParameterException(
                "p", str(p), "Not a valid core on chip {}, {}".format(x, y))
        #locate the base address for this chip info
        base_address = (chip_info.cpu_information_base_address +
                        (CPU_INFO_BYTES * p))
        base_address += CPU_USER_0_START_ADDRESS
        return base_address

    def get_cpu_information_from_core(self, x, y, p):
        """ Get information about a specific processor on the board

        :param x: The x-coordinate of the chip containing the processor
        :type x: int
        :param y: The y-coordinate of the chip containing the processor
        :type y: int
        :param p: The id of the processor to get the information about
        :type p: int
        :return: The cpu information for the selected core
        :rtype: :py:class:`spinnman.model.cpu_info.CPUInfo`
        :raise spinnman.exceptions.SpinnmanIOException: If there is an error\
                    communicating with the board
        :raise spinnman.exceptions.SpinnmanInvalidPacketException: If a packet\
                    is received that is not in the valid format
        :raise spinnman.exceptions.SpinnmanInvalidParameterException:
                    * If x, y, p is not a valid processor
                    * If a packet is received that has invalid parameters
        :raise spinnman.exceptions.SpinnmanUnexpectedResponseCodeException: If\
                    a response indicates an error during the exchange
        """

        core_subsets = CoreSubsets()
        core_subsets.add_processor(x, y, p)
        return list(self.get_cpu_information(core_subsets))[0]

    def get_iobuf(self, core_subsets=None):
        """ Get the contents of the IOBUF buffer for a number of processors

        :param core_subsets: A set of chips and cores from which to get\
                    the buffers.  If not specified, the buffers from\
                    all of the cores on all of the chips on the board are\
                    obtained
        :type core_subsets: :py:class:`spinnman.model.core_subsets.CoreSubsets`
        :return: An iterable of the buffers, which may not be in the order\
                    of core_subsets
        :rtype: iterable of :py:class:`spinnman.model.io_buffer.IOBuffer`
        :raise spinnman.exceptions.SpinnmanIOException: If there is an error\
                    communicating with the board
        :raise spinnman.exceptions.SpinnmanInvalidPacketException: If a packet\
                    is received that is not in the valid format
        :raise spinnman.exceptions.SpinnmanInvalidParameterException:
                    * If chip_and_cores contains invalid items
                    * If a packet is received that has invalid parameters
        :raise spinnman.exceptions.SpinnmanUnexpectedResponseCodeException: If\
                    a response indicates an error during the exchange
        """
        # Ensure that the information about each chip is present
        if self._machine is None:
            self._update_machine()

        # Get CPU Information for the requested chips
        cpu_information = self.get_cpu_information(core_subsets)

        # Go through the requested chips
        callbacks = list()
        for cpu_info in cpu_information:
            chip_info = self._chip_info[(cpu_info.x, cpu_info.y)]
            iobuf_bytes = chip_info.iobuf_size

            thread = _IOBufThread(
                self, cpu_info.x, cpu_info.y, cpu_info.p,
                cpu_info.iobuf_address, iobuf_bytes)
            thread.start()
            callbacks.append(thread)

        # Gather the results
        for callback in callbacks:
            yield callback.get_iobuf()

    def get_iobuf_from_core(self, x, y, p):
        """ Get the contents of IOBUF for a given core

        :param x: The x-coordinate of the chip containing the processor
        :type x: int
        :param y: The y-coordinate of the chip containing the processor
        :type y: int
        :param p: The id of the processor to get the IOBUF for
        :type p: int
        :return: An IOBUF buffer
        :rtype: :py:class:`spinnman.model.io_buffer.IOBuffer`
        :raise spinnman.exceptions.SpinnmanIOException: If there is an error\
                    communicating with the board
        :raise spinnman.exceptions.SpinnmanInvalidPacketException: If a packet\
                    is received that is not in the valid format
        :raise spinnman.exceptions.SpinnmanInvalidParameterException:
                    * If chip_and_cores contains invalid items
                    * If a packet is received that has invalid parameters
        :raise spinnman.exceptions.SpinnmanUnexpectedResponseCodeException: If\
                    a response indicates an error during the exchange
        """
        core_subsets = CoreSubsets()
        core_subsets.add_processor(x, y, p)
        return self.get_iobuf(core_subsets).next()

    def get_core_state_count(self, app_id, state):
        """ Get a count of the number of cores which have a given state

        :param app_id: The id of the application from which to get the count.
        :type app_id: int
        :param state: The state count to get
        :type state: :py:class:`spinnman.model.cpu_state.CPUState`
        :return: A count of the cores with the given status
        :rtype: int
        :raise spinnman.exceptions.SpinnmanIOException: If there is an error\
                    communicating with the board
        :raise spinnman.exceptions.SpinnmanInvalidPacketException: If a packet\
                    is received that is not in the valid format
        :raise spinnman.exceptions.SpinnmanInvalidParameterException:
                    * If state is not a valid status
                    * If app_id is not a valid application id
                    * If a packet is received that has invalid parameters
        :raise spinnman.exceptions.SpinnmanUnexpectedResponseCodeException: If\
                    a response indicates an error during the exchange
        """
        response = self._send_scp_message(SCPCountStateRequest(app_id, state))
        return response.count

    def execute(self, x, y, processors, executable, app_id, n_bytes=None):
        """ Start an executable running on a single core

        :param x: The x-coordinate of the chip on which to run the executable
        :type x: int
        :param y: The y-coordinate of the chip on which to run the executable
        :type y: int
        :param processors: The cores on the chip on which to run the\
                    application
        :type processors: iterable of int
        :param executable: The data that is to be executed.  Should be one of\
                    the following:
                    * An instance of AbstractDataReader
                    * A bytearray
        :type executable: :py:class:`spinnman.data.abstract_data_reader.AbstractDataReader`\
                    or bytearray
        :param app_id: The id of the application with which to associate the\
                    executable
        :type app_id: int
        :param n_bytes: The size of the executable data in bytes.  If not\
                    specified:
                        * If data is an AbstractDataReader, an error is raised
                        * If data is a bytearray, the length of the bytearray\
                          will be used
                        * If data is an int, 4 will be used
        :type n_bytes: int
        :return: Nothing is returned
        :rtype: None
        :raise spinnman.exceptions.SpinnmanIOException:
                    * If there is an error communicating with the board
                    * If there is an error reading the executable
        :raise spinnman.exceptions.SpinnmanInvalidPacketException: If a packet\
                    is received that is not in the valid format
        :raise spinnman.exceptions.SpinnmanInvalidParameterException:
                    * If x, y, p does not lead to a valid core
                    * If app_id is an invalid application id
                    * If a packet is received that has invalid parameters
        :raise spinnman.exceptions.SpinnmanUnexpectedResponseCodeException: If\
                    a response indicates an error during the exchange
        """

        # Lock against updates
        self._get_chip_execute_lock(x, y)

        # Write the executable
        self.write_memory(x, y, 0x67800000, executable, n_bytes)

        # Request the start of the executable
        self._send_scp_message(SCPApplicationRunRequest(app_id, x, y,
                                                        processors))

        # Release the lock
        self._release_chip_execute_lock(x, y)

    def _get_next_nearest_neighbour_id(self):
        self._next_nearest_neighbour_condition.acquire()
        next_nearest_neighbour_id = self._next_nearest_neighbour_id
        self._next_nearest_neighbour_id = \
            (self._next_nearest_neighbour_id + 1) % 127
        self._next_nearest_neighbour_condition.release()
        return next_nearest_neighbour_id

    def execute_flood(self, core_subsets, executable, app_id, n_bytes=None):
        """ Start an executable running on multiple places on the board.  This\
            will be optimized based on the selected cores, but it may still\
            require a number of communications with the board to execute.

        :param core_subsets: Which cores on which chips to start the executable
        :type core_subsets: :py:class:`spinnman.model.core_subsets.CoreSubsets`
        :param executable: The data that is to be executed.  Should be one of\
                    the following:
                    * An instance of AbstractDataReader
                    * A bytearray
        :type executable: :py:class:`spinnman.data.abstract_data_reader.AbstractDataReader`\
                    or bytearray
        :param app_id: The id of the application with which to associate the\
                    executable
        :type app_id: int
        :param n_bytes: The size of the executable data in bytes.  If not\
                    specified:
                        * If data is an AbstractDataReader, an error is raised
                        * If data is a bytearray, the length of the bytearray\
                          will be used
                        * If data is an int, 4 will be used
        :type n_bytes: int
        :return: Nothing is returned
        :rtype: None
        :raise spinnman.exceptions.SpinnmanIOException:
                    * If there is an error communicating with the board
                    * If there is an error reading the executable
        :raise spinnman.exceptions.SpinnmanInvalidPacketException: If a packet\
                    is received that is not in the valid format
        :raise spinnman.exceptions.SpinnmanInvalidParameterException:
                    * If one of the specified cores is not valid
                    * If app_id is an invalid application id
                    * If a packet is received that has invalid parameters
                    * If data is an AbstractDataReader but n_bytes is not\
                      specified
                    * If data is an int and n_bytes is more than 4
                    * If n_bytes is less than 0
        :raise spinnman.exceptions.SpinnmanUnexpectedResponseCodeException: If\
                    a response indicates an error during the exchange
        """
        # Lock against other executables
        self._get_flood_execute_lock()

        # Flood fill the system with the binary
        self.write_memory_flood(0x67800000, executable, n_bytes)

        # Execute the binary on the cores on the chips where required
        callbacks = list()
        for core_subset in core_subsets:
            x = core_subset.x
            y = core_subset.y
            thread = _SCPMessageThread(self, SCPApplicationRunRequest(
                app_id, x, y, core_subset.processor_ids))
            thread.start()
            callbacks.append(thread)

        # Go through the callbacks and check that the responses are OK
        for callback in callbacks:
            callback.get_response()

        # Release the lock
        self._release_flood_execute_lock()

    @staticmethod
    def _get_bytes_to_write_and_data_to_write(data, n_bytes):
        """ Converts a given data item an a number of bytes into the data\
            and the amount of data to write

        :param data: The data to write.  Should be one of the following:
                    * An instance of AbstractDataReader
                    * A bytearray
                    * A single integer - will be written using little-endian\
                      byte ordering
        :type data: :py:class:`spinnman.data.abstract_data_reader.AbstractDataReader`\
                    or bytearray or int
        :param n_bytes: The amount of data to be written in bytes.  If not\
                    specified:
                        * If data is an AbstractDataReader, an error is raised
                        * If data is a bytearray, the length of the bytearray\
                          will be used
                        * If data is an int, 4 will be used
        :type n_bytes: int
        :return: The number of bytes and the data to write
        :rtype: (int, int)
        :raise spinnman.exceptions.SpinnmanInvalidParameterException:
                    * If data is an AbstractDataReader but n_bytes is not\
                      specified
                    * If data is an int and n_bytes is more than 4
                    * If n_bytes is less than 0
        """
        if n_bytes is not None and n_bytes < 0:
            raise SpinnmanInvalidParameterException(
                "n_bytes", str(n_bytes), "Must be a positive integer")

        bytes_to_write = n_bytes
        data_to_write = data
        if isinstance(data, AbstractDataReader) and n_bytes is None:
            raise SpinnmanInvalidParameterException(
                "n_bytes", "None",
                "n_bytes must be specified when data is an"
                " AbstractDataReader")
        if isinstance(data, bytearray) and n_bytes is None:
            bytes_to_write = len(data)
        if isinstance(data, (int, long)) and n_bytes is None:
            bytes_to_write = 4
        if isinstance(data, (int, long)) and n_bytes > 4:
            raise SpinnmanInvalidParameterException(
                str(n_bytes), "n_bytes", "An integer is at most 4 bytes")
        if isinstance(data, (int, long)):
            data_to_write = bytearray(bytes_to_write)
            for i in range(0, bytes_to_write):
                data_to_write[i] = (data >> (8 * i)) & 0xFF

        return bytes_to_write, data_to_write

    def write_memory(self, x, y, base_address, data, n_bytes=None):
        """ Write to the SDRAM on the board

        :param x: The x-coordinate of the chip where the memory is to be\
                    written to
        :type x: int
        :param y: The y-coordinate of the chip where the memory is to be\
                    written to
        :type y: int
        :param base_address: The address in SDRAM where the region of memory\
                    is to be written
        :type base_address: int
        :param data: The data to write.  Should be one of the following:
                    * An instance of AbstractDataReader
                    * A bytearray
                    * A single integer - will be written using little-endian\
                      byte ordering
        :type data: :py:class:`spinnman.data.abstract_data_reader.AbstractDataReader`\
                    or bytearray or int
        :param n_bytes: The amount of data to be written in bytes.  If not\
                    specified:
                        * If data is an AbstractDataReader, an error is raised
                        * If data is a bytearray, the length of the bytearray\
                          will be used
                        * If data is an int, 4 will be used
        :type n_bytes: int
        :return: Nothing is returned
        :rtype: None
        :raise spinnman.exceptions.SpinnmanIOException:
                    * If there is an error communicating with the board
                    * If there is an error reading the data
        :raise spinnman.exceptions.SpinnmanInvalidPacketException: If a packet\
                    is received that is not in the valid format
        :raise spinnman.exceptions.SpinnmanInvalidParameterException:
                    * If x, y does not lead to a valid chip
                    * If a packet is received that has invalid parameters
                    * If base_address is not a positive integer
                    * If data is an AbstractDataReader but n_bytes is not\
                      specified
                    * If data is an int and n_bytes is more than 4
                    * If n_bytes is less than 0
        :raise spinnman.exceptions.SpinnmanUnexpectedResponseCodeException: If\
                    a response indicates an error during the exchange
        """

        bytes_to_write, data_to_write = \
            self._get_bytes_to_write_and_data_to_write(data, n_bytes)

        # Set up all the requests and get the callbacks
        logger.debug("Writing {} bytes of memory".format(bytes_to_write))
        offset = 0
        address_to_write = base_address
        callbacks = list()
        while bytes_to_write > 0:
            max_data_size = bytes_to_write
            if max_data_size > 256:
                max_data_size = 256
            data_array = None
            if isinstance(data_to_write, AbstractDataReader):
                data_array = data_to_write.read(max_data_size)
            elif isinstance(data_to_write, bytearray):
                data_array = data_to_write[offset:(offset + max_data_size)]
            data_size = len(data_array)

            if data_size != 0:
                thread = _SCPMessageThread(self, SCPWriteMemoryRequest(
                    x, y, address_to_write, data_array))
                thread.start()
                callbacks.append(thread)
                bytes_to_write -= data_size
                address_to_write += data_size
                offset += data_size

        # Go through the callbacks and check that the responses are OK
        for callback in callbacks:
            callback.get_response()

    def write_neighbour_memory(self, x, y, cpu, link, base_address, data, n_bytes=None):
        """ Write to the memory of a neighbouring chip using a LINK_READ SCP
        command. If sent to a BMP, this command can be used to communicate with
        the FPGAs' debug registers.

        :param x: The x-coordinate of the chip whose neighbour is to be\
                    written to
        :type x: int
        :param y: The y-coordinate of the chip whose neighbour is to be\
                    written to
        :type y: int
        :param cpu: The cpu to use, typically 0 (or if a BMP, the slot number)
        :type cpu: int
        :param link: The link index to send the request to (or if BMP, the FPGA
        number)
        :type link: int
        :param base_address: The address in SDRAM where the region of memory\
                    is to be written
        :type base_address: int
        :param data: The data to write.  Should be one of the following:
                    * An instance of AbstractDataReader
                    * A bytearray
                    * A single integer - will be written using little-endian\
                      byte ordering
        :type data: :py:class:`spinnman.data.abstract_data_reader.AbstractDataReader`\
                    or bytearray or int
        :param n_bytes: The amount of data to be written in bytes.  If not\
                    specified:
                        * If data is an AbstractDataReader, an error is raised
                        * If data is a bytearray, the length of the bytearray\
                          will be used
                        * If data is an int, 4 will be used
        :type n_bytes: int
        :return: Nothing is returned
        :rtype: None
        :raise spinnman.exceptions.SpinnmanIOException:
                    * If there is an error communicating with the board
                    * If there is an error reading the data
        :raise spinnman.exceptions.SpinnmanInvalidPacketException: If a packet\
                    is received that is not in the valid format
        :raise spinnman.exceptions.SpinnmanInvalidParameterException:
                    * If x, y does not lead to a valid chip
                    * If a packet is received that has invalid parameters
                    * If base_address is not a positive integer
                    * If data is an AbstractDataReader but n_bytes is not\
                      specified
                    * If data is an int and n_bytes is more than 4
                    * If n_bytes is less than 0
        :raise spinnman.exceptions.SpinnmanUnexpectedResponseCodeException: If\
                    a response indicates an error during the exchange
        """

        bytes_to_write, data_to_write = \
            self._get_bytes_to_write_and_data_to_write(data, n_bytes)

        # Set up all the requests and get the callbacks
        logger.debug("Writing {} bytes of memory to neighbour {}.".format(bytes_to_write, link))
        offset = 0
        address_to_write = base_address
        callbacks = list()
        while bytes_to_write > 0:
            max_data_size = bytes_to_write
            if max_data_size > 256:
                max_data_size = 256
            data_array = None
            if isinstance(data_to_write, AbstractDataReader):
                data_array = data_to_write.read(max_data_size)
            elif isinstance(data_to_write, bytearray):
                data_array = data_to_write[offset:(offset + max_data_size)]
            data_size = len(data_array)

            if data_size != 0:
                thread = _SCPMessageThread(self, SCPWriteLinkRequest(
                    x, y, cpu, link, address_to_write, data_array))
                thread.start()
                callbacks.append(thread)
                bytes_to_write -= data_size
                address_to_write += data_size
                offset += data_size

        # Go through the callbacks and check that the responses are OK
        for callback in callbacks:
            callback.get_response()

    def write_memory_flood(self, base_address, data, n_bytes=None):
        """ Write to the SDRAM of all chips.

        :param base_address: The address in SDRAM where the region of memory\
                    is to be written
        :type base_address: int
        :param data: The data that is to be written.  Should be one of\
                    the following:
                    * An instance of AbstractDataReader
                    * A bytearray
                    * A single integer
        :type data: :py:class:`spinnman.data.abstract_data_reader.AbstractDataReader`\
                    or bytearray or int
        :param n_bytes: The amount of data to be written in bytes.  If not\
                    specified:
                        * If data is an AbstractDataReader, an error is raised
                        * If data is a bytearray, the length of the bytearray\
                          will be used
                        * If data is an int, 4 will be used
                        * If n_bytes is less than 0
        :type n_bytes: int
        :return: Nothing is returned
        :rtype: None
        :raise spinnman.exceptions.SpinnmanIOException:
                    * If there is an error communicating with the board
                    * If there is an error reading the executable
        :raise spinnman.exceptions.SpinnmanInvalidPacketException: If a packet\
                    is received that is not in the valid format
        :raise spinnman.exceptions.SpinnmanInvalidParameterException:
                    * If one of the specified chips is not valid
                    * If app_id is an invalid application id
                    * If a packet is received that has invalid parameters
        :raise spinnman.exceptions.SpinnmanUnexpectedResponseCodeException: If\
                    a response indicates an error during the exchange
        """

        # Ensure only one flood fill occurs at any one time
        self._flood_write_lock.acquire()

        bytes_to_write, data_to_write = \
            self._get_bytes_to_write_and_data_to_write(data, n_bytes)

        # Start the flood fill
        nearest_neighbour_id = self._get_next_nearest_neighbour_id()
        n_blocks = int(math.ceil(math.ceil(bytes_to_write / 4.0) / 256.0))
        self._send_scp_message(SCPFloodFillStartRequest(nearest_neighbour_id,
                                                        n_blocks))

        # Send the data blocks simultaneously
        # Set up all the requests and get the callbacks
        logger.debug("Writing {} bytes of memory".format(bytes_to_write))
        offset = 0
        address_to_write = base_address
        callbacks = list()
        block_no = 0
        while bytes_to_write > 0:
            max_data_size = bytes_to_write
            if max_data_size > 256:
                max_data_size = 256
            data_array = None
            if isinstance(data_to_write, AbstractDataReader):
                data_array = data_to_write.read(max_data_size)
            elif isinstance(data_to_write, bytearray):
                data_array = data_to_write[offset:(offset + max_data_size)]
            data_size = len(data_array)

            if data_size != 0:
                thread = _SCPMessageThread(self, SCPFloodFillDataRequest(
                    nearest_neighbour_id, block_no, address_to_write,
                    data_array))
                thread.start()
                callbacks.append(thread)
                bytes_to_write -= data_size
                address_to_write += data_size
                offset += data_size
                block_no += 1

        # Go through the callbacks and check that the responses are OK
        for callback in callbacks:
            callback.get_response()

        # Send the end packet
        self._send_scp_message(SCPFloodFillEndRequest(nearest_neighbour_id))

        # Release the lock to allow others to proceed
        self._flood_write_lock.release()

    def read_memory(self, x, y, base_address, length):
        """ Read some areas of SDRAM from the board

        :param x: The x-coordinate of the chip where the memory is to be\
                    read from
        :type x: int
        :param y: The y-coordinate of the chip where the memory is to be\
                    read from
        :type y: int
        :param base_address: The address in SDRAM where the region of memory\
                    to be read starts
        :type base_address: int
        :param length: The length of the data to be read in bytes
        :type length: int
        :return: An iterable of chunks of data read in order
        :rtype: iterable of bytearray
        :raise spinnman.exceptions.SpinnmanIOException: If there is an error\
                    communicating with the board
        :raise spinnman.exceptions.SpinnmanInvalidPacketException: If a packet\
                    is received that is not in the valid format
        :raise spinnman.exceptions.SpinnmanInvalidParameterException:
                    * If one of x, y, p, base_address or length is invalid
                    * If a packet is received that has invalid parameters
        :raise spinnman.exceptions.SpinnmanUnexpectedResponseCodeException: If\
                    a response indicates an error during the exchange
        """

        # Set up all the requests and get the callbacks
        logger.debug("Reading {} bytes of memory".format(length))
        bytes_to_get = length
        address_to_read = base_address
        callbacks = list()
        while bytes_to_get > 0:
            data_size = bytes_to_get
            if data_size > 256:
                data_size = 256
            thread = _SCPMessageThread(self, SCPReadMemoryRequest(
                x, y, address_to_read, data_size))
            thread.start()
            callbacks.append(thread)
            bytes_to_get -= data_size
            address_to_read += data_size

        # Go through the callbacks and return the responses in order
        for callback in callbacks:
            yield callback.get_response().data

    def read_neighbour_memory(self, x, y, cpu, link, base_address, length):
        """ Read some areas of memory on a neighbouring chip using a LINK_READ
        SCP command. If sent to a BMP, this command can be used to communicate
        with the FPGAs' debug registers.

        :param x: The x-coordinate of the chip whose neighbour is to be\
                    read from
        :type x: int
        :param y: The y-coordinate of the chip whose neighbour is to be\
                    read from
        :type y: int
        :param cpu: The cpu to use, typically 0 (or if a BMP, the slot number)
        :type cpu: int
        :param link: The link index to send the request to (or if BMP, the FPGA
        number)
        :type link: int
        :param base_address: The address in SDRAM where the region of memory\
                    to be read starts
        :type base_address: int
        :param length: The length of the data to be read in bytes
        :type length: int
        :return: An iterable of chunks of data read in order
        :rtype: iterable of bytearray
        :raise spinnman.exceptions.SpinnmanIOException: If there is an error\
                    communicating with the board
        :raise spinnman.exceptions.SpinnmanInvalidPacketException: If a packet\
                    is received that is not in the valid format
        :raise spinnman.exceptions.SpinnmanInvalidParameterException:
                    * If one of x, y, p, base_address or length is invalid
                    * If a packet is received that has invalid parameters
        :raise spinnman.exceptions.SpinnmanUnexpectedResponseCodeException: If\
                    a response indicates an error during the exchange
        """

        # Set up all the requests and get the callbacks
        logger.debug("Reading {} bytes of neighbour {}'s memory".format(length, link))
        bytes_to_get = length
        address_to_read = base_address
        callbacks = list()
        while bytes_to_get > 0:
            data_size = bytes_to_get
            if data_size > 256:
                data_size = 256
            thread = _SCPMessageThread(self, SCPReadLinkRequest(
                x, y, cpu, link, address_to_read, data_size))
            thread.start()
            callbacks.append(thread)
            bytes_to_get -= data_size
            address_to_read += data_size

        # Go through the callbacks and return the responses in order
        for callback in callbacks:
            yield callback.get_response().data

    def send_signal(self, app_id, signal):
        """ Send a signal to an application

        :param app_id: The id of the application to send to
        :type app_id: int
        :param signal: The signal to send
        :type signal: :py:class:`spinnman.messages.scp.scp_signal.SCPSignal`
         :py:class:`spinnman.messages.scp.scp_signal.SCPSignal'
        :return: Nothing is returned
        :rtype: None
        :raise spinnman.exceptions.SpinnmanIOException: If there is an error\
                    communicating with the board
        :raise spinnman.exceptions.SpinnmanInvalidPacketException: If a packet\
                    is received that is not in the valid format
        :raise spinnman.exceptions.SpinnmanInvalidParameterException:
                    * If signal is not a valid signal
                    * If app_id is not a valid application id
                    * If a packet is received that has invalid parameters
        :raise spinnman.exceptions.SpinnmanUnexpectedResponseCodeException: If\
                    a response indicates an error during the exchange
        """
        self._send_scp_message(SCPSendSignalRequest(app_id, signal))

    def set_leds(self, x, y, cpu, led_states):
        """ Set LED states.
        :param x: The x-coordinate of the chip on which to set the LEDs
        :type x: int
        :param y: The x-coordinate of the chip on which to set the LEDs
        :type y: int
        :param cpu: The CPU of the chip on which to set the LEDs
        :type cpu: int
        :param led_states: A dictionary mapping LED index to state with 0 being
                           off, 1 on and 2 inverted.
        :type led_states: dict
        :return: Nothing is returned
        :rtype: None
        :raise spinnman.exceptions.SpinnmanIOException: If there is an error\
                    communicating with the board
        :raise spinnman.exceptions.SpinnmanInvalidPacketException: If a packet\
                    is received that is not in the valid format
        :raise spinnman.exceptions.SpinnmanInvalidParameterException: If a\
                    packet is received that has invalid parameters
        :raise spinnman.exceptions.SpinnmanUnexpectedResponseCodeException: If\
                    a response indicates an error during the exchange
        """
        self._send_scp_message(SCPLEDRequest(x, y, cpu, led_states))

    def set_ip_tag(self, ip_tag, connection=None):
        """ Set up an ip tag

        :param ip_tag: The iptag to set up
        :type ip_tag: :py:class:`spinnman.model.iptag.IPTag`
        :param connection: UDPConnection where the tag should be set up.\
                    If not specified, all UDPConnections will send the message\
                    to set up the tag
        :type connection:\
                    :py:class:`spinnman.connections.udp_connetion.UDPConnection`
        :return: Nothing is returned
        :rtype: None
        :raise spinnman.exceptions.SpinnmanIOException: If there is an error\
                    communicating with the board
        :raise spinnman.exceptions.SpinnmanInvalidPacketException: If a packet\
                    is received that is not in the valid format
        :raise spinnman.exceptions.SpinnmanInvalidParameterException:
                    * If the ip tag fields are incorrect
                    * If the connection cannot send SDP messages
                    * If a packet is received that has invalid parameters
        :raise spinnman.exceptions.SpinnmanUnexpectedResponseCodeException: If\
                    a response indicates an error during the exchange
        """
        if connection is not None:
            connections = connection
        else:
            connections = self._sending_connections.values()

        callbacks = list()
        for conn in connections:
            host_string = ip_tag.address
            if host_string == "localhost" or host_string == ".":
                host_string = conn.local_ip_address
            ip_string = gethostbyname(host_string)
            ip_address = bytearray(inet_aton(ip_string))
            thread = _SCPMessageThread(
                self,
                message=SCPIPTagSetRequest(
                    conn.chip_x, conn.chip_y, ip_address, ip_tag.port,
                    ip_tag.tag, strip=ip_tag.strip_sdp),
                connection=conn)
            thread.start()
            callbacks.append(thread)

        for callback in callbacks:
            callback.get_response()

    def set_reverse_ip_tag(self, reverse_ip_tag, connection=None):
        """ Set up an reverse ip tag

        :param reverse_ip_tag: The reverse iptag to set up
        :type reverse_ip_tag: :py:class:`spinnman.model.reverse_iptag.ReverseIPTag`
        :param connection: UDPConnection where the tag should be set up.\
                    If not specified, all UDPConnections will send the message\
                    to set up the tag
        :type connection:\
                    :py:class:`spinnman.connections.udp_connetion.UDPConnection`
        :return: Nothing is returned
        :rtype: None
        :raise spinnman.exceptions.SpinnmanIOException: If there is an error\
                    communicating with the board
        :raise spinnman.exceptions.SpinnmanInvalidPacketException: If a packet\
                    is received that is not in the valid format
        :raise spinnman.exceptions.SpinnmanInvalidParameterException:
                    * If the ip tag fields are incorrect
                    * If the connection cannot send SDP messages
                    * If a packet is received that has invalid parameters
        :raise spinnman.exceptions.SpinnmanUnexpectedResponseCodeException: If\
                    a response indicates an error during the exchange
        """
        if connection is not None:
            connections = connection
        else:
            connections = self._sending_connections.values()

        callbacks = list()
        for conn in connections:
            thread = _SCPMessageThread(
                self,
                message=SCPReverseIPTagSetRequest(
                    conn.chip_x, conn.chip_y,
                    reverse_ip_tag.destination_x, reverse_ip_tag.destination_y,
                    reverse_ip_tag.destination_p,
                    reverse_ip_tag.port, reverse_ip_tag.tag,
                    reverse_ip_tag.port_num),
                connection=conn)
            thread.start()
            callbacks.append(thread)

        for callback in callbacks:
            callback.get_response()

    def clear_ip_tag(self, tag, connection=None):
        """ Clear the setting of an ip tag

        :param tag: The tag id
        :type tag: int
        :param connection: Connection where the tag should be cleard.  If not\
                    specified, all SCPSender connections will send the message\
                    to clear the tag
        :type connection:\
                    :py:class:`spinnman.connections.abstract_scp_sender.AbstractSCPSender`
        :return: Nothing is returned
        :rtype: None
        :raise spinnman.exceptions.SpinnmanIOException: If there is an error\
                    communicating with the board
        :raise spinnman.exceptions.SpinnmanInvalidPacketException: If a packet\
                    is received that is not in the valid format
        :raise spinnman.exceptions.SpinnmanInvalidParameterException:
                    * If the tag is not a valid tag
                    * If the connection cannot send SDP messages
                    * If a packet is received that has invalid parameters
        :raise spinnman.exceptions.SpinnmanUnexpectedResponseCodeException: If\
                    a response indicates an error during the exchange
        """
        if connection is not None:
            connections = connection
        else:
            connections = self._sending_connections.values()

        callbacks = list()
        for conn in connections:
            thread = _SCPMessageThread(
                self,
                message=SCPIPTagClearRequest(
                    conn.chip_x, conn.chip_y, tag),
                connection=conn)
            thread.start()
            callbacks.append(thread)

        for callback in callbacks:
            callback.get_response()

    def get_ip_tags(self, connection=None):
        """ Get the current set of ip tags that have been set on the board

        :param connection: Connection from which the tags should be received.\
                    If not specified, all SCPSender connections will be queried\
                    and the response will be combined.
        :type connection:\
                    :py:class:`spinnman.connections.abstract_scp_sender.AbstractSCPSender`
        :return: An iterable of ip tags
        :rtype: iterable of\
                    :py:class:`spinnman.model.iptag.abstract_iptag.AbstractIPTag`
        :raise spinnman.exceptions.SpinnmanIOException: If there is an error\
                    communicating with the board
        :raise spinnman.exceptions.SpinnmanInvalidPacketException: If a packet\
                    is received that is not in the valid format
        :raise spinnman.exceptions.SpinnmanInvalidParameterException:
                    * If the connection cannot send SDP messages
                    * If a packet is received that has invalid parameters
        :raise spinnman.exceptions.SpinnmanUnexpectedResponseCodeException: If\
                    a response indicates an error during the exchange
        """
        if connection is not None:
            connections = connection
        else:
            connections = self._sending_connections.values()

        callbacks = list()
        for conn in connections:
            thread = _GetIPTagsThread(self, conn)
            thread.start()
            callbacks.append(thread)

        all_tags = list()
        for callback in callbacks:
            all_tags.extend(callback.get_iptags())
        return all_tags

    def load_multicast_routes(self, x, y, routes, app_id):
        """ Load a set of multicast routes on to a chip

        :param x: The x-coordinate of the chip onto which to load the routes
        :type x: int
        :param y: The y-coordinate of the chip onto which to load the routes
        :type y: int
        :param routes: An iterable of multicast routes to load
        :type routes: iterable of\
                    :py:class:`spinnmachine.multicast_routing_entry.MulticastRoutingEntry`
        :param app_id: The id of the application with which to associate the\
                    routes.  If not specified, defaults to 0.
        :type app_id: int
        :return: Nothing is returned
        :rtype: None
        :raise spinnman.exceptions.SpinnmanIOException: If there is an error\
                    communicating with the board
        :raise spinnman.exceptions.SpinnmanInvalidPacketException: If a packet\
                    is received that is not in the valid format
        :raise spinnman.exceptions.SpinnmanInvalidParameterException:
                    * If any of the routes are invalid
                    * If a packet is received that has invalid parameters
        :raise spinnman.exceptions.SpinnmanUnexpectedResponseCodeException: If\
                    a response indicates an error during the exchange
        """

        # Create the routing data
        route_writer = LittleEndianByteArrayByteWriter()
        n_entries = 0
        for route in routes:
            route_writer.write_short(n_entries)
            route_writer.write_short(0)
            route_entry = 0
            for processor_id in route.processor_ids:
                if processor_id > 26 or processor_id < 0:
                    raise SpinnmanInvalidParameterException(
                        "route.processor_ids", str(route.processor_ids),
                        "Processor ids must be between 0 and 26")
                route_entry |= (1 << (6 + processor_id))
            for link_id in route.link_ids:
                if link_id > 5 or link_id < 0:
                    raise SpinnmanInvalidParameterException(
                        "route.link_ids", str(route.link_ids),
                        "Link ids must be between 0 and 5")
                route_entry |= (1 << link_id)
            route_writer.write_int(route_entry)
            route_writer.write_int(route.key)
            route_writer.write_int(route.mask)
            n_entries += 1

        # Upload the data
        route_writer.write_int(0xFFFFFFFF)
        route_writer.write_int(0xFFFFFFFF)
        route_writer.write_int(0xFFFFFFFF)
        route_writer.write_int(0xFFFFFFFF)
        data = route_writer.data
        table_address = 0x67800000
        self.write_memory(x, y, table_address, data)

        # Allocate enough space for the entries
        alloc_response = \
            self._send_scp_message(SCPRouterAllocRequest(x, y, app_id,
                                                         n_entries))
        base_address = alloc_response.base_address
        if base_address == 0:
            raise SpinnmanInvalidParameterException(
                "Allocation base address", str(base_address),
                "Not enough space to allocate the entries")

        # Load the entries
        self._send_scp_message(SCPRouterInitRequest(x, y, n_entries,
                                                    table_address,
                                                    base_address, app_id))

    def get_multicast_routes(self, x, y, app_id=None):
        """ Get the current multicast routes set up on a chip

        :param x: The x-coordinate of the chip from which to get the routes
        :type x: int
        :param y: The y-coordinate of the chip from which to get the routes
        :type y: int
        :param app_id: The id of the application to filter the routes for.  If\
                    not specified, will return all routes
        :type app_id: int
        :return: An iterable of multicast routes
        :rtype: iterable of :py:class:`spinnman.model.multicast_routing_entry.MulticastRoute`
        :raise spinnman.exceptions.SpinnmanIOException: If there is an error\
                    communicating with the board
        :raise spinnman.exceptions.SpinnmanInvalidPacketException: If a packet\
                    is received that is not in the valid format
        :raise spinnman.exceptions.SpinnmanInvalidParameterException: If a\
                    packet is received that has invalid parameters
        :raise spinnman.exceptions.SpinnmanUnexpectedResponseCodeException: If\
                    a response indicates an error during the exchange
        """
        if self._machine is None:
            self._update_machine()
        chip_info = self._chip_info[(x, y)]
        base_address = chip_info.router_table_copy_address()
        length = 1024 * 16
        data = self.read_memory(x, y, base_address, length)
        all_data = bytearray()
        for data_item in data:
            all_data.extend(data_item)
        reader = LittleEndianByteArrayByteReader(all_data)

        routes = list()
        for _ in range(0, 1024):
            reader.read_short()  # next
            route_app_id = reader.read_byte()  # app_id
            reader.read_byte()  # core

            route = reader.read_int()
            processor_ids = list()
            for processor_id in range(0, 26):
                if (route & (1 << (6 + processor_id))) != 0:
                    processor_ids.append(processor_id)
            link_ids = list()
            for link_id in range(0, 6):
                if (route & (1 << link_id)) != 0:
                    link_ids.append(link_id)
            key = reader.read_int()
            mask = reader.read_int()

            if route < 0xFF000000 and (app_id is None
                    or app_id == route_app_id):
                routes.append(MulticastRoutingEntry(key, mask, processor_ids,
                                                    link_ids, False))

        return routes

    def clear_multicast_routes(self, x, y):
        """ Remove all the multicast routes on a chip

        :param x: The x-coordinate of the chip on which to clear the routes
        :type x: int
        :param y: The y-coordinate of the chip on which to clear the routes
        :type y: int
        :return: Nothing is returned
        :rtype: None
        :raise spinnman.exceptions.SpinnmanIOException: If there is an error\
                    communicating with the board
        :raise spinnman.exceptions.SpinnmanInvalidPacketException: If a packet\
                    is received that is not in the valid format
        :raise spinnman.exceptions.SpinnmanInvalidParameterException: If a\
                    packet is received that has invalid parameters
        :raise spinnman.exceptions.SpinnmanUnexpectedResponseCodeException: If\
                    a response indicates an error during the exchange
        """
        self._send_scp_message(SCPRouterClearRequest(x, y))

    def get_router_diagnostics(self, x, y):
        """ Get router diagnostic information from a chip

        :param x: The x-coordinate of the chip from which to get the\
                    information
        :type x: int
        :param y: The y-coordinate of the chip from which to get the\
                    information
        :type y: int
        :return: The router diagnostic information
        :rtype: :py:class:`spinnman.model.router_diagnostics.RouterDiagnostics`
        :raise spinnman.exceptions.SpinnmanIOException: If there is an error\
                    communicating with the board
        :raise spinnman.exceptions.SpinnmanInvalidPacketException: If a packet\
                    is received that is not in the valid format
        :raise spinnman.exceptions.SpinnmanInvalidParameterException: If a\
                    packet is received that has invalid parameters
        :raise spinnman.exceptions.SpinnmanUnexpectedResponseCodeException: If\
                    a response indicates an error during the exchange
        """
        router_data = bytearray()
        router_data.extend(self._send_scp_message(
            SCPReadMemoryWordsRequest(x, y, 0xe1000000, 1)).data)
        router_data.extend(self._send_scp_message(
            SCPReadMemoryWordsRequest(x, y, 0xe1000014, 1)).data)
        router_data.extend(self._send_scp_message(
            SCPReadMemoryWordsRequest(x, y, 0xe1000300, 16)).data)
        reader = LittleEndianByteArrayByteReader(router_data)
        return RouterDiagnostics(
            control_register=reader.read_int(),
            error_status=reader.read_int(),
            register_values=[reader.read_int() for _ in range(0, 16)])

    def clear_router_diagnostics(self, x, y):
        """ Clear router diagnostic information om a chip

        :param x: The x-coordinate of the chip
        :type x: int
        :param y: The y-coordinate of the chip
        :type y: int
        :return: None
        :rtype: Nothing is returned
        :raise spinnman.exceptions.SpinnmanIOException: If there is an error\
                    communicating with the board
        :raise spinnman.exceptions.SpinnmanInvalidPacketException: If a packet\
                    is received that is not in the valid format
        :raise spinnman.exceptions.SpinnmanInvalidParameterException: If a\
                    packet is received that has invalid parameters
        :raise spinnman.exceptions.SpinnmanUnexpectedResponseCodeException: If\
                    a response indicates an error during the exchange
        """
        clear_data = [0xFFFFFFFF]
        self._send_scp_message(SCPWriteMemoryWordsRequest(
            x, y, 0xf100002c, clear_data))

    def send_multicast(self, x, y, multicast_message, connection=None):
        """ Sends a multicast message to the board

        :param x: The x-coordinate of the chip where the message should first\
                    arrive on the board
        :type x: int
        :param y: The y-coordinate of the chip where the message should first\
                    arrive on the board
        :type y: int
        :param multicast_message: A multicast message to send
        :type multicast_message:\
                    :py:class:`spinnman.messages.multicast_message.MulticastMessage`
        :param connection: A specific connection over which to send the\
                    message.  If not specified, an appropriate connection is\
                    chosen automatically
        :type connection:\
                    :py:class:`spinnman.connections.abstract_multicast_sender.AbstractMulticastSender`
        :return: Nothing is returned
        :rtype: None
        :raise spinnman.exceptions.SpinnmanIOException: If there is an error\
                    communicating with the board
        :raise spinnman.exceptions.SpinnmanUnsupportedOperationException:
                    * If there is no connection that supports sending over\
                      multicast (or the given connection does not)
                    * If there is no connection that can make the packet\
                      arrive at the selected chip (ignoring routing tables)
        """
        raise SpinnmanUnsupportedOperationException(
            "This operation is currently not supported in spinnman.")

    def receive_multicast(self, x, y, timeout=None, connection=None):
        """ Receives a multicast message from the board

        :param x: The x-coordinate of the chip where the message should come\
                    from on the board
        :type x: int
        :param y: The y-coordinate of the chip where the message should come\
                    from on the board
        :type y: int
        :param timeout: Amount of time to wait for the message to arrive in\
                    seconds before a timeout.  If not specified, will wait\
                    indefinitely, or until the selected connection is closed
        :type timeout: int
        :param connection: A specific connection from which to receive the\
                    message.  If not specified, an appropriate connection is\
                    chosen automatically
        :type connection:\
                    :py:class:`spinnman.connections.abstract_multicast_receiver.AbstractMulticastReceiver`
        :return: The received message
        :rtype: :py:class:`spinnman.messages.multicast_message.MulticastMessage`
        :raise spinnman.exceptions.SpinnmanIOException: If there is an error\
                    communicating with the board
        :raise spinnman.exceptions.SpinnmanUnsupportedOperationException:
                    * If there is no connection that supports reception over\
                      multicast (or the given connection does not)
                    * If there is no connection that can receive a packet\
                      from the selected chip (ignoring routing tables)
        :raise spinnman.exceptions.SpinnmanInvalidPacketException: If the\
                    message received is not a valid multicast message
        :raise spinnman.exceptions.SpinnmanInvalidParameterException:
                    * If the timeout value is not valid
                    * If the received packet has an invalid parameter
        """
        raise SpinnmanUnsupportedOperationException(
            "This operation is currently not supported in spinnman.")

    def close(self, close_original_connections=True):
        """ Close the transceiver and any threads that are running

        :param close_original_connections: If True, the original connections\
                    passed to the transceiver in the constructor are also\
                    closed.  If False, only newly discovered connections are\
                    closed.
        :return: Nothing is returned
        :rtype: None
        :raise None: No known exceptions are raised
        """
        for connection_queue in self._connection_queues.itervalues():
            connection_queue.stop()

        for connection in self._sending_connections.keys():
            if (close_original_connections
<<<<<<< HEAD
                    or connection not in self.connections_to_not_shut_down):
                connection.close()

    def register_listener(self, callback, recieve_port_no, connection_type,
                          traffic_type, sdp_port=None):
        if recieve_port_no in self._receiving_connections.keys():
            connection = self._receiving_connections[recieve_port_no]
            if connection_type == connection.connection_type():
                connection.register_callback(callback)
            else:
                raise SpinnmanInvalidParameterException(
                    "There is already a connection on this port number which "
                    "does not support reception of this message type. Please "
                    "try again with antoher port number", "", "")
        else:
            if connection_type == constants.CONNECTION_TYPE.SDP_IPTAG:
                connection = IPTagConnection()
                connection.register_callback(callback, traffic_type)
            elif connection_type == constants.CONNECTION_TYPE.UDP_IPTAG:
                connection = StrippedIPTagConnection()
                connection.register_callback(callback, traffic_type)
            else:
                raise SpinnmanInvalidParameterException(
                    "Currently spinnman does not know how to register a "
                    "callback to a connection of type {}."
                    .format(connection_type), "", "")
=======
                    or connection not in self._original_connections):
                connection.close()
>>>>>>> e1a2eb82
<|MERGE_RESOLUTION|>--- conflicted
+++ resolved
@@ -1,35 +1,13 @@
-<<<<<<< HEAD
 from collections import deque
 from threading import Condition
 from socket import gethostbyname
 from socket import inet_aton
 import logging
-from spinnman.connections.abstract_classes.abstract_udp_connection import \
-    AbstractUDPConnection
-from spinnman.connections.udp_packet_connections.reverse_iptag_connection import \
-    ReverseIPTagConnection
-from spinnman.connections.udp_packet_connections.iptag_connection import \
-    IPTagConnection
-from spinnman.connections.udp_packet_connections.stripped_iptag_connection import \
-    StrippedIPTagConnection
-
-from spinnman.connections.udp_packet_connections.udp_spinnaker_connection \
-    import UDPSpinnakerConnection
-from spinnman.connections.udp_packet_connections.udp_boot_connection \
-    import UDPBootConnection
+
+from spinnman.connections.udp_packet_connections.udp_scp_connection import UDPSCPConnection
+from spinnman.connections.udp_packet_connections.udp_boot_connection import UDPBootConnection
 from spinnman import constants
 from spinnman.connections.listeners._connection_queue import _ConnectionQueue
-=======
-from spinnman.connections.udp_connection import UDPConnection
-from spinnman.connections.udp_boot_connection import UDPBootConnection
-from spinnman import constants
-from spinnman.connections._connection_queue import _ConnectionQueue
-from spinnman.connections.abstract_multicast_sender import \
-    AbstractMulticastSender
-from spinnman.connections.abstract_multicast_receiver import \
-    AbstractMulticastReceiver
-
->>>>>>> e1a2eb82
 from spinnman.exceptions import SpinnmanUnsupportedOperationException
 from spinnman.exceptions import SpinnmanTimeoutException
 from spinnman.exceptions import SpinnmanInvalidParameterException
@@ -39,10 +17,6 @@
     SCPReverseIPTagSetRequest
 
 from spinnman.model.chip_info import ChipInfo
-from spinnman.model.chip_info import _SYSTEM_VARIABLE_BASE_ADDRESS
-from spinnman.model.chip_info import _SYSTEM_VARIABLE_BYTES
-from spinnman.model.cpu_info import CPU_INFO_BYTES
-from spinnman.model.cpu_info import CPU_USER_0_START_ADDRESS
 from spinnman.model.cpu_info import CPUInfo
 from spinnman.model.machine_dimensions import MachineDimensions
 from spinnman.model.core_subsets import CoreSubsets
@@ -109,14 +83,8 @@
 from spinn_machine.router import Router
 from spinn_machine.link import Link
 from spinn_machine.multicast_routing_entry import MulticastRoutingEntry
-
-from collections import deque
-from threading import Condition
-from socket import gethostbyname
-from socket import inet_aton
-
-import logging
 import math
+
 
 logger = logging.getLogger(__name__)
 
@@ -124,8 +92,9 @@
 _SCAMP_VERSION = 1.33
 
 
-def create_transceiver_from_hostname(hostname, discover=True,
-            ignore_chips=None, ignore_cores=None, max_core_id=None):
+def create_transceiver_from_hostname(
+        hostname, discover=True, ignore_chips=None, ignore_cores=None,
+        max_core_id=None):
     """ Create a Transceiver by creating a UDPConnection to the given\
         hostname on port 17893 (the default SCAMP port), and a\
         UDPBootConnection on port 54321 (the default boot port),
@@ -162,11 +131,7 @@
     :raise spinnman.exceptions.SpinnmanUnexpectedResponseCodeException: If\
                 a response indicates an error during the exchange
     """
-<<<<<<< HEAD
     connection = UDPSpinnakerConnection(remote_host=hostname)
-=======
-    connection = UDPConnection(remote_host=hostname)
->>>>>>> e1a2eb82
     boot_connection = UDPBootConnection(remote_host=hostname)
     return Transceiver(
         connections=[connection, boot_connection], discover=discover,
@@ -189,14 +154,9 @@
 
     """
 
-<<<<<<< HEAD
     def __init__(
             self, connections=None, discover=True, ignore_chips=None,
             ignore_cores=None, max_core_id=None, shut_down_connections=False):
-=======
-    def __init__(self, connections=None, discover=True, ignore_chips=None,
-            ignore_cores=None, max_core_id=None):
->>>>>>> e1a2eb82
         """
 
         :param connections: An iterable of connections to the board.  If not\
@@ -241,7 +201,6 @@
         # Place to keep the known chip information
         self._chip_info = dict()
 
-<<<<<<< HEAD
         # Update the lists of connections
         self.connections_to_not_shut_down = set()
         if not shut_down_connections:
@@ -250,28 +209,12 @@
         self._receiving_connections = dict()
         self._sending_connections = dict()
         self._sort_out_connections(connections)
-=======
-        # Create a connection list
-        self._connections = None
-        if connections is not None:
-            self._connections = list(connections)
-        else:
-            self._connections = list()
-        self._original_connections = set(self._connections)
-
-        # Update the list of UDP connections
-        self._udp_connections = dict()
-        for connection in self._connections:
-            if isinstance(connection, UDPConnection):
-                self._udp_connections[(connection._remote_ip_address,
-                                       connection._remote_port)] = connection
->>>>>>> e1a2eb82
-
-        # Update the queues for the given connections
+
+        # Update the listeners for the given connections
         self._connection_queues = dict()
         self._update_connection_queues()
 
-        # Discover any new connections, and update the queues if requested
+        # Discover any new connections, and update the listeners if requested
         if discover:
             self.discover_scamp_connections()
             number_of_connections = len(self._sending_connections.values())
@@ -340,7 +283,6 @@
         """
 
         # Check if there is a lock for the given chip
-        chip_lock = None
         self._chip_execute_lock_condition.acquire()
         if not (x, y) in self._chip_execute_locks:
             chip_lock = Condition()
@@ -575,16 +517,16 @@
         processors = list()
         for virtual_core_id in chip_details.virtual_core_ids:
             if (self._ignore_cores is not None
-                    and self._ignore_cores.is_core(chip_details.x,
-                            chip_details.y, virtual_core_id)):
+                    and self._ignore_cores.is_core(
+                        chip_details.x, chip_details.y, virtual_core_id)):
                 logger.debug("Ignoring core {} on chip {}, {}".format(
-                        chip_details.x, chip_details.y, virtual_core_id))
+                             chip_details.x, chip_details.y, virtual_core_id))
                 continue
             if (self._max_core_id is not None
                     and virtual_core_id > self._max_core_id):
                 logger.debug("Ignoring core {} on chip {}, {} as > {}".format(
-                        chip_details.x, chip_details.y, virtual_core_id,
-                        self._max_core_id))
+                             chip_details.x, chip_details.y, virtual_core_id,
+                             self._max_core_id))
                 continue
 
             processors.append(Processor(
@@ -613,8 +555,8 @@
         # Ask the chip at 0, 0 for details
         logger.debug("Getting details of chip 0, 0")
         response = self._send_scp_message(SCPReadMemoryRequest(
-            x=0, y=0, base_address=_SYSTEM_VARIABLE_BASE_ADDRESS,
-            size=_SYSTEM_VARIABLE_BYTES))
+            x=0, y=0, base_address=constants.SYSTEM_VARIABLE_BASE_ADDRESS,
+            size=constants.SYSTEM_VARIABLE_BYTES))
         chip_0_0_details = ChipInfo(response.data)
         self._chip_info[(0, 0)] = chip_0_0_details
         chip_0_0 = self._make_chip(chip_0_0_details)
@@ -635,16 +577,16 @@
                             link, chip.x, chip.y))
                     response = self._send_scp_message(SCPReadLinkRequest(
                         x=chip.x, y=chip.y, cpu=0, link=link,
-                        base_address=_SYSTEM_VARIABLE_BASE_ADDRESS,
-                        size=_SYSTEM_VARIABLE_BYTES))
+                        base_address=constants.SYSTEM_VARIABLE_BASE_ADDRESS,
+                        size=constants.SYSTEM_VARIABLE_BYTES))
                     new_chip_details = ChipInfo(response.data)
                     logger.debug("Found chip {}, {}".format(
-                            new_chip_details.x, new_chip_details.y))
+                                 new_chip_details.x, new_chip_details.y))
                     if (self._ignore_chips is not None
                             and self._ignore_chips.is_chip(
                                 new_chip_details.x, new_chip_details.y)):
                         logger.debug("Ignoring chip {}, {}".format(
-                                new_chip_details.x, new_chip_details.y))
+                                     new_chip_details.x, new_chip_details.y))
                         continue
 
                     # Standard links use the opposite link id (with ids between
@@ -654,7 +596,7 @@
                     # Update the defaults of any existing link
                     if chip.router.is_link(opposite_link_id):
                         logger.debug("Opposite link {} found".format(
-                                opposite_link_id))
+                                     opposite_link_id))
                         opposite_link = chip.router.get_link(opposite_link_id)
                         opposite_link.multicast_default_to = link
                         opposite_link.multicast_default_from = link
@@ -721,19 +663,10 @@
         # Find all the new connections via the machine ethernet-connected chips
         new_connections = list()
         for ethernet_connected_chip in self._machine.ethernet_connected_chips:
-<<<<<<< HEAD
             key = (ethernet_connected_chip.ip_address, constants.SCP_SCAMP_PORT)
             if key not in self._sending_connections.keys():
                 new_connection = UDPSpinnakerConnection(
                     remote_host=ethernet_connected_chip.ip_address)
-=======
-            if (ethernet_connected_chip.ip_address,
-                    constants.UDP_CONNECTION_DEFAULT_PORT) not in self._udp_connections:
-                new_connection = UDPConnection(
-                    remote_host=ethernet_connected_chip.ip_address,
-                    chip_x=ethernet_connected_chip.x,
-                    chip_y=ethernet_connected_chip.y)
->>>>>>> e1a2eb82
                 new_connections.append(new_connection)
                 if key in self._sending_connections.keys():
                     raise SpinnmanInvalidParameterException(
@@ -790,7 +723,7 @@
         return MachineDimensions(self._machine.max_chip_x,
                                  self._machine.max_chip_y)
 
-    def get_machine_details(self, skip_chips=None, skip_cores=None):
+    def get_machine_details(self):
         """ Get the details of the machine made up of chips on a board and how\
             they are connected to each other.
 
@@ -821,15 +754,11 @@
         :rtype: bool
         :raise None: No known exceptions are raised
         """
-<<<<<<< HEAD
         if connection is None:
             for connection in self._sending_connections.values():
                 if connection.is_connected():
                     return True
         else:
-=======
-        for connection in self._connections:
->>>>>>> e1a2eb82
             if connection.is_connected():
                 return True
         return False
@@ -968,9 +897,9 @@
                         "p", p, "Not a valid core on chip {}, {}".format(
                             x, y))
                 base_address = (chip_info.cpu_information_base_address
-                                + (CPU_INFO_BYTES * p))
+                                + (constants.CPU_INFO_BYTES * p))
                 callbacks.append(_SCPMessageThread(self, SCPReadMemoryRequest(
-                    x, y, base_address, CPU_INFO_BYTES)))
+                    x, y, base_address, constants.CPU_INFO_BYTES)))
                 callback_coordinates.append((x, y, p))
 
         # Start all the callbacks (not _done before to ensure that no errors
@@ -1018,8 +947,8 @@
                 "p", str(p), "Not a valid core on chip {}, {}".format(x, y))
         #locate the base address for this chip info
         base_address = (chip_info.cpu_information_base_address +
-                        (CPU_INFO_BYTES * p))
-        base_address += CPU_USER_0_START_ADDRESS
+                        (constants.CPU_INFO_BYTES * p))
+        base_address += constants.CPU_USER_0_START_ADDRESS
         return base_address
 
     def get_cpu_information_from_core(self, x, y, p):
@@ -2172,7 +2101,6 @@
 
         for connection in self._sending_connections.keys():
             if (close_original_connections
-<<<<<<< HEAD
                     or connection not in self.connections_to_not_shut_down):
                 connection.close()
 
@@ -2198,8 +2126,4 @@
                 raise SpinnmanInvalidParameterException(
                     "Currently spinnman does not know how to register a "
                     "callback to a connection of type {}."
-                    .format(connection_type), "", "")
-=======
-                    or connection not in self._original_connections):
-                connection.close()
->>>>>>> e1a2eb82
+                    .format(connection_type), "", "")