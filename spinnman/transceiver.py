--- conflicted
+++ resolved
@@ -54,14 +54,10 @@
     SpiNNManCoresNotInStateException)
 from spinnman.model import (
     ADCInfo, CPUInfo, CPUInfos, DiagnosticFilter,
+    ChipSummaryInfo, ExecutableTargets,
     HeapElement, IOBuffer, MachineDimensions, RouterDiagnostics, VersionInfo)
 from spinnman.model.enums import CPUState
-<<<<<<< HEAD
 from spinnman.messages.sdp import SDPMessage
-=======
-from spinnman.messages.scp.enums import Signal
->>>>>>> bd5e8eda
-from spinnman.messages.scp.impl.get_chip_info import GetChipInfo
 from spinnman.messages.spinnaker_boot import (
     SystemVariableDefinition, SpinnakerBootMessages)
 from spinnman.messages.scp.enums import Signal, PowerCommand, LEDAction
@@ -70,7 +66,7 @@
     BMPSetLed, BMPGetVersion, SetPower, ReadADC, ReadFPGARegister,
     WriteFPGARegister, IPTagSetTTO, ReverseIPTagSet, ReadMemory,
     CountState, WriteMemory, SetLED, SendSignal, AppStop,
-    IPTagSet, IPTagClear, RouterClear, DoSync)
+    IPTagSet, IPTagClear, RouterClear, DoSync, GetChipInfo)
 from spinnman.connections.abstract_classes import Connection
 from spinnman.connections.udp_packet_connections import (
     BMPConnection, BootConnection, SCAMPConnection, SDPConnection)
@@ -90,7 +86,6 @@
 from spinnman.messages.scp.abstract_messages import AbstractSCPResponse
 from spinnman.messages.scp.impl.get_chip_info_response import (
     GetChipInfoResponse)
-from spinnman.model.chip_summary_info import ChipSummaryInfo
 
 #: Type of a connection.
 #: :meta private:
@@ -100,6 +95,7 @@
 R = TypeVar("R", bound=AbstractSCPResponse)
 
 _BasicProcess: TypeAlias = SendSingleCommandProcess[CheckOKResponse]
+_States: TypeAlias = Union[CPUState, Iterable[CPUState]]
 logger = FormatAdapter(logging.getLogger(__name__))
 
 _SCAMP_NAME = "SC&MP"
@@ -760,7 +756,8 @@
 
     def __call(self, req: AbstractSCPRequest[R], **kwargs) -> R:
         """
-        Wrapper that makes doing simple SCP calls easier.
+        Wrapper that makes doing simple SCP calls easier,
+        especially with types.
         """
         proc: SendSingleCommandProcess[R] = SendSingleCommandProcess(
             self._scamp_connection_selector, **kwargs)
@@ -949,26 +946,22 @@
         process = GetCPUInfoProcess(self._scamp_connection_selector)
         return process.get_cpu_info(core_subsets)
 
-<<<<<<< HEAD
+    def get_clock_drift(self, x: int, y: int) -> float:
+        """
+        Get the clock drift.
+
+        :param int x: The x-coordinate of the chip to get drift for
+        :param int y: The y-coordinate of the chip to get drift for
+        """
+        DRIFT_FP = 1 << 17
+
+        drift_b = self._get_sv_data(x, y, SystemVariableDefinition.clock_drift)
+        drift = struct.unpack("<i", struct.pack("<I", drift_b))[0]
+        return drift / DRIFT_FP
+
     def _get_sv_data(
             self, x: int, y: int,
             data_item: SystemVariableDefinition) -> Union[int, bytes]:
-=======
-    def get_clock_drift(self, x, y):
-        """
-        Get the clock drift
-        :param int x: The x-coordinate of the chip to get drift for
-        :param int y: The y-coordinate of the chip to get drift for
-        """
-        DRIFT_FP = 1 << 17
-
-        drift = self._get_sv_data(x, y, SystemVariableDefinition.clock_drift)
-        drift = struct.unpack("<i", struct.pack("<I", drift))[0]
-        drift = drift / DRIFT_FP
-        return drift
-
-    def _get_sv_data(self, x, y, data_item):
->>>>>>> bd5e8eda
         """
         :param int x:
         :param int y:
@@ -983,74 +976,33 @@
             data_item.data_type.struct_code,
             self.read_memory(x, y, addr, data_item.data_type.value))[0]
 
-<<<<<<< HEAD
-    def read_user_0(self, x: int, y: int, p: int) -> int:
-=======
     @staticmethod
-    def __get_user_register_address_from_core(p, user):
->>>>>>> bd5e8eda
-        """
-        Get the contents of the user_0 register for the given processor.
+    def __get_user_register_address_from_core(p: int, user: int):
+        """
+        Get the address of user *N* for a given processor on the board.
 
         .. note::
             Conventionally, user_0 usually holds the address of the table of
             memory regions.
 
-<<<<<<< HEAD
-        :param int x: X coordinate of the chip
-        :param int y: Y coordinate of the chip
-        :param int p: Virtual processor identifier on the chip
-=======
-        :param int p: The ID of the processor to get the user 0 address from
-        :param int user: The user number to get the address for
-        :return: The address for user 0 register for this processor
->>>>>>> bd5e8eda
+        :param int p: The ID of the processor to get the user N address from
+        :param int user: The user "register" number to get the address for
+        :return: The address for user N register for this processor
         :rtype: int
-        :raise SpinnmanIOException:
-            If there is an error communicating with the board
-        :raise SpinnmanInvalidPacketException:
-            If a packet is received that is not in the valid format
-        :raise SpinnmanInvalidParameterException:
-            If x, y, p does not identify a valid processor
-        :raise SpinnmanUnexpectedResponseCodeException:
-            If a response indicates an error during the exchange
-        """
-<<<<<<< HEAD
-        return self.read_word(x, y, self._user_0_register(p))
-
-    def read_user_1(self, x: int, y: int, p: int) -> int:
-        """
-        Get the contents of the user_1 register for the given processor.
-=======
+        """
         if user < 0 or user > CPU_MAX_USER:
             raise ValueError(
                 f"Incorrect user number {user}")
         return (get_vcpu_address(p) + CPU_USER_START_ADDRESS +
                 CPU_USER_OFFSET * user)
 
-    def read_user(self, x, y, p, user):
+    def read_user(self, x: int, y: int, p: int, user: int):
         """
         Get the contents of the this user register for the given processor.
->>>>>>> bd5e8eda
-
-        :param int x: X coordinate of the chip
-        :param int y: Y coordinate of the chip
-        :param int p: Virtual processor identifier on the chip
-        :rtype: int
-        :raise SpinnmanIOException:
-            If there is an error communicating with the board
-        :raise SpinnmanInvalidPacketException:
-            If a packet is received that is not in the valid format
-        :raise SpinnmanInvalidParameterException:
-            If x, y, p does not identify a valid processor
-        :raise SpinnmanUnexpectedResponseCodeException:
-            If a response indicates an error during the exchange
-        """
-        return self.read_word(x, y, self._user_1_register(p))
-
-    def read_user_2(self, x: int, y: int, p: int) -> int:
-        """
-        Get the contents of the user_2 register for the given processor.
+
+        .. note::
+            Conventionally, user_0 usually holds the address of the table of
+            memory regions.
 
         :param int x: X coordinate of the chip
         :param int y: Y coordinate of the chip
@@ -1066,79 +1018,10 @@
         :raise SpinnmanUnexpectedResponseCodeException:
             If a response indicates an error during the exchange
         """
-<<<<<<< HEAD
-        return self.read_word(x, y, self._user_2_register(p))
-
-    def read_user_3(self, x: int, y: int, p: int) -> int:
-        """
-        Get the contents of the user_3 register for the given processor.
-
-        :param int x: X coordinate of the chip
-        :param int y: Y coordinate of the chip
-        :param int p: Virtual processor identifier on the chip
-        :rtype: int
-        :raise SpinnmanIOException:
-            If there is an error communicating with the board
-        :raise SpinnmanInvalidPacketException:
-            If a packet is received that is not in the valid format
-        :raise SpinnmanInvalidParameterException:
-            If x, y, p does not identify a valid processor
-        :raise SpinnmanUnexpectedResponseCodeException:
-            If a response indicates an error during the exchange
-        """
-        return self.read_word(x, y, self._user_3_register(p))
-
-    def _user_0_register(self, p: int) -> int:
-        """
-        Get the address of user 0 for a given processor on the board.
-
-        .. note::
-            Conventionally, user_0 usually holds the address of the table of
-            memory regions.
-
-        :param int p: The ID of the processor to get the user 0 address from
-        :return: The address for user 0 register for this processor
-        :rtype: int
-        """
-        return get_vcpu_address(p) + CPU_USER_0_START_ADDRESS
-
-    def _user_1_register(self, p: int) -> int:
-        """
-        Get the address of user 1 for a given processor on the board.
-
-        :param int p: The ID of the processor to get the user 1 address from
-        :return: The address for user 1 register for this processor
-        :rtype: int
-        """
-        return get_vcpu_address(p) + CPU_USER_1_START_ADDRESS
-
-    def _user_2_register(self, p: int) -> int:
-        """
-        Get the address of user 2 for a given processor on the board.
-
-        :param int p: The ID of the processor to get the user 2 address from
-        :return: The address for user 2 register for this processor
-        :rtype: int
-        """
-        return get_vcpu_address(p) + CPU_USER_2_START_ADDRESS
-
-    def _user_3_register(self, p: int) -> int:
-        """
-        Get the address of user 3 for a given processor on the board.
-
-        :param int p: The ID of the processor to get the user 3 address from
-        :return: The address for user 3 register for this processor
-        :rtype: int
-        """
-        return get_vcpu_address(p) + CPU_USER_3_START_ADDRESS
-
-    def get_cpu_information_from_core(self, x: int, y: int, p: int) -> CPUInfo:
-=======
         addr = self.__get_user_register_address_from_core(p, user)
         return self.read_word(x, y, addr)
 
-    def get_cpu_information_from_core(self, x, y, p):
->>>>>>> bd5e8eda
+    def get_cpu_information_from_core(self, x: int, y: int, p: int) -> CPUInfo:
         """
         Get information about a specific processor on the board.
 
@@ -1379,10 +1262,8 @@
                 self._scamp_connection_selector)
             copy_run.run(n_bytes, app_id, core_subsets, chksum, wait)
 
-<<<<<<< HEAD
-    def power_on_machine(self) -> bool:
-=======
-    def execute_application(self, executable_targets, app_id):
+    def execute_application(
+            self, executable_targets: ExecutableTargets, app_id: int):
         """
         Execute a set of binaries that make up a complete application on
         specified cores, wait for them to be ready and then start all of the
@@ -1399,8 +1280,7 @@
         # Execute each of the binaries and get them in to a "wait" state
         for binary in executable_targets.binaries:
             core_subsets = executable_targets.get_cores_for_binary(binary)
-            self.execute_flood(
-                core_subsets, binary, app_id, wait=True, is_filename=True)
+            self.execute_flood(core_subsets, binary, app_id, wait=True)
 
         # Sleep to allow cores to get going
         time.sleep(0.5)
@@ -1409,7 +1289,7 @@
         count = self.get_core_state_count(app_id, CPUState.READY)
         if count < executable_targets.total_processors:
             cores_ready = self.get_cores_not_in_state(
-                executable_targets.all_core_subsets, [CPUState.READY])
+                executable_targets.all_core_subsets, CPUState.READY)
             if len(cores_ready) > 0:
                 raise SpinnmanException(
                     f"Only {count} of {executable_targets.total_processors} "
@@ -1419,8 +1299,7 @@
         # Send a signal telling the application to start
         self.send_signal(app_id, Signal.START)
 
-    def power_on_machine(self):
->>>>>>> bd5e8eda
+    def power_on_machine(self) -> bool:
         """
         Power on the whole machine.
 
@@ -1497,7 +1376,8 @@
             self, cabinet: int, frame: int, req: AbstractSCPRequest[R],
             **kwargs) -> R:
         """
-        Wrapper that makes doing simple BMP calls easier.
+        Wrapper that makes doing simple BMP calls easier,
+        especially with types.
         """
         proc: SendSingleCommandProcess[R] = SendSingleCommandProcess(
             self._bmp_connection(cabinet, frame), **kwargs)
@@ -1710,13 +1590,9 @@
                 x, y, cpu, base_address, data, offset, n_bytes, get_sum)
         return n_bytes, chksum
 
-<<<<<<< HEAD
-    def write_user_0(self, x: int, y: int, p: int, value: int):
-=======
-    def write_user(self, x, y, p, user, value):
->>>>>>> bd5e8eda
-        """
-        Write to the this user register for the given processor.
+    def write_user(self, x: int, y: int, p: int, user: int, value: int):
+        """
+        Write to the user *N* "register" for the given processor.
 
         .. note::
             Conventionally, user_0 usually holds the address of the table of
@@ -1725,7 +1601,7 @@
         :param int x: X coordinate of the chip
         :param int y: Y coordinate of the chip
         :param int p: Virtual processor identifier on the chip
-        :param int user: The user number of write data for
+        :param int user: The user "register" number of write data for
         :param int value: The value to write
         :raise SpinnmanIOException:
             If there is an error communicating with the board
@@ -1736,69 +1612,8 @@
         :raise SpinnmanUnexpectedResponseCodeException:
             If a response indicates an error during the exchange
         """
-<<<<<<< HEAD
-        self.write_memory(x, y, self._user_0_register(p), int(value))
-
-    def write_user_1(self, x: int, y: int, p: int, value: int):
-        """
-        Write to the user_1 register for the given processor.
-
-        :param int x: X coordinate of the chip
-        :param int y: Y coordinate of the chip
-        :param int p: Virtual processor identifier on the chip
-        :param int value: The value to write
-        :raise SpinnmanIOException:
-            If there is an error communicating with the board
-        :raise SpinnmanInvalidPacketException:
-            If a packet is received that is not in the valid format
-        :raise SpinnmanInvalidParameterException:
-            If x, y, p does not identify a valid processor
-        :raise SpinnmanUnexpectedResponseCodeException:
-            If a response indicates an error during the exchange
-        """
-        self.write_memory(x, y, self._user_1_register(p), int(value))
-=======
         addr = self.__get_user_register_address_from_core(p, user)
         self.write_memory(x, y, addr, int(value))
->>>>>>> bd5e8eda
-
-    def write_user_2(self, x: int, y: int, p: int, value: int):
-        """
-        Write to the user_2 register for the given processor.
-
-        :param int x: X coordinate of the chip
-        :param int y: Y coordinate of the chip
-        :param int p: Virtual processor identifier on the chip
-        :param int value: The value to write
-        :raise SpinnmanIOException:
-            If there is an error communicating with the board
-        :raise SpinnmanInvalidPacketException:
-            If a packet is received that is not in the valid format
-        :raise SpinnmanInvalidParameterException:
-            If x, y, p does not identify a valid processor
-        :raise SpinnmanUnexpectedResponseCodeException:
-            If a response indicates an error during the exchange
-        """
-        self.write_memory(x, y, self._user_2_register(p), int(value))
-
-    def write_user_3(self, x: int, y: int, p: int, value: int):
-        """
-        Write to the user_3 register for the given processor.
-
-        :param int x: X coordinate of the chip
-        :param int y: Y coordinate of the chip
-        :param int p: Virtual processor identifier on the chip
-        :param int value: The value to write
-        :raise SpinnmanIOException:
-            If there is an error communicating with the board
-        :raise SpinnmanInvalidPacketException:
-            If a packet is received that is not in the valid format
-        :raise SpinnmanInvalidParameterException:
-            If x, y, p does not identify a valid processor
-        :raise SpinnmanUnexpectedResponseCodeException:
-            If a response indicates an error during the exchange
-        """
-        self.write_memory(x, y, self._user_3_register(p), int(value))
 
     def write_neighbour_memory(
             self, x: int, y: int, link: int, base_address: int,
@@ -2100,12 +1915,19 @@
         for (x, y) in xys:
             logger.info(self.__where_is_xy(x, y))
 
+    @staticmethod
+    def __state_set(cpu_states: _States) -> FrozenSet[CPUState]:
+        if isinstance(cpu_states, CPUState):
+            return frozenset((cpu_states,))
+        else:
+            return frozenset(cpu_states)
+
     def wait_for_cores_to_be_in_state(
             self, all_core_subsets: CoreSubsets, app_id: int,
-            cpu_states: FrozenSet[CPUState], *,
+            cpu_states: _States, *,
             timeout: Optional[float] = None,
             time_between_polls: float = 0.1,
-            error_states=frozenset((
+            error_states: FrozenSet[CPUState] = frozenset((
                 CPUState.RUN_TIME_EXCEPTION, CPUState.WATCHDOG)),
             counts_between_full_check: int = 100,
             progress_bar: Optional[ProgressBar] = None):
@@ -2139,12 +1961,13 @@
         max_processors_ready = 0
         timeout_time = None if timeout is None else time.time() + timeout
         tries = 0
+        target_states = self.__state_set(cpu_states)
         while (processors_ready < len(all_core_subsets) and
                (timeout_time is None or time.time() < timeout_time)):
 
             # Get the number of processors in the ready states
             processors_ready = 0
-            for cpu_state in cpu_states:
+            for cpu_state in target_states:
                 processors_ready += self.get_core_state_count(
                     app_id, cpu_state)
             if progress_bar:
@@ -2165,14 +1988,14 @@
                     if len(error_core_states) > 0:
                         self.__log_where_is_info(error_core_states)
                         raise SpiNNManCoresNotInStateException(
-                            timeout, cpu_states, error_core_states)
+                            timeout, target_states, error_core_states)
 
                 # If we haven't seen an error, increase the tries, and
                 # do a full check if required
                 tries += 1
                 if tries >= counts_between_full_check:
                     cores_in_state = self.get_cores_in_state(
-                        all_core_subsets, cpu_states)
+                        all_core_subsets, target_states)
                     processors_ready = len(cores_in_state)
                     tries = 0
 
@@ -2194,18 +2017,18 @@
         # If we haven't reached the final state, do a final full check
         if processors_ready < len(all_core_subsets):
             cores_not_in_state = self.get_cores_not_in_state(
-                all_core_subsets, cpu_states)
+                all_core_subsets, target_states)
 
             # If we are sure we haven't reached the final state,
             # report a timeout error
             if len(cores_not_in_state) != 0:
                 self.__log_where_is_info(cores_not_in_state)
                 raise SpiNNManCoresNotInStateException(
-                    timeout, cpu_states, cores_not_in_state)
+                    timeout, target_states, cores_not_in_state)
 
     def get_cores_in_state(
-            self, all_core_subsets: Optional[CoreSubsets], states: Union[
-                CPUState, FrozenSet[CPUState]]) -> CPUInfos:
+            self, all_core_subsets: Optional[CoreSubsets],
+            states: _States) -> CPUInfos:
         """
         Get all cores that are in a given state or set of states.
 
@@ -2218,20 +2041,16 @@
         """
         core_infos = self.get_cpu_information(all_core_subsets)
         cores_in_state = CPUInfos()
+        cpu_states = self.__state_set(states)
         for core_info in core_infos:
-            if hasattr(states, "__iter__"):
-                if core_info.state in states:
-                    cores_in_state.add_processor(
-                        core_info.x, core_info.y, core_info.p, core_info)
-            elif core_info.state == states:
+            if core_info.state in cpu_states:
                 cores_in_state.add_processor(
                     core_info.x, core_info.y, core_info.p, core_info)
-
         return cores_in_state
 
     def get_cores_not_in_state(
-            self, all_core_subsets: CoreSubsets, states: Union[
-                CPUState, FrozenSet[CPUState]]) -> CPUInfos:
+            self, all_core_subsets: CoreSubsets,
+            states: _States) -> CPUInfos:
         """
         Get all cores that are not in a given state or set of states.
 
@@ -2240,56 +2059,18 @@
         :param states: The state or states to filter on
         :type states: CPUState or set(CPUState)
         :return: Core subsets object containing cores not in the given state(s)
-<<<<<<< HEAD
-        :rtype: ~spinnman.model.CPUInfos
-=======
         :rtype: CPUInfos
->>>>>>> bd5e8eda
         """
         core_infos = self.get_cpu_information(all_core_subsets)
         cores_not_in_state = CPUInfos()
+        cpu_states = self.__state_set(states)
         for core_info in core_infos:
-            if hasattr(states, "__iter__"):
-                if core_info.state not in states:
-                    cores_not_in_state.add_processor(
-                        core_info.x, core_info.y, core_info.p, core_info)
-            elif core_info.state != states:
+            if core_info.state not in cpu_states:
                 cores_not_in_state.add_processor(
                     core_info.x, core_info.y, core_info.p, core_info)
         return cores_not_in_state
 
-<<<<<<< HEAD
-    def get_core_status_string(self, cpu_infos: CPUInfos) -> str:
-        """
-        Get a string indicating the status of the given cores.
-
-        :param CPUInfos cpu_infos: A CPUInfos objects
-        :rtype: str
-        """
-        break_down = "\n"
-        for (x, y, p), core_info in cpu_infos.cpu_infos:
-            if core_info.state == CPUState.RUN_TIME_EXCEPTION:
-                break_down += "    {}:{}:{} (ph: {}) in state {}:{}\n".format(
-                    x, y, p, core_info.physical_cpu_id, core_info.state.name,
-                    core_info.run_time_error.name)
-                break_down += "        r0={}, r1={}, r2={}, r3={}\n".format(
-                    core_info.registers[0], core_info.registers[1],
-                    core_info.registers[2], core_info.registers[3])
-                break_down += "        r4={}, r5={}, r6={}, r7={}\n".format(
-                    core_info.registers[4], core_info.registers[5],
-                    core_info.registers[6], core_info.registers[7])
-                break_down += "        PSR={}, SP={}, LR={}\n".format(
-                    core_info.processor_state_register,
-                    core_info.stack_pointer, core_info.link_register)
-            else:
-                break_down += "    {}:{}:{} in state {}\n".format(
-                    x, y, p, core_info.state.name)
-        return break_down
-
     def send_signal(self, app_id: int, signal: Signal):
-=======
-    def send_signal(self, app_id, signal):
->>>>>>> bd5e8eda
         """
         Send a signal to an application.
 
@@ -2862,13 +2643,7 @@
             logger.info(self.__where_is_xy(x, y))
             raise
 
-<<<<<<< HEAD
-    def clear_router_diagnostic_counters(
-            self, x: int, y: int, enable: bool = True,
-            counter_ids: Optional[Iterable[int]] = None):
-=======
-    def clear_router_diagnostic_counters(self, x, y):
->>>>>>> bd5e8eda
+    def clear_router_diagnostic_counters(self, x: int, y: int):
         """
         Clear router diagnostic information on a chip.
 
@@ -2885,27 +2660,9 @@
             If a response indicates an error during the exchange
         """
         try:
-<<<<<<< HEAD
-            if counter_ids is None:
-                counter_ids = range(0, 16)
-            clear_data = 0
-            for counter_id in counter_ids:
-                if counter_id < 0 or counter_id > 15:
-                    raise SpinnmanInvalidParameterException(
-                        "counter_id", counter_id,
-                        "Diagnostic counter IDs must be between 0 and 15")
-                clear_data |= 1 << counter_id
-            if enable:
-                for counter_id in counter_ids:
-                    clear_data |= 1 << counter_id + 16
+            # Clear all
             self.__call(WriteMemory(
-                x, y, 0xf100002c, _ONE_WORD.pack(clear_data)))
-=======
-            process = SendSingleCommandProcess(self._scamp_connection_selector)
-            # Clear all
-            process.execute(WriteMemory(
                 x, y, 0xf100002c, _ONE_WORD.pack(0xFFFFFFFF)))
->>>>>>> bd5e8eda
         except Exception:
             logger.info(self.__where_is_xy(x, y))
             raise
