--- conflicted
+++ resolved
@@ -20,18 +20,10 @@
     BMP_POST_POWER_ON_SLEEP_TIME, BMP_POWER_ON_TIMEOUT, BMP_TIMEOUT,
     CPU_USER_0_START_ADDRESS, CPU_USER_1_START_ADDRESS,
     CPU_USER_2_START_ADDRESS, CPU_USER_3_START_ADDRESS,
-<<<<<<< HEAD
     IPTAG_TIME_OUT_WAIT_TIMES, SCP_SCAMP_PORT, SYSTEM_VARIABLE_BASE_ADDRESS,
     UDP_BOOT_CONNECTION_DEFAULT_PORT, NO_ROUTER_DIAGNOSTIC_FILTERS,
     ROUTER_REGISTER_BASE_ADDRESS, ROUTER_DEFAULT_FILTERS_MAX_POSITION,
     ROUTER_FILTER_CONTROLS_OFFSET, ROUTER_DIAGNOSTIC_FILTER_SIZE)
-=======
-    IPTAG_TIME_OUT_WAIT_TIMES, SCP_SCAMP_PORT,
-    SYSTEM_VARIABLE_BASE_ADDRESS, UDP_BOOT_CONNECTION_DEFAULT_PORT,
-    NO_ROUTER_DIAGNOSTIC_FILTERS, ROUTER_REGISTER_BASE_ADDRESS,
-    ROUTER_DEFAULT_FILTERS_MAX_POSITION, ROUTER_FILTER_CONTROLS_OFFSET,
-    ROUTER_DIAGNOSTIC_FILTER_SIZE)
->>>>>>> 94fd9c86
 from spinnman.exceptions import (
     SpinnmanInvalidParameterException, SpinnmanException, SpinnmanIOException,
     SpinnmanTimeoutException, SpinnmanGenericProcessException,
@@ -1148,29 +1140,14 @@
         """
         return get_vcpu_address(p) + CPU_USER_2_START_ADDRESS
 
-<<<<<<< HEAD
-    def get_user_3_register_address_from_core(self, p):
-        """ Get the address of user 3 for a given processor on the board
-=======
     @staticmethod
     def get_user_3_register_address_from_core(p):
-        """ Get the address of user 2 for a given processor on the board
->>>>>>> 94fd9c86
+        """ Get the address of user 3 for a given processor on the board
 
         :param p: The ID of the processor to get the user 3 address from
         :type p: int
         :return: The address for user 3 register for this processor
         :rtype: int
-<<<<<<< HEAD
-=======
-        :raise spinnman.exceptions.SpinnmanInvalidPacketException: \
-            If a packet is received that is not in the valid format
-        :raise spinnman.exceptions.SpinnmanInvalidParameterException:
-            * If x, y, p is not a valid processor
-            * If a packet is received that has invalid parameters
-        :raise spinnman.exceptions.SpinnmanUnexpectedResponseCodeException: \
-            If a response indicates an error during the exchange
->>>>>>> 94fd9c86
         """
         return get_vcpu_address(p) + CPU_USER_3_START_ADDRESS
 
