
# local imports
from spinnman import model_binaries
from spinnman import constants
from spinnman.exceptions import SpinnmanInvalidParameterException, \
    SpinnmanException, SpinnmanIOException, SpinnmanTimeoutException, \
    SpinnmanGenericProcessException, SpinnmanUnexpectedResponseCodeException,\
    SpinnmanUnsupportedOperationException, SpinnmanInvalidPacketException

from spinnman.model import CPUInfos, DiagnosticFilter, MachineDimensions
from spinnman.model.enums import CPUState
from spinnman.messages.scp.abstract_messages import AbstractSCPRequest
from spinnman.messages.scp.impl \
    import BMPSetLed, BMPGetVersion, SetPower
from spinnman.messages.scp.impl \
    import ReadADC, ReadFPGARegister
from spinnman.messages.scp.impl \
    import WriteFPGARegister, IPTagSetTTO
from spinnman.messages.spinnaker_boot import SystemVariableDefinition
from spinnman.messages.spinnaker_boot import SpinnakerBootMessages
from spinnman.messages.scp.impl \
    import ReverseIPTagSet, ReadMemory
from spinnman.messages.scp.impl \
    import CountState, WriteMemory, SetLED
from spinnman.messages.scp.impl \
    import ApplicationRun, SendSignal, AppStop
from spinnman.messages.scp.impl \
    import IPTagSet, IPTagClear, RouterClear
from spinnman.connections import ConnectionListener
from spinnman.connections.abstract_classes \
    import SpinnakerBootReceiver, SpinnakerBootSender
from spinnman.connections.udp_packet_connections \
    import BMPConnection, UDPConnection
from spinnman.connections.abstract_classes \
    import SCPSender, SDPSender, MulticastSender
from spinnman.connections.abstract_classes \
    import SCPReceiver, Listenable
from spinnman.connections.udp_packet_connections \
    import BootConnection, SCAMPConnection
from spinnman.processes import DeAllocSDRAMProcess, GetMachineProcess
from spinnman.processes import GetVersionProcess, MallocSDRAMProcess
from spinnman.processes import WriteMemoryProcess, ReadMemoryProcess
from spinnman.processes import GetCPUInfoProcess, ReadIOBufProcess
from spinnman.processes import ApplicationRunProcess, ExitDPRIProcess
from spinnman.utilities.appid_tracker import AppIdTracker
from spinnman.messages.scp.enums import Signal
from spinnman.messages.scp.enums import PowerCommand
from spinnman.messages.scp.enums import DPRIFlags
from spinnman.processes import SetDPRIPacketTypesProcess
from spinnman.processes import SetDPRIRouterTimeoutProcess
from spinnman.processes import SetDPRIRouterEmergencyTimeoutProcess
from spinnman.processes import ResetDPRICountersProcess
from spinnman.processes import ReadDPRIStatusProcess
from spinnman.processes import WriteMemoryFloodProcess
from spinnman.processes import GetTagsProcess
from spinnman.processes import LoadMultiCastRoutesProcess
from spinnman.processes import GetMultiCastRoutesProcess
from spinnman.processes import SendSingleCommandProcess
from spinnman.processes import ReadRouterDiagnosticsProcess
from spinnman.processes import MostDirectConnectionSelector
from spinnman.utilities import utility_functions

# storage handlers imports
from spinn_storage_handlers.abstract_classes import AbstractDataReader
from spinn_storage_handlers import FileDataReader

# spinnmachine imports
from spinn_machine import CoreSubsets

# general imports
import random
import struct
from threading import Condition
from collections import defaultdict
import logging
import socket
import time
import os

logger = logging.getLogger(__name__)

_SCAMP_NAME = "SC&MP"
_SCAMP_VERSION = (3, 0, 1)

_BMP_NAME = "BC&MP"
_BMP_MAJOR_VERSIONS = [1, 2]

_STANDARD_RETIRES_NO = 3
INITIAL_FIND_SCAMP_RETRIES_COUNT = 3


def create_transceiver_from_hostname(
        hostname, version, bmp_connection_data=None, number_of_boards=None,
        ignore_chips=None, ignore_cores=None, ignored_links=None,
        max_core_id=None, auto_detect_bmp=False, scamp_connections=None,
        boot_port_no=None, max_sdram_size=None):
    """ Create a Transceiver by creating a UDPConnection to the given\
        hostname on port 17893 (the default SCAMP port), and a\
        BootConnection on port 54321 (the default boot port),
        optionally discovering any additional links using the UDPConnection,\
        and then returning the transceiver created with the conjunction of the\
        created UDPConnection and the discovered connections

    :param hostname: The hostname or IP address of the board
    :type hostname: str
    :param number_of_boards: a number of boards expected to be supported, or\
                None, which defaults to a single board
    :type number_of_boards: int or None
    :param ignore_chips: An optional set of chips to ignore in the\
                machine.  Requests for a "machine" will have these chips\
                excluded, as if they never existed.  The processor_ids of\
                the specified chips are ignored.
    :type ignore_chips: set of (int, int) of chips to ignore
    :param ignore_cores: An optional set of cores to ignore in the\
                machine.  Requests for a "machine" will have these cores\
                excluded, as if they never existed.
    :type ignore_cores: set of (int, int, int) of cores to ignore
    :param ignored_links: An optional set of links to ignore in the\
                    machine.  Requests for a "machine" will have these links\
                    excluded, as if they never existed.
    :type ignored_links: set of (int, int, int) of links to ignore
    :param max_core_id: The maximum core id in any discovered machine.\
                Requests for a "machine" will only have core ids up to\
                this value.
    :type max_core_id: int
    :param version: the type of spinnaker board used within the spinnaker\
                machine being used. If a spinn-5 board, then the version\
                will be 5, spinn-3 would equal 3 and so on.
    :param bmp_connection_data: the details of the BMP connections used to\
                boot multi-board systems
    :type bmp_connection_data: iterable\
                :py:class:`spinnman.model.bmp_connection_data.BMPConnectionData`
    :param auto_detect_bmp: True if the BMP of version 4 or 5 boards should be\
                automatically determined from the board IP address
    :type auto_detect_bmp: bool
    :param boot_port_no: the port number used to boot the machine
    :type boot_port_no: int
    :param scamp_connections: the list of connections used for scamp
                communications
    :type scamp_connections: iterable of UDPScampConnections
    :param max_sdram_size: the max size each chip can say it has for SDRAM (\
                mainly used in debugging purposes)
    :type max_sdram_size: int or None
    :return: The created transceiver
    :rtype: :py:class:`spinnman.transceiver.Transceiver`
    :raise spinnman.exceptions.SpinnmanIOException: If there is an error\
                communicating with the board
    :raise spinnman.exceptions.SpinnmanInvalidPacketException: If a packet\
                is received that is not in the valid format
    :raise spinnman.exceptions.SpinnmanInvalidParameterException: If a\
                packet is received that has invalid parameters
    :raise spinnman.exceptions.SpinnmanUnexpectedResponseCodeException: If\
                a response indicates an error during the exchange
    """
    logger.info("Creating transceiver for {}".format(hostname))
    connections = list()

    # if no BMP has been supplied, but the board is a spinn4 or a spinn5
    # machine, then an assumption can be made that the BMP is at -1 on the
    # final value of the IP address
    if (version >= 4 and auto_detect_bmp is True and
            (bmp_connection_data is None or len(bmp_connection_data) == 0)):
        bmp_connection_data = [
            utility_functions.work_out_bmp_from_machine_details(
                hostname, number_of_boards)]

    # handle BMP connections
    if bmp_connection_data is not None:
        for bmp_connection in bmp_connection_data:

            udp_bmp_connection = BMPConnection(
                bmp_connection.cabinet, bmp_connection.frame,
                bmp_connection.boards, remote_host=bmp_connection.ip_address,
                remote_port=bmp_connection.port_num)
            connections.append(udp_bmp_connection)

    if scamp_connections is None:

        # handle the spinnaker connection
        connections.append(SCAMPConnection(remote_host=hostname))

    # handle the boot connection
    connections.append(BootConnection(
        remote_host=hostname, remote_port=boot_port_no))

    return Transceiver(
        version, connections=connections, ignore_chips=ignore_chips,
        ignore_cores=ignore_cores, max_core_id=max_core_id,
        scamp_connections=scamp_connections, max_sdram_size=max_sdram_size)


class Transceiver(object):
    """ An encapsulation of various communications with the spinnaker board.

        The methods of this class are designed to be thread-safe;\
        thus you can make multiple calls to the same (or different) methods\
        from multiple threads and expect each call to work as if it had been\
        called sequentially, although the order of returns is not guaranteed.\
        Note also that with multiple connections to the board, using multiple\
        threads in this way may result in an increase in the overall speed of\
        operation, since the multiple calls may be made separately over the\
        set of given connections.


    """

    def __init__(
            self, version, connections=None, ignore_chips=None,
            ignore_cores=None, ignore_links=None, max_core_id=None,
            scamp_connections=None, max_sdram_size=None):
        """

        :param version: The version of the board being connected to
        :type version: int
        :param connections: An iterable of connections to the board.  If not\
                    specified, no communication will be possible until\
                    connections are found.
        :type connections: iterable of\
                    :py:class:`spinnman.connections.abstract_classes.connection.Connection`
        :param ignore_chips: An optional set of chips to ignore in the\
                    machine.  Requests for a "machine" will have these chips\
                    excluded, as if they never existed.  The processor_ids of\
                    the specified chips are ignored.
        :type ignore_chips: set of (int, int of chips to ignore
        :param ignore_cores: An optional set of cores to ignore in the\
                    machine.  Requests for a "machine" will have these cores\
                    excluded, as if they never existed.
        :type ignore_cores: set of (int, int, int) of cores to ignore
        :param ignore_links: An optional set of links to ignore in the\
                    machine.  Requests for a "machine" will have these links\
                    excluded, as if they never existed.
        :type ignore_links: set of (int, int, int) of links to ignore
        :param max_core_id: The maximum core id in any discovered machine.\
                    Requests for a "machine" will only have core ids up to and\
                    including this value.
        :type max_core_id: int
        :param max_sdram_size: the max size each chip can say it has for SDRAM\
                (mainly used in debugging purposes)
        :type max_sdram_size: int or None
        :param scamp_connections: a list of scamp connection data or None
        :type scamp_connections: list of \
                :py:class:`spinnman.connections.socket_address_with_chip.SocketAddress_With_Chip`
                 or None
        :raise spinnman.exceptions.SpinnmanIOException: If there is an error\
                    communicating with the board, or if no connections to the\
                    board can be found (if connections is None)
        :raise spinnman.exceptions.SpinnmanInvalidPacketException: If a packet\
                    is received that is not in the valid format
        :raise spinnman.exceptions.SpinnmanInvalidParameterException: If a\
                    packet is received that has invalid parameters
        :raise spinnman.exceptions.SpinnmanUnexpectedResponseCodeException: If\
                    a response indicates an error during the exchange
        """

        # Place to keep the current machine
        self._version = version
        self._machine = None
        self._width = None
        self._height = None
        self._ignore_chips = ignore_chips if ignore_chips is not None else {}
        self._ignore_cores = ignore_cores if ignore_cores is not None else {}
        self._ignore_links = ignore_links if ignore_links is not None else {}
        self._max_core_id = max_core_id
        self._max_sdram_size = max_sdram_size
        self._iobuf_size = None
        self._app_id_tracker = None

        # Place to keep the identity of the re-injector core on each chip,
        # indexed by chip x and y coordinates
        self._reinjector_cores = CoreSubsets()
        self._reinjection_running = False
        self._reinjector_app_id = None

        # A set of the original connections - used to determine what can
        # be closed
        if connections is None:
            connections = list()
        self._original_connections = set()
        self._original_connections.update(connections)

        # A set of all connection - used for closing
        self._all_connections = set()
        self._all_connections.update(connections)

        # A boot send connection - there can only be one in the current system,
        # or otherwise bad things can happen!
        self._boot_send_connection = None

        # A list of boot receive connections - these are used to
        # listen for the pre-boot board identifiers
        self._boot_receive_connections = list()

        # A dict of port -> dict of ip address -> (connection, listener)
        # for UDP connections.  Note listener might be None if the connection
        # has not been listened to before.
        # Used to keep track of what connection is listening on what port
        # to ensure only one type of traffic is received on any port for any
        # interface
        self._udp_receive_connections_by_port = defaultdict(dict)

        # A dict of class -> list of (connection, listener) for UDP connections
        # that are listenable.  Note that listener might be None if the
        # connection has not be listened to before.
        self._udp_listenable_connections_by_class = defaultdict(list)

        # A list of all connections that can be used to send SCP messages
        # Note that some of these might not be able to receive SCP; this
        # could be useful if they are just using SCP to send a command that
        # doesn't expect a response
        self._scp_sender_connections = list()

        # A list of all connections that can be used to send SDP messages
        self._sdp_sender_connections = list()

        # A list of all connections that can be used to send Multicast messages
        self._multicast_sender_connections = list()

        # A dict of ip address -> SCAMP connection
        # These are those that can be used for setting up IP Tags
        self._udp_scamp_connections = dict()

        # A list of all connections that can be used to send and receive SCP
        # messages for SCAMP interaction
        self._scamp_connections = list()

        # if there has been scamp connections given, build them
        if scamp_connections is not None:
            for socket_address in scamp_connections:
                new_connection = SCAMPConnection(
                    remote_host=socket_address.hostname,
                    remote_port=socket_address.port_num,
                    chip_x=socket_address.chip_x,
                    chip_y=socket_address.chip_y)
                connections.append(new_connection)

        # The BMP connections
        self._bmp_connections = list()

        # build connection selectors for the processes.
        self._bmp_connection_selectors = dict()
        self._scamp_connection_selector = None

        # filter connections and build connection selectors.
        self._sort_out_connections(connections)

        # The nearest neighbour start id and lock
        self._next_nearest_neighbour_id = 2
        self._next_nearest_neighbour_condition = Condition()

        # A lock against multiple flood fill writes - needed as SCAMP cannot
        # cope with this
        self._flood_write_lock = Condition()

        # A lock against single chip executions (entry is (x, y))
        # The condition should be acquired before the locks are
        # checked or updated
        # The write lock condition should also be acquired to avoid a flood
        # fill during an individual chip execute
        self._chip_execute_locks = dict()
        self._chip_execute_lock_condition = Condition()
        self._n_chip_execute_locks = 0

        # Check that the BMP connections are valid
        self._check_bmp_connections()

    def _sort_out_connections(self, connections):

        for connection in connections:

            # locate the only boot send connection
            if isinstance(connection, SpinnakerBootSender):
                if self._boot_send_connection is not None:
                    raise SpinnmanInvalidParameterException(
                        "connections", "[... {} ...]".format(connection),
                        "Only a single SpinnakerBootSender can be"
                        " specified")
                else:
                    self._boot_send_connection = connection

            # locate any boot receiver connections
            if isinstance(connection, SpinnakerBootReceiver):
                self._boot_receive_connections.append(connection)

            # Locate any connections listening on a UDP port
            if isinstance(connection, UDPConnection):
                self._udp_receive_connections_by_port[connection.local_port][
                    connection.local_ip_address] = (connection, None)
                if isinstance(connection, Listenable):
                    self._udp_listenable_connections_by_class[
                        connection.__class__].append((connection, None))

            # Locate any connections that can send SCP
            # (that are not BMP connections)
            if (isinstance(connection, SCPSender) and
                    not isinstance(connection, BMPConnection)):
                self._scp_sender_connections.append(connection)

            # Locate any connections that can send SDP
            if isinstance(connection, SDPSender):
                self._sdp_sender_connections.append(connection)

            # Locate any connections that can send Multicast
            if isinstance(connection, MulticastSender):
                self._multicast_sender_connections.append(connection)

            # Locate any connections that can send and receive SCP
            if (isinstance(connection, SCPSender) and
                    isinstance(connection, SCPReceiver)):

                # If it is a BMP connection, add it here
                if isinstance(connection, BMPConnection):
                    self._bmp_connections.append(connection)
                    self._bmp_connection_selectors[
                        (connection.cabinet, connection.frame)] = \
                        MostDirectConnectionSelector(None, [connection])
                else:
                    self._scamp_connections.append(connection)

                    # If also a UDP connection, add it here (for IP tags)
                    if isinstance(connection, UDPConnection):
                        board_address = connection.remote_ip_address
                        self._udp_scamp_connections[board_address] = connection

        # update the transceiver with the connection selectors.
        self._scamp_connection_selector = MostDirectConnectionSelector(
            self._machine, self._scamp_connections)

    def _check_bmp_connections(self):
        """ Check that the BMP connections are actually connected to valid BMPs

        :rtype: None
        :raise SpinnmanIOException: when the connection is not linked to a BMP
        """
        # check that the UDP BMP connection is actually connected to a BMP
        #  via the sver command
        for connection in self._bmp_connections:

            # try to send a BMP sver to check if it responds as expected
            try:
                version_info = self.get_scamp_version(
                    connection.chip_x, connection.chip_y,
                    self._bmp_connection_selectors[(connection.cabinet,
                                                    connection.frame)])
                fail_version_name = version_info.name != _BMP_NAME
                fail_version_num = \
                    version_info.version_number[0] not in _BMP_MAJOR_VERSIONS
                if fail_version_name or fail_version_num:
                    raise SpinnmanIOException(
                        "The BMP at {} is running {}"
                        " {} which is incompatible with this transceiver, "
                        "required version is {} {}".format(
                            connection.remote_ip_address,
                            version_info.name,
                            version_info.version_string,
                            _BMP_NAME, _BMP_MAJOR_VERSIONS))

                logger.info("Using BMP at {} with version {} {}".format(
                    connection.remote_ip_address, version_info.name,
                    version_info.version_string))

            # If it fails to respond due to timeout, maybe that the connection
            # isn't valid
            except SpinnmanTimeoutException:
                raise SpinnmanException(
                    "BMP connection to {} is not responding".format(
                        connection.remote_ip_address))

    def _try_sver_though_scamp_connection(self, connection_selector, retries):
        """ Try to query 0, 0 for SVER through a given connection

        :param connection_selector: the connection selector to use
        :param retries: how many attempts to do before giving up
        :return: True if a valid response is received, False otherwise
        """
        current_retries = retries
        while current_retries > 0:
            try:
                self.get_scamp_version(connection_selector=connection_selector)
                return True
            except SpinnmanGenericProcessException:
                current_retries -= 1
            except SpinnmanTimeoutException:
                current_retries -= 1
            except SpinnmanUnexpectedResponseCodeException:
                current_retries -= 1
            except SpinnmanIOException:
                return False
        return False

    def _get_chip_execute_lock(self, x, y):
        """ Get a lock for executing an executable on a chip
        """

        # Check if there is a lock for the given chip
        self._chip_execute_lock_condition.acquire()
        if not (x, y) in self._chip_execute_locks:
            chip_lock = Condition()
            self._chip_execute_locks[(x, y)] = chip_lock
        else:
            chip_lock = self._chip_execute_locks[(x, y)]
        self._chip_execute_lock_condition.release()

        # Get the lock for the chip
        chip_lock.acquire()

        # Increment the lock counter (used for the flood lock)
        self._chip_execute_lock_condition.acquire()
        self._n_chip_execute_locks += 1
        self._chip_execute_lock_condition.release()

    def _release_chip_execute_lock(self, x, y):
        """ Release the lock for executing on a chip
        """

        # Get the chip lock
        self._chip_execute_lock_condition.acquire()
        chip_lock = self._chip_execute_locks[(x, y)]

        # Release the chip lock
        chip_lock.release()

        # Decrement the lock and notify
        self._n_chip_execute_locks -= 1
        self._chip_execute_lock_condition.notify_all()
        self._chip_execute_lock_condition.release()

    def _get_flood_execute_lock(self):
        """ Get a lock for executing a flood fill of an executable
        """

        # Get the execute lock all together, so nothing can access it
        self._chip_execute_lock_condition.acquire()

        # Wait until nothing is executing
        while self._n_chip_execute_locks > 0:
            self._chip_execute_lock_condition.wait()

            # When nothing is executing, we can return here

    def _release_flood_execute_lock(self):
        """ Release the lock for executing a flood fill
        """

        # Release the execute lock
        self._chip_execute_lock_condition.release()

    @staticmethod
    def _get_random_connection(connections):
        """ Returns the given connection, or else picks one at random

        :param connections: the list of connections to locate a random one from
        :type connections: a iterable of Abstract connection
        :return: a connection object
        """
        if len(connections) == 0:
            return None
        pos = random.randint(0, len(connections) - 1)
        return connections[pos]

    def send_scp_message(
            self, message, connection=None):
        """ Sends an SCP message, without expecting a response

        :param message: The message to send
        :type message:\
                    :py:class:`spinnman.messages.scp.abstract_scp_request.AbstractSCPRequest`
        :param connection: The connection to use
        :type connection:\
                    :py:class:`spinnman.connections.abstract_classes.connection.Connection`
        :return: The received response, or the callback if get_callback is True
        :rtype:\
                    :py:class:`spinnman.messages.scp.abstract_scp_response.AbstractSCPResponse`
        :raise spinnman.exceptions.SpinnmanTimeoutException: If there is a\
                    timeout before a message is received
        :raise spinnman.exceptions.SpinnmanInvalidParameterException: If one\
                    of the fields of the received message is invalid
        :raise spinnman.exceptions.SpinnmanInvalidPacketException:
                    * If the message is not a recognised packet type
                    * If a packet is received that is not a valid response
        :raise spinnman.exceptions.SpinnmanUnsupportedOperationException: If\
                    no connection can send the type of message given
        :raise spinnman.exceptions.SpinnmanIOException: If there is an error\
                    sending the message or receiving the response
        :raise spinnman.exceptions.SpinnmanUnexpectedResponseCodeException: If\
                    the response is not one of the expected codes
        """
        if connection is None:
            connection_to_use = self._get_random_connection(
                self._scp_sender_connections)
        else:
            connection_to_use = connection
        connection_to_use.send_scp_request(message)

    def send_sdp_message(self, message, connection=None):
        """ Sends an SDP message using one of the connections.

        :param message: The message to send
        :type message: spinnman.messages.sdp.SDPMessage
        :param connection: An optional connection to use
        :type connection:\
            :py:class:`spinnman.connections.abstract_classes.connection.Connection`
        :rtype: None
        """
        if connection is None:
            connection_to_use = self._get_random_connection(
                self._sdp_sender_connections)
        else:
            connection_to_use = connection
        connection_to_use.send_sdp_message(message)

    def send_multicast_message(self, x, y, multicast_message, connection=None):
        """ Sends a multicast message to the board (currently unsupported)

        :param x: The x-coordinate of the chip where the message should first\
                    arrive on the board
        :type x: int
        :param y: The y-coordinate of the chip where the message should first\
                    arrive on the board
        :type y: int
        :param multicast_message: A multicast message to send
        :type multicast_message:\
            :py:class:`spinnman.messages.multicast_message.MulticastMessage`
        :param connection: A specific connection over which to send the\
                    message.  If not specified, an appropriate connection is\
                    chosen automatically
        :type connection:\
            :py:class:`spinnman.connections.abstract_classes.multicast_sender.MulticastSender`
        :return: Nothing is returned
        :rtype: None
        :raise spinnman.exceptions.SpinnmanIOException: If there is an error\
                    communicating with the board
        :raise spinnman.exceptions.SpinnmanUnsupportedOperationException:
                    * If there is no connection that supports sending over\
                      multicast (or the given connection does not)
                    * If there is no connection that can make the packet\
                      arrive at the selected chip (ignoring routing tables)
        """
        raise SpinnmanUnsupportedOperationException(
            "This operation is currently not supported in spinnman.")

    def _update_machine(self):
        """ Get the current machine status and store it
        """

        # Get the width and height of the machine
        self.get_machine_dimensions()

        # Get the coordinates of the boot chip
        version_info = self.get_scamp_version()

        # Get the details of all the chips
        get_machine_process = GetMachineProcess(
            self._scamp_connection_selector, self._ignore_chips,
            self._ignore_cores, self._ignore_links, self._max_core_id,
            self._max_sdram_size)
        self._machine = get_machine_process.get_machine_details(
            version_info.x, version_info.y, self._width, self._height)

        # update the scamp selector with the machine
        self._scamp_connection_selector.set_machine(self._machine)

        # update the scamp connections replacing any x and y with the default
        # SCP request params with the boot chip coordinates
        for connection in self._scamp_connections:
            if (connection.chip_x ==
                    AbstractSCPRequest.DEFAULT_DEST_X_COORD) and \
                    (connection.chip_y ==
                     AbstractSCPRequest.DEFAULT_DEST_Y_COORD):
                connection.update_chip_coordinates(
                    self._machine.boot_x, self._machine.boot_y)

        # Work out and add the spinnaker links and FPGA links
        self._machine.add_spinnaker_links(self._version)
        self._machine.add_fpga_links(self._version)

        # TODO: Actually get the existing APP_IDs in use
        self._app_id_tracker = AppIdTracker()

        logger.info("Detected a machine on ip address {} which has {}"
                    .format(self._boot_send_connection.remote_ip_address,
                            self._machine.cores_and_link_output_string()))

    def discover_scamp_connections(self):
        """ Find connections to the board and store these for future use.\
            Note that connections can be empty, in which case another local\
            discovery mechanism will be used.  Note that an exception will be\
            thrown if no initial connections can be found to the board.

        :return: An iterable of discovered connections, not including the\
                    initially given connections in the constructor
        :rtype: iterable of\
            :py:class:`spinnman.connections.abstract_classes.connection.Connection`
        :raise spinnman.exceptions.SpinnmanIOException: If there is an error\
                    communicating with the board
        :raise spinnman.exceptions.SpinnmanInvalidPacketException: If a packet\
                    is received that is not in the valid format
        :raise spinnman.exceptions.SpinnmanInvalidParameterException: If a\
                    packet is received that has invalid parameters
        :raise spinnman.exceptions.SpinnmanUnexpectedResponseCodeException: If\
                    a response indicates an error during the exchange
        """

        # Currently, this only finds other UDP connections given a connection
        # that supports SCP - this is done via the machine
        if len(self._scamp_connections) == 0:
            return list()

        # if the machine hasn't been created, create it
        if self._machine is None:
            self._update_machine()

        # Find all the new connections via the machine Ethernet-connected chips
        new_connections = list()
        for chip in self._machine.ethernet_connected_chips:
            if chip.ip_address not in self._udp_scamp_connections:
                new_connection = self._search_for_proxies(chip)

                # if no data, no proxy
                if new_connection is None:
                    new_connection = SCAMPConnection(
                        remote_host=chip.ip_address, chip_x=chip.x,
                        chip_y=chip.y)
                    new_connections.append(new_connection)
                    self._udp_scamp_connections[chip.ip_address] = \
                        new_connection
                    self._scamp_connections.append(new_connection)
                else:

                    # proxy, needs an adjustment
                    if (new_connection.remote_ip_address in
                            self._udp_scamp_connections):
                        del self._udp_scamp_connections[
                            new_connection.remote_ip_address]
                    self._udp_scamp_connections[chip.ip_address] = \
                        new_connection

                # check if it works
                if self._try_sver_though_scamp_connection(
                        MostDirectConnectionSelector(
                            None, [new_connection]), _STANDARD_RETIRES_NO):
                    self._scp_sender_connections.append(new_connection)
                    self._all_connections.add(new_connection)
                else:
                    logger.warn(
                        "Additional Ethernet connection on {} at chip {}, {}"
                        " cannot be contacted"
                        .format(chip.ip_address, chip.x, chip.y))

        # Update the connection queues after finding new connections
        return new_connections

    def _search_for_proxies(self, chip):
        """ Looks for an entry within the UDP scamp connections which is\
            linked to a given chip

        :param chip: the chip to locate
        :rtype: None
        """
        for connection in self._scamp_connections:
            if connection.chip_x == chip.x and connection.chip_y == chip.y:
                return connection
        return None

    def get_connections(self):
        """ Get the currently known connections to the board, made up of those\
            passed in to the transceiver and those that are discovered during\
            calls to discover_connections.  No further discovery is done here.

        :return: An iterable of connections known to the transceiver
        :rtype: iterable of\
            :py:class:`spinnman.connections.abstract_classes.connection.Connection`
        :raise None: No known exceptions are raised
        """
        return self._all_connections

    def get_machine_dimensions(self):
        """ Get the maximum chip x-coordinate and maximum chip y-coordinate of\
            the chips in the machine

        :return: The dimensions of the machine
        :rtype: :py:class:`spinnman.model.machine_dimensions.MachineDimensions`
        :raise spinnman.exceptions.SpinnmanIOException: If there is an error\
                    communicating with the board
        :raise spinnman.exceptions.SpinnmanInvalidPacketException: If a packet\
                    is received that is not in the valid format
        :raise spinnman.exceptions.SpinnmanInvalidParameterException: If a\
                    packet is received that has invalid parameters
        :raise spinnman.exceptions.SpinnmanUnexpectedResponseCodeException: If\
                    a response indicates an error during the exchange
        """
        if self._width is None or self._height is None:
            height_item = SystemVariableDefinition.y_size
            self._height, self._width = struct.unpack_from(
                "<BB",
                str(self.read_memory(
                    AbstractSCPRequest.DEFAULT_DEST_X_COORD,
                    AbstractSCPRequest.DEFAULT_DEST_Y_COORD,
                    (constants.SYSTEM_VARIABLE_BASE_ADDRESS +
                        height_item.offset),
                    2)))
        return MachineDimensions(self._width, self._height)

    def get_machine_details(self):
        """ Get the details of the machine made up of chips on a board and how\
            they are connected to each other.

        :return: A machine description
        :rtype: :py:class:`spinn_machine.Machine`
        :raise spinnman.exceptions.SpinnmanIOException: If there is an error\
                    communicating with the board
        :raise spinnman.exceptions.SpinnmanInvalidPacketException: If a packet\
                    is received that is not in the valid format
        :raise spinnman.exceptions.SpinnmanInvalidParameterException: If a\
                    packet is received that has invalid parameters
        :raise spinnman.exceptions.SpinnmanUnexpectedResponseCodeException: If\
                    a response indicates an error during the exchange
        """
        if self._machine is None:
            self._update_machine()
        return self._machine

    @property
    def app_id_tracker(self):
        """ Get the app id tracker for this transceiver

        :rtype: :py:class:`spinnman.utilities.appid_tracker.AppIdTracker`
        """
        if self._app_id_tracker is None:
            self._update_machine()
        return self._app_id_tracker

    def is_connected(self, connection=None):
        """ Determines if the board can be contacted

        :param connection: The connection which is to be tested.  If none,\
                    all connections will be tested, and the board will be\
                    considered to be connected if any one connection works.
        :type connection:\
            :py:class:`spinnman.connections.abstract_classes.connection.Connection`
        :return: True if the board can be contacted, False otherwise
        :rtype: bool
        :raise None: No known exceptions are raised
        """
        if connection is not None:
            if connection.is_connected():
                return True
            return False
        else:
            for connection in self._scamp_connections:
                if connection.is_connected():
                    return True
            return False

    def get_scamp_version(
            self, chip_x=AbstractSCPRequest.DEFAULT_DEST_X_COORD,
            chip_y=AbstractSCPRequest.DEFAULT_DEST_Y_COORD,
            connection_selector=None):
        """ Get the version of scamp which is running on the board

        :param connection_selector: the connection to send the scamp
            version or none (if none then a random scamp connection is used)
        :type connection_selector: a instance of a
            :py:class:'spinnman.processes.abstract_multi_connection_process_connection_selector.AbstractMultiConnectionProcessConnectionSelector'
        :param chip_x: the chip's x coordinate to query for scamp version
        :type chip_x: int
        :param chip_y: the chip's y coordinate to query for scamp version
        :return: The version identifier
        :rtype: :py:class:`spinnman.model.version_info.VersionInfo`
        :raise spinnman.exceptions.SpinnmanIOException: If there is an error\
                    communicating with the board
        :raise spinnman.exceptions.SpinnmanInvalidParameterException: If the\
                    timeout is less than 1
        :raise spinnman.exceptions.SpinnmanTimeoutException: If none of the\
                    retries resulted in a response before the timeout\
                    (suggesting that the board is not booted)
        """
        if connection_selector is None:
            connection_selector = self._scamp_connection_selector
        process = GetVersionProcess(connection_selector)
        return process.get_version(x=chip_x, y=chip_y, p=0)

    def boot_board(
            self, number_of_boards=None, width=None, height=None,
            extra_boot_values=None):
        """ Attempt to boot the board.  No check is performed to see if the\
            board is already booted.

        :param number_of_boards: this parameter is deprecated
        :type number_of_boards: int
        :param width: this parameter is deprecated
        :type width: int or None
        :param height: this parameter is deprecated
        :type height: int or None
        :param extra_boot_values: extra values to set during boot
        :type extra_boot_values: dict of SystemVariableDefinition to value
        :raise spinnman.exceptions.SpinnmanInvalidParameterException: If the\
                    board version is not known
        :raise spinnman.exceptions.SpinnmanIOException: If there is an error\
                    communicating with the board
        """
        if (width is not None or height is not None or
                number_of_boards is not None):
            logger.warning(
                "The width, height and number_of_boards are no longer"
                " supported, and might be removed in a future version")
        boot_messages = SpinnakerBootMessages(
            board_version=self._version, extra_boot_values=extra_boot_values)
        for boot_message in boot_messages.messages:
            self._boot_send_connection.send_boot_message(boot_message)
        time.sleep(2.0)

    @staticmethod
    def is_scamp_version_compabible(version):
        """ Determine if the version of SCAMP is compatible with this\
            transceiver

        :param version: The version to test
        :type version: (int, int, int)
        """

        # The major version must match exactly
        if (version[0] != _SCAMP_VERSION[0]):
            return False

        # If the minor version matches, the patch version must be >= the
        # required version
        if (version[1] == _SCAMP_VERSION[1]):
            return version[2] >= _SCAMP_VERSION[2]

        # If the minor version is > than the required version, the patch
        # version is irrelevant
        return (version[1] > _SCAMP_VERSION[1])

    def ensure_board_is_ready(
            self, number_of_boards=None, width=None, height=None,
            n_retries=5, enable_reinjector=True, extra_boot_values=None):
        """ Ensure that the board is ready to interact with this version\
            of the transceiver.  Boots the board if not already booted and\
            verifies that the version of SCAMP running is compatible with\
            this transceiver.

        :param number_of_boards: this parameter is deprecated and will be\
                    ignored
        :type number_of_boards: int
        :param width: this parameter is deprecated and will be ignored
        :type width: int or None
        :param height: this parameter is deprecated and will be ignored
        :type height: int or None
        :param n_retries: The number of times to retry booting
        :type n_retries: int
        :param enable_reinjector: a boolean that allows the reinjector to be\
                    added to the system
        :type enable_reinjector: bool
        :param extra_boot_values: Any additional values to set during boot
        :type extra_boot_values: dict of SystemVariableDefinition to value
        :return: The version identifier
        :rtype: :py:class:`spinnman.model.version_info.VersionInfo`
        :raise: spinnman.exceptions.SpinnmanIOException:
                    * If there is a problem booting the board
                    * If the version of software on the board is not\
                      compatible with this transceiver
        """

        # if the machine sizes not been given, calculate from assumption
        if (width is not None or height is not None or
                number_of_boards is not None):
            logger.warning(
                "The width, height and number_of_boards are no longer"
                " supported, and might be removed in a future version")

        # try to get a scamp version once
        logger.info("Working out if machine is booted")
        version_info = self._try_to_find_scamp_and_boot(
            INITIAL_FIND_SCAMP_RETRIES_COUNT, number_of_boards, width, height)

        # If we fail to get a SCAMP version this time, try other things
        if version_info is None and len(self._bmp_connections) > 0:

            # start by powering up each BMP connection
            logger.info("Attempting to power on machine")
            self.power_on_machine()

            # Sleep a bit to let things get going
            time.sleep(2.0)
            logger.info("Attempting to boot machine")

            # retry to get a scamp version, this time trying multiple times
            version_info = self._try_to_find_scamp_and_boot(
                n_retries, number_of_boards, width, height)

        # verify that the version is the expected one for this transceiver
        if version_info is None:
            raise SpinnmanIOException(
                "Failed to communicate with the machine")
        if (version_info.name != _SCAMP_NAME or
                not self.is_scamp_version_compabible(
                    version_info.version_number)):
            raise SpinnmanIOException(
                "The machine is currently booted with {}"
                " {} which is incompatible with this transceiver, "
                "required version is {} {}".format(
                    version_info.name, version_info.version_number,
                    _SCAMP_NAME, _SCAMP_VERSION))

        logger.info("Machine communication successful")

        # Change the default SCP timeout on the machine, keeping the old one to
        # revert at close
        for scamp_connection in self._scamp_connections:
            process = SendSingleCommandProcess(self._scamp_connection_selector)
            process.execute(IPTagSetTTO(
                scamp_connection.chip_x, scamp_connection.chip_y,
                constants.IPTAG_TIME_OUT_WAIT_TIMES.TIMEOUT_640_ms.value))

        # If reinjection is enabled, load the reinjector
        if enable_reinjector:
            self.enable_reinjection()

        return version_info

    def _try_to_find_scamp_and_boot(
            self, tries_to_go, number_of_boards, width, height):
        """ Try to detect if SCAMP is running, and if not, boot the machine

        :param tries_to_go: how many attempts should be supported
        :param number_of_boards: the number of boards that this machine \
                is built out of
        :param width: The width of the machine in chips
        :param height: The height of the machine in chips
        :return: version_info
        :raise SpinnmanIOException: If there is a problem communicating with\
                the machine
        """
        version_info = None
        current_tries_to_go = tries_to_go
        while version_info is None and current_tries_to_go > 0:
            try:
                version_info = self.get_scamp_version()
                if (version_info.x ==
                        AbstractSCPRequest.DEFAULT_DEST_X_COORD) and \
                        (version_info.y ==
                         AbstractSCPRequest.DEFAULT_DEST_Y_COORD):
                    version_info = None
                    time.sleep(0.1)
            except SpinnmanGenericProcessException as e:
                if isinstance(e.exception, SpinnmanTimeoutException):
                    logger.info("Attempting to boot machine")
                    self.boot_board(number_of_boards, width, height)
                    current_tries_to_go -= 1
                elif isinstance(e.exception, SpinnmanIOException):
                    raise SpinnmanIOException(
                        "Failed to communicate with the machine")
                else:
                    raise
            except SpinnmanTimeoutException:
                logger.info("Attempting to boot machine")
                self.boot_board(number_of_boards, width, height)
                current_tries_to_go -= 1
            except SpinnmanIOException:
                raise SpinnmanIOException(
                    "Failed to communicate with the machine")

        # The last thing we tried was booting, so try again to get the version
        if version_info is None:
            try:
                version_info = self.get_scamp_version()
                if (version_info.x ==
                        AbstractSCPRequest.DEFAULT_DEST_X_COORD) and \
                        (version_info.y ==
                         AbstractSCPRequest.DEFAULT_DEST_Y_COORD):
                    version_info = None
            except SpinnmanException:
                pass
        if version_info is not None:
            logger.info("Found board with version {}".format(version_info))
        return version_info

    def get_cpu_information(self, core_subsets=None):
        """ Get information about the processors on the board

        :param core_subsets: A set of chips and cores from which to get\
                    the information.  If not specified, the information from\
                    all of the cores on all of the chips on the board are\
                    obtained
        :type core_subsets: :py:class:`spinn_machine.CoreSubsets`
        :return: An iterable of the cpu information for the selected cores, or\
                    all cores if core_subsets is not specified
        :rtype: iterable of :py:class:`spinnman.model.CPUInfo`
        :raise spinnman.exceptions.SpinnmanIOException: If there is an error\
                    communicating with the board
        :raise spinnman.exceptions.SpinnmanInvalidPacketException: If a packet\
                    is received that is not in the valid format
        :raise spinnman.exceptions.SpinnmanInvalidParameterException:
                    * If chip_and_cores contains invalid items
                    * If a packet is received that has invalid parameters
        :raise spinnman.exceptions.SpinnmanUnexpectedResponseCodeException: If\
                    a response indicates an error during the exchange
        """

        # Get all the cores if the subsets are not given
        if core_subsets is None:
            if self._machine is None:
                self._update_machine()
            core_subsets = CoreSubsets()
            for chip in self._machine.chips:
                for processor in chip.processors:
                    core_subsets.add_processor(
                        chip.x, chip.y, processor.processor_id)

        process = GetCPUInfoProcess(self._scamp_connection_selector)
        cpu_info = process.get_cpu_info(core_subsets)
        return cpu_info

    def _get_sv_data(self, x, y, data_item):
        return struct.unpack_from(
            data_item.data_type.struct_code,
            str(self.read_memory(
                x, y,
                constants.SYSTEM_VARIABLE_BASE_ADDRESS + data_item.offset,
                data_item.data_type.value)))[0]

    def get_user_0_register_address_from_core(self, x, y, p):
        """ Get the address of user 0 for a given processor on the board

        :param x: the x-coordinate of the chip containing the processor
        :param y: the y-coordinate of the chip containing the processor
        :param p: The id of the processor to get the user 0 address from
        :type x: int
        :type y: int
        :type p: int
        :return: The address for user 0 register for this processor
        :rtype: int
        :raise spinnman.exceptions.SpinnmanInvalidPacketException: If a packet\
                    is received that is not in the valid format
        :raise spinnman.exceptions.SpinnmanInvalidParameterException:
                    * If x, y, p is not a valid processor
                    * If a packet is received that has invalid parameters
        :raise spinnman.exceptions.SpinnmanUnexpectedResponseCodeException: If\
                    a response indicates an error during the exchange
        """
        return (
            utility_functions.get_vcpu_address(p) +
            constants.CPU_USER_0_START_ADDRESS)

    def get_user_1_register_address_from_core(self, x, y, p):
        """ Get the address of user 1 for a given processor on the board

        :param x: the x-coordinate of the chip containing the processor
        :param y: the y-coordinate of the chip containing the processor
        :param p: The id of the processor to get the user 1 address from
        :type x: int
        :type y: int
        :type p: int
        :return: The address for user 1 register for this processor
        :rtype: int
        :raise spinnman.exceptions.SpinnmanInvalidPacketException: If a packet\
                    is received that is not in the valid format
        :raise spinnman.exceptions.SpinnmanInvalidParameterException:
                    * If x, y, p is not a valid processor
                    * If a packet is received that has invalid parameters
        :raise spinnman.exceptions.SpinnmanUnexpectedResponseCodeException: If\
                    a response indicates an error during the exchange
        """
        return (
            utility_functions.get_vcpu_address(p) +
            constants.CPU_USER_1_START_ADDRESS)

    def get_user_2_register_address_from_core(self, x, y, p):
        """ Get the address of user 2 for a given processor on the board

        :param x: the x-coordinate of the chip containing the processor
        :param y: the y-coordinate of the chip containing the processor
        :param p: The id of the processor to get the user 0 address from
        :type x: int
        :type y: int
        :type p: int
        :return: The address for user 0 register for this processor
        :rtype: int
        :raise spinnman.exceptions.SpinnmanInvalidPacketException: If a packet\
                    is received that is not in the valid format
        :raise spinnman.exceptions.SpinnmanInvalidParameterException:
                    * If x, y, p is not a valid processor
                    * If a packet is received that has invalid parameters
        :raise spinnman.exceptions.SpinnmanUnexpectedResponseCodeException: If\
                    a response indicates an error during the exchange
        """
        return (
            utility_functions.get_vcpu_address(p) +
            constants.CPU_USER_2_START_ADDRESS)

    def get_cpu_information_from_core(self, x, y, p):
        """ Get information about a specific processor on the board

        :param x: The x-coordinate of the chip containing the processor
        :type x: int
        :param y: The y-coordinate of the chip containing the processor
        :type y: int
        :param p: The id of the processor to get the information about
        :type p: int
        :return: The cpu information for the selected core
        :rtype: :py:class:`spinnman.model.cpu_info.CPUInfo`
        :raise spinnman.exceptions.SpinnmanIOException: If there is an error\
                    communicating with the board
        :raise spinnman.exceptions.SpinnmanInvalidPacketException: If a packet\
                    is received that is not in the valid format
        :raise spinnman.exceptions.SpinnmanInvalidParameterException:
                    * If x, y, p is not a valid processor
                    * If a packet is received that has invalid parameters
        :raise spinnman.exceptions.SpinnmanUnexpectedResponseCodeException: If\
                    a response indicates an error during the exchange
        """

        core_subsets = CoreSubsets()
        core_subsets.add_processor(x, y, p)
        return list(self.get_cpu_information(core_subsets))[0]

    def get_iobuf(self, core_subsets=None):
        """ Get the contents of the IOBUF buffer for a number of processors

        :param core_subsets: A set of chips and cores from which to get\
                    the buffers.  If not specified, the buffers from\
                    all of the cores on all of the chips on the board are\
                    obtained
        :type core_subsets: :py:class:`spinn_machine.CoreSubsets`
        :return: An iterable of the buffers, which may not be in the order\
                    of core_subsets
        :rtype: iterable of :py:class:`spinnman.model.IOBuffer`
        :raise spinnman.exceptions.SpinnmanIOException: If there is an error\
                    communicating with the board
        :raise spinnman.exceptions.SpinnmanInvalidPacketException: If a packet\
                    is received that is not in the valid format
        :raise spinnman.exceptions.SpinnmanInvalidParameterException:
                    * If chip_and_cores contains invalid items
                    * If a packet is received that has invalid parameters
        :raise spinnman.exceptions.SpinnmanUnexpectedResponseCodeException: If\
                    a response indicates an error during the exchange
        """

        # making the assumption that all chips have the same iobuf size.
        if self._iobuf_size is None:
            self._iobuf_size = self._get_sv_data(
                AbstractSCPRequest.DEFAULT_DEST_X_COORD,
                AbstractSCPRequest.DEFAULT_DEST_Y_COORD,
                SystemVariableDefinition.iobuf_size)

        # read iobuf from machine
        process = ReadIOBufProcess(self._scamp_connection_selector)
        return process.read_iobuf(self._iobuf_size, core_subsets)

    def get_iobuf_from_core(self, x, y, p):
        """ Get the contents of IOBUF for a given core

        :param x: The x-coordinate of the chip containing the processor
        :type x: int
        :param y: The y-coordinate of the chip containing the processor
        :type y: int
        :param p: The id of the processor to get the IOBUF for
        :type p: int
        :return: An IOBUF buffer
        :rtype: :py:class:`spinnman.model.IOBuffer`
        :raise spinnman.exceptions.SpinnmanIOException: If there is an error\
                    communicating with the board
        :raise spinnman.exceptions.SpinnmanInvalidPacketException: If a packet\
                    is received that is not in the valid format
        :raise spinnman.exceptions.SpinnmanInvalidParameterException:
                    * If chip_and_cores contains invalid items
                    * If a packet is received that has invalid parameters
        :raise spinnman.exceptions.SpinnmanUnexpectedResponseCodeException: If\
                    a response indicates an error during the exchange
        """
        core_subsets = CoreSubsets()
        core_subsets.add_processor(x, y, p)
        return self.get_iobuf(core_subsets).next()

    def get_core_state_count(self, app_id, state):
        """ Get a count of the number of cores which have a given state

        :param app_id: The id of the application from which to get the count.
        :type app_id: int
        :param state: The state count to get
        :type state: :py:class:`spinnman.model.CPUState`
        :return: A count of the cores with the given status
        :rtype: int
        :raise spinnman.exceptions.SpinnmanIOException: If there is an error\
                    communicating with the board
        :raise spinnman.exceptions.SpinnmanInvalidPacketException: If a packet\
                    is received that is not in the valid format
        :raise spinnman.exceptions.SpinnmanInvalidParameterException:
                    * If state is not a valid status
                    * If app_id is not a valid application id
                    * If a packet is received that has invalid parameters
        :raise spinnman.exceptions.SpinnmanUnexpectedResponseCodeException: If\
                    a response indicates an error during the exchange
        """
        process = SendSingleCommandProcess(self._scamp_connection_selector)
        response = process.execute(CountState(app_id, state))
        return response.count

    def execute(
            self, x, y, processors, executable, app_id, n_bytes=None,
            wait=False, is_filename=False):
        """ Start an executable running on a single core

        :param x: The x-coordinate of the chip on which to run the executable
        :type x: int
        :param y: The y-coordinate of the chip on which to run the executable
        :type y: int
        :param processors: The cores on the chip on which to run the\
                    application
        :type processors: iterable of int
        :param executable: The data that is to be executed.  Should be one of\
                    the following:
                    * An instance of AbstractDataReader
                    * A bytearray
                    * A filename of a file containing the executable (in which\
                      case is_filename must be set to True)
        :type executable:\
                    :py:class:`spinnman.data.abstract_data_reader.AbstractDataReader`\
                    or bytearray or str
        :param app_id: The id of the application with which to associate the\
                    executable
        :type app_id: int
        :param n_bytes: The size of the executable data in bytes.  If not\
                    specified:
                        * If executable is an AbstractDataReader, an error\
                          is raised
                        * If executable is a bytearray, the length of the\
                          bytearray will be used
                        * If executable is an int, 4 will be used
                        * If executable is a str, the length of the file will\
                          be used
        :type n_bytes: int
        :param wait: True if the binary should enter a "wait" state on loading
        :type wait: bool
        :param is_filename: True if executable is a filename
        :type is_filename: bool
        :return: Nothing is returned
        :rtype: None
        :raise spinnman.exceptions.SpinnmanIOException:
                    * If there is an error communicating with the board
                    * If there is an error reading the executable
        :raise spinnman.exceptions.SpinnmanInvalidPacketException: If a packet\
                    is received that is not in the valid format
        :raise spinnman.exceptions.SpinnmanInvalidParameterException:
                    * If x, y, p does not lead to a valid core
                    * If app_id is an invalid application id
                    * If a packet is received that has invalid parameters
        :raise spinnman.exceptions.SpinnmanUnexpectedResponseCodeException: If\
                    a response indicates an error during the exchange
        """

        # Lock against updates
        self._get_chip_execute_lock(x, y)

        # Write the executable
        self.write_memory(
            x, y, 0x67800000, executable, n_bytes, is_filename=is_filename)

        # Request the start of the executable
        process = SendSingleCommandProcess(self._scamp_connection_selector)
        process.execute(
            ApplicationRun(app_id, x, y, processors, wait))

        # Release the lock
        self._release_chip_execute_lock(x, y)

    def _get_next_nearest_neighbour_id(self):
        self._next_nearest_neighbour_condition.acquire()
        next_nearest_neighbour_id = self._next_nearest_neighbour_id
        self._next_nearest_neighbour_id = \
            (self._next_nearest_neighbour_id + 1) % 127
        self._next_nearest_neighbour_condition.release()
        return next_nearest_neighbour_id

    def execute_flood(
            self, core_subsets, executable, app_id, n_bytes=None, wait=False,
            is_filename=False):
        """ Start an executable running on multiple places on the board.  This\
            will be optimised based on the selected cores, but it may still\
            require a number of communications with the board to execute.

        :param core_subsets: Which cores on which chips to start the executable
        :type core_subsets: :py:class:`spinn_machine.CoreSubsets`
        :param executable: The data that is to be executed.  Should be one of\
                    the following:
                    * An instance of AbstractDataReader
                    * A bytearray
                    * A filename of an executable (in which case is_filename\
                      must be set to True)
        :type executable:\
                    :py:class:`spinnman.data.abstract_data_reader.AbstractDataReader`\
                    or bytearray or str
        :param app_id: The id of the application with which to associate the\
                    executable
        :type app_id: int
        :param n_bytes: The size of the executable data in bytes.  If not\
                    specified:
                        * If executable is an AbstractDataReader, an error\
                          is raised
                        * If executable is a bytearray, the length of the\
                          bytearray will be used
                        * If executable is an int, 4 will be used
                        * If executable is a str, the length of the file will\
                          be used
        :type n_bytes: int
        :param wait: True if the processors should enter a "wait" state on\
                    loading
        :type wait: bool
        :param is_filename: True if the data is a filename
        :type is_filename: bool
        :return: Nothing is returned
        :rtype: None
        :raise spinnman.exceptions.SpinnmanIOException:
                    * If there is an error communicating with the board
                    * If there is an error reading the executable
        :raise spinnman.exceptions.SpinnmanInvalidPacketException: If a packet\
                    is received that is not in the valid format
        :raise spinnman.exceptions.SpinnmanInvalidParameterException:
                    * If one of the specified cores is not valid
                    * If app_id is an invalid application id
                    * If a packet is received that has invalid parameters
                    * If data is an AbstractDataReader but n_bytes is not\
                      specified
                    * If data is an int and n_bytes is more than 4
                    * If n_bytes is less than 0
        :raise spinnman.exceptions.SpinnmanUnexpectedResponseCodeException: If\
                    a response indicates an error during the exchange
        """
        # Lock against other executable's
        self._get_flood_execute_lock()

        # Flood fill the system with the binary
        self.write_memory_flood(
            0x67800000, executable, n_bytes, is_filename=is_filename)

        # Execute the binary on the cores on the chips where required
        process = ApplicationRunProcess(self._scamp_connection_selector)
        process.run(app_id, core_subsets, wait)

        # Release the lock
        self._release_flood_execute_lock()

    def execute_application(self, executable_targets, app_id):
        """ Execute a set of binaries that make up a complete application\
            on specified cores, wait for them to be ready and then start\
            all of the binaries.  Note this will get the binaries into c_main\
            but will not signal the barrier.

        :param executable_targets: The binaries to be executed and the cores\
                    to execute them on
        :type executable_targets:\
                    :py:class:`spinnman.model.executable_targets.ExecutableTargets`
        :param app_id: The app_id to give this application
        :type app_id: int
        """

        # Execute each of the binaries and get them in to a "wait" state
        for binary in executable_targets.binaries:
            core_subsets = executable_targets.get_cores_for_binary(binary)
            self.execute_flood(
                core_subsets, binary, app_id, wait=True, is_filename=True)

        # Sleep to allow cores to get going
        time.sleep(0.5)

        # Check that the binaries have reached a wait state
        count = self.get_core_state_count(app_id, CPUState.READY)
        if count < executable_targets.total_processors:
            raise SpinnmanException(
                "Only {} of {} cores reached ready state".format(
                    count, executable_targets.total_processors))

        # Send a signal telling the application to start
        self.send_signal(app_id, Signal.START)

    def power_on_machine(self):
        """ Power on the whole machine
        """
        if len(self._bmp_connections) == 0:
            logger.warn("No BMP connections, so can't power on")
        for bmp_connection in self._bmp_connections:
            self.power_on(bmp_connection.boards, bmp_connection.cabinet,
                          bmp_connection.frame)

    def power_on(self, boards=0, cabinet=0, frame=0):
        """ Power on a set of boards in the machine

        :param boards: The board or boards to power on
        :param cabinet: the id of the cabinet containing the frame, or 0 \
                if the frame is not in a cabinet
        :param frame: the id of the frame in the cabinet containing the\
                board(s), or 0 if the board is not in a frame
        """
        self._power(PowerCommand.POWER_ON, boards, cabinet, frame)

    def power_off_machine(self):
        """ Power off the whole machine
        """
        if len(self._bmp_connections) == 0:
            logger.warn("No BMP connections, so can't power off")
        for bmp_connection in self._bmp_connections:
            self.power_off(bmp_connection.boards, bmp_connection.cabinet,
                           bmp_connection.frame)

    def power_off(self, boards=0, cabinet=0, frame=0):
        """ Power off a set of boards in the machine

        :param boards: The board or boards to power off
        :param cabinet: the id of the cabinet containing the frame, or 0 \
                if the frame is not in a cabinet
        :param frame: the id of the frame in the cabinet containing the\
                board(s), or 0 if the board is not in a frame
        """
<<<<<<< HEAD
        self._power(SCPPowerCommand.POWER_OFF, boards, cabinet, frame)
        self._reinjection_running = False
=======
        self._power(PowerCommand.POWER_OFF, boards, cabinet, frame)

    def _bmp_connection(self, cabinet, frame):
        if (cabinet, frame) not in self._bmp_connection_selectors:
            raise SpinnmanInvalidParameterException(
                "cabinet and frame", "{} and {}".format(cabinet, frame),
                "Unknown combination")
        return self._bmp_connection_selectors[(cabinet, frame)]
>>>>>>> 583b49e8

    def _power(self, power_command, boards=0, cabinet=0, frame=0):
        """ Send a power request to the machine

        :param power_command: The power command to send
        :param boards: The board or boards to send the command to
        :param cabinet: the id of the cabinet containing the frame, or 0 \
                if the frame is not in a cabinet
        :param frame: the id of the frame in the cabinet containing the\
                board(s), or 0 if the board is not in a frame
        :rtype: None
        """
        process = SendSingleCommandProcess(
            self._bmp_connection(cabinet, frame),
            timeout=constants.BMP_POWER_ON_TIMEOUT, n_retries=0)
        process.execute(SetPower(power_command, boards))

    def set_led(self, led, action, board, cabinet, frame):
        """ Set the LED state of a board in the machine

        :param led:  Number of the LED or an iterable of LEDs to set the\
                state of (0-7)
        :type led: int or iterable of int
        :param action: State to set the LED to, either on, off or toggle
        :type action:\
                :py:class:`spinnman.messages.scp.scp_led_action.SCPLEDAction`
        :param board: Specifies the board to control the LEDs of. This may \
                also be an iterable of multiple boards (in the same frame).\
                The command will actually be sent to the first board in the\
                iterable.
        :type board: int or iterable
        :param cabinet: the cabinet this is targeting
        :type cabinet: int
        :param frame: the frame this is targeting
        :type frame: int
        :rtype: None
        """
        process = SendSingleCommandProcess(
            self._bmp_connection(cabinet, frame))
        process.execute(BMPSetLed(led, action, board))

    def read_fpga_register(self, fpga_num, register, cabinet, frame, board):
        """

        :param fpga_num: FPGA number (0, 1 or 2) to communicate with.
        :type fpga_num: int
        :param register: Register address to read to (will be rounded down to
                the nearest 32-bit word boundary).
        :type register: int
        :param cabinet: cabinet: the cabinet this is targeting
        :type cabinet: int
        :param frame: the frame this is targeting
        :type frame: int
        :param board: which board to request the FPGA register from
        :return: the register data
        """
        process = SendSingleCommandProcess(
            self._bmp_connection(cabinet, frame))
        response = process.execute(
            ReadFPGARegister(fpga_num, register, board))
        return response.fpga_register

    def write_fpga_register(self, fpga_num, register, value, cabinet, frame,
                            board):
        """

        :param fpga_num: FPGA number (0, 1 or 2) to communicate with.
        :type fpga_num: int
        :param register: Register address to read to (will be rounded down to
                the nearest 32-bit word boundary).
        :type register: int
        :param value: the value to write into the FPGA register
        :type value: int
        :param cabinet: cabinet: the cabinet this is targeting
        :type cabinet: int
        :param frame: the frame this is targeting
        :type frame: int
        :param board: which board to write the FPGA register to
        :rtype: None
        """
        process = SendSingleCommandProcess(
            self._bmp_connection(cabinet, frame))
        process.execute(
            WriteFPGARegister(fpga_num, register, value, board))

    def read_adc_data(self, board, cabinet, frame):
        """ Read the BMP ADC data

        :param cabinet: cabinet: the cabinet this is targeting
        :type cabinet: int
        :param frame: the frame this is targeting
        :type frame: int
        :param board: which board to request the ADC data from
        :return: the FPGA's ADC data object
        """
        process = SendSingleCommandProcess(
            self._bmp_connection(cabinet, frame))
        response = process.execute(ReadADC(board))
        return response.adc_info

    def read_bmp_version(self, board, cabinet, frame):
        """ Read the BMP version

        :param cabinet: cabinet: the cabinet this is targeting
        :type cabinet: int
        :param frame: the frame this is targeting
        :type frame: int
        :param board: which board to request the data from
        :return: the sver from the BMP
        """
        process = SendSingleCommandProcess(
            self._bmp_connection(cabinet, frame))
        response = process.execute(BMPGetVersion(board))
        return response.version_info

    def write_memory(self, x, y, base_address, data, n_bytes=None, offset=0,
                     cpu=0, is_filename=False):
        """ Write to the SDRAM on the board

        :param x: The x-coordinate of the chip where the memory is to be\
                    written to
        :type x: int
        :param y: The y-coordinate of the chip where the memory is to be\
                    written to
        :type y: int
        :param base_address: The address in SDRAM where the region of memory\
                    is to be written
        :type base_address: int
        :param data: The data to write.  Should be one of the following:
                    * An instance of AbstractDataReader
                    * A bytearray
                    * A single integer - will be written using little-endian\
                      byte ordering
                    * A filename of a data file (in which case is_filename\
                      must be set to True)
        :type data:\
                    :py:class:`spinnman.data.abstract_data_reader.AbstractDataReader`\
                    or bytearray or int or str
        :param n_bytes: The amount of data to be written in bytes.  If not\
                    specified:
                        * If data is an AbstractDataReader, an error is raised
                        * If data is a bytearray, the length of the bytearray\
                          will be used
                        * If data is an int, 4 will be used
                        * If data is a str, the length of the file will be used
        :type n_bytes: int
        :param offset: The offset from which the valid data begins
        :type offset: int
        :param cpu: The optional cpu to write to
        :type cpu: int
        :param is_filename: True if the data is a filename
        :type is_filename: bool
        :return: Nothing is returned
        :rtype: None
        :raise spinnman.exceptions.SpinnmanIOException:
                    * If there is an error communicating with the board
                    * If there is an error reading the data
        :raise spinnman.exceptions.SpinnmanInvalidPacketException: If a packet\
                    is received that is not in the valid format
        :raise spinnman.exceptions.SpinnmanInvalidParameterException:
                    * If x, y does not lead to a valid chip
                    * If a packet is received that has invalid parameters
                    * If base_address is not a positive integer
                    * If data is an AbstractDataReader but n_bytes is not\
                      specified
                    * If data is an int and n_bytes is more than 4
                    * If n_bytes is less than 0
        :raise spinnman.exceptions.SpinnmanUnexpectedResponseCodeException: If\
                    a response indicates an error during the exchange
        """
        process = WriteMemoryProcess(self._scamp_connection_selector)
        if isinstance(data, AbstractDataReader):
            process.write_memory_from_reader(
                x, y, cpu, base_address, data, n_bytes)
        elif isinstance(data, str) and is_filename:
            reader = FileDataReader(data)
            if n_bytes is None:
                n_bytes = os.stat(data).st_size
            process.write_memory_from_reader(
                x, y, cpu, base_address, reader, n_bytes)
            reader.close()
        elif isinstance(data, int):
            data_to_write = struct.pack("<I", data)
            process.write_memory_from_bytearray(
                x, y, cpu, base_address, data_to_write, 0, 4)
        elif isinstance(data, long):
            data_to_write = struct.pack("<Q", data)
            process.write_memory_from_bytearray(
                x, y, cpu, base_address, data_to_write, 0, 8)
        else:
            if n_bytes is None:
                n_bytes = len(data)
            process.write_memory_from_bytearray(
                x, y, cpu, base_address, data, offset, n_bytes)

    def write_neighbour_memory(self, x, y, link, base_address, data,
                               n_bytes=None, offset=0, cpu=0):
        """ Write to the memory of a neighbouring chip using a LINK_READ SCP\
            command. If sent to a BMP, this command can be used to communicate\
            with the FPGAs' debug registers.

        :param x: The x-coordinate of the chip whose neighbour is to be\
                    written to
        :type x: int
        :param y: The y-coordinate of the chip whose neighbour is to be\
                    written to
        :type y: int
        :param link: The link index to send the request to (or if BMP, the\
                    FPGA number)
        :type link: int
        :param base_address: The address in SDRAM where the region of memory\
                    is to be written
        :type base_address: int
        :param data: The data to write.  Should be one of the following:
                    * An instance of AbstractDataReader
                    * A bytearray
                    * A single integer - will be written using little-endian\
                      byte ordering
        :type data:\
                    :py:class:`spinnman.data.abstract_data_reader.AbstractDataReader`\
                    or bytearray or int
        :param n_bytes: The amount of data to be written in bytes.  If not\
                    specified:
                        * If data is an AbstractDataReader, an error is raised
                        * If data is a bytearray, the length of the bytearray\
                          will be used
                        * If data is an int, 4 will be used
        :type n_bytes: int
        :param offset: The offset where the valid data starts (if the data is \
                        an int then offset will be ignored and used 0
        :type offset: int
        :param cpu: The cpu to use, typically 0 (or if a BMP, the slot number)
        :type cpu: int
        :return: Nothing is returned
        :rtype: None
        :raise spinnman.exceptions.SpinnmanIOException:
                    * If there is an error communicating with the board
                    * If there is an error reading the data
        :raise spinnman.exceptions.SpinnmanInvalidPacketException: If a packet\
                    is received that is not in the valid format
        :raise spinnman.exceptions.SpinnmanInvalidParameterException:
                    * If x, y does not lead to a valid chip
                    * If a packet is received that has invalid parameters
                    * If base_address is not a positive integer
                    * If data is an AbstractDataReader but n_bytes is not\
                      specified
                    * If data is an int and n_bytes is more than 4
                    * If n_bytes is less than 0
        :raise spinnman.exceptions.SpinnmanUnexpectedResponseCodeException: If\
                    a response indicates an error during the exchange
        """

        process = WriteMemoryProcess(self._scamp_connection_selector)
        if isinstance(data, AbstractDataReader):
            process.write_link_memory_from_reader(
                x, y, cpu, link, base_address, data, n_bytes)
        elif isinstance(data, int):
            data_to_write = struct.pack("<I", data)
            process.write_link_memory_from_bytearray(
                x, y, cpu, link, base_address, data_to_write, 0, 4)
        elif isinstance(data, long):
            data_to_write = struct.pack("<Q", data)
            process.write_link_memory_from_bytearray(
                x, y, cpu, link, base_address, data_to_write, 0, 8)
        else:
            if n_bytes is None:
                n_bytes = len(data)
            process.write_link_memory_from_bytearray(
                x, y, cpu, link, base_address, data, offset, n_bytes)

    def write_memory_flood(
            self, base_address, data, n_bytes=None, offset=0,
            is_filename=False):
        """ Write to the SDRAM of all chips.

        :param base_address: The address in SDRAM where the region of memory\
                    is to be written
        :type base_address: int
        :param data: The data that is to be written.  Should be one of\
                    the following:
                    * An instance of AbstractDataReader
                    * A bytearray or bytestring
                    * A single integer
                    * A file name of a file to read (in which case is_filename\
                      should be set to True)
        :type data:\
                    :py:class:`spinnman.data.abstract_data_reader.AbstractDataReader`\
                    or bytearray or int
        :param n_bytes: The amount of data to be written in bytes.  If not\
                    specified:
                        * If data is an AbstractDataReader, an error is raised
                        * If data is a bytearray, the length of the bytearray\
                          will be used
                        * If data is an int, 4 will be used
                        * If data is a str, the size of the file will be used
        :type n_bytes: int
        :param offset: The offset where the valid data starts, if the data is \
                        a int, then the offset will be ignored and 0 is used.
        :type offset: int
        :param is_filename: True if the data should be interpreted as a file \
                    name
        :type is_filename: bool
        :return: Nothing is returned
        :rtype: None
        :raise spinnman.exceptions.SpinnmanIOException:
                    * If there is an error communicating with the board
                    * If there is an error reading the executable
        :raise spinnman.exceptions.SpinnmanInvalidPacketException: If a packet\
                    is received that is not in the valid format
        :raise spinnman.exceptions.SpinnmanInvalidParameterException:
                    * If one of the specified chips is not valid
                    * If app_id is an invalid application id
                    * If a packet is received that has invalid parameters
        :raise spinnman.exceptions.SpinnmanUnexpectedResponseCodeException: If\
                    a response indicates an error during the exchange
        """

        # Ensure only one flood fill occurs at any one time
        self._flood_write_lock.acquire()

        # Start the flood fill
        nearest_neighbour_id = self._get_next_nearest_neighbour_id()
        process = WriteMemoryFloodProcess(self._scamp_connection_selector)
        if isinstance(data, AbstractDataReader):
            process.write_memory_from_reader(
                nearest_neighbour_id, base_address, data, n_bytes)
        elif isinstance(data, str) and is_filename:
            reader = FileDataReader(data)
            if n_bytes is None:
                n_bytes = os.stat(data).st_size
            process.write_memory_from_reader(
                nearest_neighbour_id, base_address, reader, n_bytes)
            reader.close()
        elif isinstance(data, int):
            data_to_write = struct.pack("<I", data)
            process.write_memory_from_bytearray(
                nearest_neighbour_id, base_address, data_to_write, 0, 4)
        elif isinstance(data, long):
            data_to_write = struct.pack("<Q", data)
            process.write_memory_from_bytearray(
                nearest_neighbour_id, base_address, data_to_write, 0, 8)
        else:
            if n_bytes is None:
                n_bytes = len(data)
            process.write_memory_from_bytearray(
                nearest_neighbour_id, base_address, data, offset, n_bytes)

        # Release the lock to allow others to proceed
        self._flood_write_lock.release()

    def read_memory(self, x, y, base_address, length, cpu=0):
        """ Read some areas of SDRAM from the board

        :param x: The x-coordinate of the chip where the memory is to be\
                    read from
        :type x: int
        :param y: The y-coordinate of the chip where the memory is to be\
                    read from
        :type y: int
        :param base_address: The address in SDRAM where the region of memory\
                    to be read starts
        :type base_address: int
        :param length: The length of the data to be read in bytes
        :type length: int
        :param cpu: the core id used to read the memory of
        :type cpu: int
        :return: A bytearray of data read
        :rtype: bytearray
        :raise spinnman.exceptions.SpinnmanIOException: If there is an error\
                    communicating with the board
        :raise spinnman.exceptions.SpinnmanInvalidPacketException: If a packet\
                    is received that is not in the valid format
        :raise spinnman.exceptions.SpinnmanInvalidParameterException:
                    * If one of x, y, p, base_address or length is invalid
                    * If a packet is received that has invalid parameters
        :raise spinnman.exceptions.SpinnmanUnexpectedResponseCodeException: If\
                    a response indicates an error during the exchange
        """

        process = ReadMemoryProcess(self._scamp_connection_selector)
        return process.read_memory(x, y, cpu, base_address, length)

    def read_neighbour_memory(self, x, y, link, base_address, length, cpu=0):
        """ Read some areas of memory on a neighbouring chip using a LINK_READ
            SCP command. If sent to a BMP, this command can be used to\
            communicate with the FPGAs' debug registers.

        :param x: The x-coordinate of the chip whose neighbour is to be\
                    read from
        :type x: int
        :param y: The y-coordinate of the chip whose neighbour is to be\
                    read from
        :type y: int
        :param cpu: The cpu to use, typically 0 (or if a BMP, the slot number)
        :type cpu: int
        :param link: The link index to send the request to (or if BMP, the\
                    FPGA number)
        :type link: int
        :param base_address: The address in SDRAM where the region of memory\
                    to be read starts
        :type base_address: int
        :param length: The length of the data to be read in bytes
        :type length: int
        :return: An iterable of chunks of data read in order
        :rtype: iterable of bytearray
        :raise spinnman.exceptions.SpinnmanIOException: If there is an error\
                    communicating with the board
        :raise spinnman.exceptions.SpinnmanInvalidPacketException: If a packet\
                    is received that is not in the valid format
        :raise spinnman.exceptions.SpinnmanInvalidParameterException:
                    * If one of x, y, p, base_address or length is invalid
                    * If a packet is received that has invalid parameters
        :raise spinnman.exceptions.SpinnmanUnexpectedResponseCodeException: If\
                    a response indicates an error during the exchange
        """

        process = ReadMemoryProcess(self._scamp_connection_selector)
        return process.read_link_memory(x, y, cpu, link, base_address, length)

    def stop_application(self, app_id):
        """ Sends a stop request for an app_id

        :param app_id: The id of the application to send to
        :type app_id: int
        :raise spinnman.exceptions.SpinnmanIOException: If there is an error\
                    communicating with the board
        :raise spinnman.exceptions.SpinnmanInvalidPacketException: If a packet\
                    is received that is not in the valid format
        :raise spinnman.exceptions.SpinnmanInvalidParameterException:
                    * If app_id is not a valid application id
                    * If a packet is received that has invalid parameters
        :raise spinnman.exceptions.SpinnmanUnexpectedResponseCodeException: If\
                    a response indicates an error during the exchange
        """
        process = SendSingleCommandProcess(self._scamp_connection_selector)

        process.execute(AppStop(app_id))

    def wait_for_cores_to_be_in_state(
            self, all_core_subsets, app_id, cpu_states, timeout=None,
            time_between_polls=0.1,
            error_states={CPUState.RUN_TIME_EXCEPTION, CPUState.WATCHDOG},
            counts_between_full_check=100):
        """

        :param all_core_subsets: the cores to check are in a given sync state
        :param app_id: the app id that being used by the simulation
        :param cpu_states:\
            The expected states once the applications are ready; success is\
            when each application is in one of these states
        :param timeout:\
            The amount of time to wait in seconds for the cores to reach one\
            of the states
        :param time_between_polls: Time between checking the state
        :param error_states:\
            Set of states that the application can be in that indicate an\
            error, and so should raise an exception
        :param counts_between_full_check:\
            The number of times to use the count signal before instead using\
            the full CPU state check
        """

        # check that the right number of processors are in the states
        processors_ready = 0
        timeout_time = None
        if timeout is not None:
            timeout_time = time.time() + timeout
        tries = 0
        while (processors_ready < len(all_core_subsets) and
               (timeout_time is None or time.time() < timeout_time)):

            # Get the number of processors in the ready states
            processors_ready = 0
            for cpu_state in cpu_states:
                processors_ready += self.get_core_state_count(
                    app_id, cpu_state)

            # If the count is too small, check for error states
            if processors_ready < len(all_core_subsets):
                for cpu_state in error_states:
                    error_cores = self.get_core_state_count(
                        app_id, cpu_state)
                    if error_cores > 0:
                        raise SpinnmanException(
                            "{} cores have reached an error state {}:".format(
                                error_cores, cpu_state))

                # If we haven't seen an error, increase the tries, and
                # do a full check if required
                tries += 1
                if tries >= counts_between_full_check:
                    cores_in_state = self.get_cores_in_state(
                        all_core_subsets, cpu_states)
                    processors_ready = len(cores_in_state)
                    tries = 0

                # If we're still not in the correct state, wait a bit
                if processors_ready < len(all_core_subsets):
                    time.sleep(time_between_polls)

        # If we haven't reached the final state, do a final full check
        if processors_ready != len(all_core_subsets):
            cores_in_state = self.get_cores_in_state(
                all_core_subsets, cpu_states)

            # If we are sure we haven't reached the final state,
            # report a timeout error
            if len(cores_in_state) != len(all_core_subsets):
                raise SpinnmanTimeoutException(
                    "waiting for cores to reach one of {}".format(cpu_states),
                    timeout)

    def get_cores_in_state(self, all_core_subsets, states):
        """ Get all cores that are in a given state or set of states

        :param all_core_subsets: The cores to filter
        :type all_core_subsets:\
                    :py:class:`spinn_machine.CoreSubsets`
        :param states: The state or states to filter on
        :type states:\
                    :py:class:`spinnman.model.enums.cpu_state.CPUState` or\
                    set of :py:class:`spinnman.model.enums.cpu_state.CPUState`
        :return: Core subsets object containing cores in the
        """
        core_infos = self.get_cpu_information(all_core_subsets)
        cores_in_state = CoreSubsets()
        for core_info in core_infos:
            if hasattr(states, "__iter__"):
                if core_info.state in states:
                    cores_in_state.add_processor(
                        core_info.x, core_info.y, core_info.p)
            elif core_info.state == states:
                cores_in_state.add_processor(
                    core_info.x, core_info.y, core_info.p)

        return cores_in_state

    def get_cores_not_in_state(self, all_core_subsets, states):
        """ Get all cores that are not in a given state or set of states

        :param all_core_subsets:
        :param states:
        :return:
        """
        core_infos = self.get_cpu_information(all_core_subsets)
        cores_not_in_state = CPUInfos()
        for core_info in core_infos:
            if hasattr(states, "__iter__"):
                if core_info.state not in states:
                    cores_not_in_state.add_processor(
                        core_info.x, core_info.y, core_info.p, core_info)
            elif core_info.state != states:
                cores_not_in_state.add_processor(
                    core_info.x, core_info.y, core_info.p, core_info)
        return cores_not_in_state

    def get_core_status_string(self, cpu_infos):
        """ Get a string indicating the status of the given cores

        :param cpu_infos: A CPUInfos objects
        :type cpu_infos: :py:class:`spinnman.model.cpu_infos.CPUInfos`
        """
        break_down = "\n"
        for ((x, y, p), core_info) in cpu_infos.cpu_infos:
            if core_info.state == CPUState.RUN_TIME_EXCEPTION:
                break_down += "    {}:{}:{} in state {}:{}\n".format(
                    x, y, p, core_info.state.name,
                    core_info.run_time_error.name)
                break_down += "        r0={}, r1={}, r2={}, r3={}\n".format(
                    core_info.registers[0], core_info.registers[1],
                    core_info.registers[2], core_info.registers[3])
                break_down += "        r4={}, r5={}, r6={}, r7={}\n".format(
                    core_info.registers[4], core_info.registers[5],
                    core_info.registers[6], core_info.registers[7])
                break_down += "        PSR={}, SP={}, LR={}".format(
                    core_info.processor_state_register,
                    core_info.stack_pointer, core_info.link_register)
            else:
                break_down += "    {}:{}:{} in state {}\n".format(
                    x, y, p, core_info.state.name)
        return break_down

    def send_signal(self, app_id, signal):
        """ Send a signal to an application

        :param app_id: The id of the application to send to
        :type app_id: int
        :param signal: The signal to send
        :type signal: :py:class:`spinnman.messages.scp.Signal`
        :return: Nothing is returned
        :rtype: None
        :raise spinnman.exceptions.SpinnmanIOException: If there is an error\
                    communicating with the board
        :raise spinnman.exceptions.SpinnmanInvalidPacketException: If a packet\
                    is received that is not in the valid format
        :raise spinnman.exceptions.SpinnmanInvalidParameterException:
                    * If signal is not a valid signal
                    * If app_id is not a valid application id
                    * If a packet is received that has invalid parameters
        :raise spinnman.exceptions.SpinnmanUnexpectedResponseCodeException: If\
                    a response indicates an error during the exchange
        """
        process = SendSingleCommandProcess(self._scamp_connection_selector)
        process.execute(SendSignal(app_id, signal))

    def set_leds(self, x, y, cpu, led_states):
        """ Set SetLED states.

        :param x: The x-coordinate of the chip on which to set the LEDs
        :type x: int
        :param y: The x-coordinate of the chip on which to set the LEDs
        :type y: int
        :param cpu: The CPU of the chip on which to set the LEDs
        :type cpu: int
        :param led_states: A dictionary mapping SetLED index to state with\
                           0 being off, 1 on and 2 inverted.
        :type led_states: dict
        :return: Nothing is returned
        :rtype: None
        :raise spinnman.exceptions.SpinnmanIOException: If there is an error\
                    communicating with the board
        :raise spinnman.exceptions.SpinnmanInvalidPacketException: If a packet\
                    is received that is not in the valid format
        :raise spinnman.exceptions.SpinnmanInvalidParameterException: If a\
                    packet is received that has invalid parameters
        :raise spinnman.exceptions.SpinnmanUnexpectedResponseCodeException: If\
                    a response indicates an error during the exchange
        """
        process = SendSingleCommandProcess(self._scamp_connection_selector)

        process.execute(SetLED(x, y, cpu, led_states))

    def locate_spinnaker_connection_for_board_address(self, board_address):
        """ Find a connection that matches the given board IP address

        :param board_address: The IP address of the Ethernet connection on the\
                    board
        :type board_address: str
        :return: A connection for the given IP address, or None if no such\
                    connection exists
        :rtype:\
                    :py:class:`spinnman.connections.udp_packet_connections.udp_scamp_connection.SCAMPConnection`
        """
        if board_address in self._udp_scamp_connections:
            return self._udp_scamp_connections[board_address]
        return None

    def set_ip_tag(self, ip_tag):
        """ Set up an ip tag

        :param ip_tag: The tag to set up; note board_address can be None, in\
                    which case, the tag will be assigned to all boards
        :type ip_tag: :py:class:`spinn_machine.tags.IPTag`
        :return: Nothing is returned
        :rtype: None
        :raise spinnman.exceptions.SpinnmanIOException: If there is an error\
                    communicating with the board
        :raise spinnman.exceptions.SpinnmanInvalidPacketException: If a packet\
                    is received that is not in the valid format
        :raise spinnman.exceptions.SpinnmanInvalidParameterException:
                    * If the ip tag fields are incorrect
                    * If a packet is received that has invalid parameters
        :raise spinnman.exceptions.SpinnmanUnexpectedResponseCodeException: If\
                    a response indicates an error during the exchange
        """

        # Check that the tag has a port assigned
        if ip_tag.port is None:
            raise SpinnmanInvalidParameterException(
                "ip_tag.port", "None",
                "The tag port must have been set")

        # Get the connections - if the tag specifies a connection, use that,
        # otherwise apply the tag to all connections
        connections = list()
        if ip_tag.board_address is not None:
            connection = self.locate_spinnaker_connection_for_board_address(
                ip_tag.board_address)
            if connection is None:
                raise SpinnmanInvalidParameterException(
                    "ip_tag", str(ip_tag),
                    "The given board address is not recognised")
            connections.append(connection)
        else:
            connections = self._scamp_connections

        for connection in connections:

            # Convert the host string
            host_string = ip_tag.ip_address
            if (host_string == "localhost" or host_string == "." or
                    host_string == "0.0.0.0"):
                host_string = connection.local_ip_address
            ip_string = socket.gethostbyname(host_string)
            ip_address = bytearray(socket.inet_aton(ip_string))

            process = SendSingleCommandProcess(self._scamp_connection_selector)
            process.execute(IPTagSet(
                connection.chip_x, connection.chip_y, ip_address, ip_tag.port,
                ip_tag.tag, strip=ip_tag.strip_sdp))

    def set_reverse_ip_tag(self, reverse_ip_tag):
        """ Set up a reverse ip tag

        :param reverse_ip_tag: The reverse tag to set up; note board_address\
                    can be None, in which case, the tag will be assigned to\
                    all boards
        :type reverse_ip_tag:\
                    :py:class:`spinn_machine.tags.ReverseIPTag`
        :return: Nothing is returned
        :rtype: None
        :raise spinnman.exceptions.SpinnmanIOException: If there is an error\
                    communicating with the board
        :raise spinnman.exceptions.SpinnmanInvalidPacketException: If a packet\
                    is received that is not in the valid format
        :raise spinnman.exceptions.SpinnmanInvalidParameterException:
                    * If the reverse ip tag fields are incorrect
                    * If a packet is received that has invalid parameters
                    * If the UDP port is one that is already used by\
                      spiNNaker for system functions
        :raise spinnman.exceptions.SpinnmanUnexpectedResponseCodeException: If\
                    a response indicates an error during the exchange
        """

        if reverse_ip_tag.port is None:
            raise SpinnmanInvalidParameterException(
                "reverse_ip_tag.port", "None",
                "The tag port must have been set!")

        if (reverse_ip_tag.port == constants.SCP_SCAMP_PORT or
                reverse_ip_tag.port ==
                constants.UDP_BOOT_CONNECTION_DEFAULT_PORT):
            raise SpinnmanInvalidParameterException(
                "reverse_ip_tag.port", reverse_ip_tag.port,
                "The port number for the reverse ip tag conflicts with"
                " the spiNNaker system ports ({} and {})".format(
                    constants.SCP_SCAMP_PORT,
                    constants.UDP_BOOT_CONNECTION_DEFAULT_PORT))

        # Get the connections - if the tag specifies a connection, use that,
        # otherwise apply the tag to all connections
        connections = list()
        if reverse_ip_tag.board_address is not None:
            connection = self.locate_spinnaker_connection_for_board_address(
                reverse_ip_tag.board_address)
            if connection is None:
                raise SpinnmanInvalidParameterException(
                    "reverse_ip_tag", str(reverse_ip_tag),
                    "The given board address is not recognised")
            connections.append(connection)
        else:
            connections = self._scamp_connections

        for connection in connections:
            process = SendSingleCommandProcess(self._scamp_connection_selector)
            process.execute(ReverseIPTagSet(
                connection.chip_x, connection.chip_y,
                reverse_ip_tag.destination_x, reverse_ip_tag.destination_y,
                reverse_ip_tag.destination_p,
                reverse_ip_tag.port, reverse_ip_tag.tag,
                reverse_ip_tag.sdp_port))

    def clear_ip_tag(self, tag, connection=None, board_address=None):
        """ Clear the setting of an ip tag

        :param tag: The tag id
        :type tag: int
        :param connection: Connection where the tag should be cleared.  If not\
                    specified, all SCPSender connections will send the message\
                    to clear the tag
        :type connection:\
                    :py:class:`spinnman.connections.abstract_classes.SCPSender`
        :param board_address: Board address where the tag should be cleared.\
                    If not specified, all SCPSender connections will send the\
                    message to clear the tag
        :return: Nothing is returned
        :rtype: None
        :raise spinnman.exceptions.SpinnmanIOException: If there is an error\
                    communicating with the board
        :raise spinnman.exceptions.SpinnmanInvalidPacketException: If a packet\
                    is received that is not in the valid format
        :raise spinnman.exceptions.SpinnmanInvalidParameterException:
                    * If the tag is not a valid tag
                    * If the connection cannot send SDP messages
                    * If a packet is received that has invalid parameters
        :raise spinnman.exceptions.SpinnmanUnexpectedResponseCodeException: If\
                    a response indicates an error during the exchange
        """
        if connection is not None:
            connections = [connection]
        elif board_address is not None:
            connection = self.locate_spinnaker_connection_for_board_address(
                board_address)
            connections = [connection]
        else:
            connections = self._scamp_connections

        for connection in connections:
            process = SendSingleCommandProcess(self._scamp_connection_selector)
            process.execute(IPTagClear(
                connection.chip_x, connection.chip_y, tag))

    def get_tags(self, connection=None):
        """ Get the current set of tags that have been set on the board

        :param connection: Connection from which the tags should be received.\
                    If not specified, all SCPSender connections will be\
                    queried and the response will be combined.
        :type connection:\
                    :py:class:`spinnman.connections.abstract_classes.SCPSender`
        :return: An iterable of tags
        :rtype: iterable of\
                    :py:class:`spinn_machine.tags.AbstractTag`
        :raise spinnman.exceptions.SpinnmanIOException: If there is an error\
                    communicating with the board
        :raise spinnman.exceptions.SpinnmanInvalidPacketException: If a packet\
                    is received that is not in the valid format
        :raise spinnman.exceptions.SpinnmanInvalidParameterException:
                    * If the connection cannot send SDP messages
                    * If a packet is received that has invalid parameters
        :raise spinnman.exceptions.SpinnmanUnexpectedResponseCodeException: If\
                    a response indicates an error during the exchange
        """
        if connection is not None:
            connections = connection
        else:
            connections = self._scamp_connections

        all_tags = list()
        for connection in connections:
            process = GetTagsProcess(self._scamp_connection_selector)
            all_tags.extend(process.get_tags(connection))
        return all_tags

    def malloc_sdram(self, x, y, size, app_id, tag=None):
        """ Allocates a chunk of SDRAM on a chip on the machine

        :param x: The x-coordinate of the chip onto which to ask for memory
        :type x: int
        :param y: The y-coordinate of the chip onto which to ask for memory
        :type y: int
        :param size: the amount of memory to allocate in bytes
        :type size: int
        :param app_id: The id of the application with which to associate the\
                    routes.  If not specified, defaults to 0.
        :type app_id: int
        :param tag: the tag for the SDRAM, a 8-bit (chip-wide) tag that can be\
                    looked up by a SpiNNaker application to discover the\
                    address of the allocated block. If `0` then no tag is\
                    applied.
        :type tag: int
        :return: the base address of the allocated memory
        :rtype: int
        """
        process = MallocSDRAMProcess(self._scamp_connection_selector)
        process.malloc_sdram(x, y, size, app_id, tag)
        return process.base_address

    def free_sdram(self, x, y, base_address, app_id):
        """ Free allocated SDRAM

        :param x: The x-coordinate of the chip onto which to ask for memory
        :type x: int
        :param y: The y-coordinate of the chip onto which to ask for memory
        :type y: int
        :param base_address: The base address of the allocated memory
        :type base_address: int
        :param app_id: The app id of the allocated memory
        :type app_id: int
        """
        process = DeAllocSDRAMProcess(self._scamp_connection_selector)
        process.de_alloc_sdram(x, y, app_id, base_address)

    def free_sdram_by_app_id(self, x, y, app_id):
        """ Free all SDRAM allocated to a given app id

        :param x: The x-coordinate of the chip onto which to ask for memory
        :type x: int
        :param y: The y-coordinate of the chip onto which to ask for memory
        :type y: int
        :param app_id: The app id of the allocated memory
        :type app_id: int
        :return: The number of blocks freed
        :rtype: int
        """
        process = DeAllocSDRAMProcess(self._scamp_connection_selector)
        process.de_alloc_sdram(x, y, app_id)
        return process.no_blocks_freed

    def load_multicast_routes(self, x, y, routes, app_id):
        """ Load a set of multicast routes on to a chip

        :param x: The x-coordinate of the chip onto which to load the routes
        :type x: int
        :param y: The y-coordinate of the chip onto which to load the routes
        :type y: int
        :param routes: An iterable of multicast routes to load
        :type routes: iterable of\
                    :py:class:`spinn_machine.MulticastRoutingEntry`
        :param app_id: The id of the application with which to associate the\
                    routes.  If not specified, defaults to 0.
        :type app_id: int
        :return: Nothing is returned
        :rtype: None
        :raise spinnman.exceptions.SpinnmanIOException: If there is an error\
                    communicating with the board
        :raise spinnman.exceptions.SpinnmanInvalidPacketException: If a packet\
                    is received that is not in the valid format
        :raise spinnman.exceptions.SpinnmanInvalidParameterException:
                    * If any of the routes are invalid
                    * If a packet is received that has invalid parameters
        :raise spinnman.exceptions.SpinnmanUnexpectedResponseCodeException: If\
                    a response indicates an error during the exchange
        """

        process = LoadMultiCastRoutesProcess(self._scamp_connection_selector)

        process.load_routes(x, y, routes, app_id)

    def get_multicast_routes(self, x, y, app_id=None):
        """ Get the current multicast routes set up on a chip

        :param x: The x-coordinate of the chip from which to get the routes
        :type x: int
        :param y: The y-coordinate of the chip from which to get the routes
        :type y: int
        :param app_id: The id of the application to filter the routes for.  If\
                    not specified, will return all routes
        :type app_id: int
        :return: An iterable of multicast routes
        :rtype: iterable of\
                    :py:class:`spinnman.model.multicast_routing_entry.MulticastRoute`
        :raise spinnman.exceptions.SpinnmanIOException: If there is an error\
                    communicating with the board
        :raise spinnman.exceptions.SpinnmanInvalidPacketException: If a packet\
                    is received that is not in the valid format
        :raise spinnman.exceptions.SpinnmanInvalidParameterException: If a\
                    packet is received that has invalid parameters
        :raise spinnman.exceptions.SpinnmanUnexpectedResponseCodeException: If\
                    a response indicates an error during the exchange
        """
        base_address = self._get_sv_data(
            x, y, SystemVariableDefinition.router_table_copy_address)
        process = GetMultiCastRoutesProcess(
            self._scamp_connection_selector, app_id)
        return process.get_routes(x, y, base_address)

    def clear_multicast_routes(self, x, y):
        """ Remove all the multicast routes on a chip

        :param x: The x-coordinate of the chip on which to clear the routes
        :type x: int
        :param y: The y-coordinate of the chip on which to clear the routes
        :type y: int
        :return: Nothing is returned
        :rtype: None
        :raise spinnman.exceptions.SpinnmanIOException: If there is an error\
                    communicating with the board
        :raise spinnman.exceptions.SpinnmanInvalidPacketException: If a packet\
                    is received that is not in the valid format
        :raise spinnman.exceptions.SpinnmanInvalidParameterException: If a\
                    packet is received that has invalid parameters
        :raise spinnman.exceptions.SpinnmanUnexpectedResponseCodeException: If\
                    a response indicates an error during the exchange
        """
        process = SendSingleCommandProcess(self._scamp_connection_selector)
        process.execute(RouterClear(x, y))

    def get_router_diagnostics(self, x, y):
        """ Get router diagnostic information from a chip

        :param x: The x-coordinate of the chip from which to get the\
                    information
        :type x: int
        :param y: The y-coordinate of the chip from which to get the\
                    information
        :type y: int
        :return: The router diagnostic information
        :rtype: :py:class:`spinnman.model.router_diagnostics.RouterDiagnostics`
        :raise spinnman.exceptions.SpinnmanIOException: If there is an error\
                    communicating with the board
        :raise spinnman.exceptions.SpinnmanInvalidPacketException: If a packet\
                    is received that is not in the valid format
        :raise spinnman.exceptions.SpinnmanInvalidParameterException: If a\
                    packet is received that has invalid parameters
        :raise spinnman.exceptions.SpinnmanUnexpectedResponseCodeException: If\
                    a response indicates an error during the exchange
        """
        process = ReadRouterDiagnosticsProcess(self._scamp_connection_selector)
        return process.get_router_diagnostics(x, y)

    def set_router_diagnostic_filter(self, x, y, position, diagnostic_filter):
        """ Sets a router diagnostic filter in a router

        :param x: the x address of the router in which this filter is being\
                    set
        :type x: int
        :param y: the y address of the router in which this filter is being\
                    set
        :type y: int
        :param position: the position in the list of filters where this filter\
                    is to be added
        :type position: int
        :param diagnostic_filter: the diagnostic filter being set in the\
                    placed, between 0 and 15 (note that positions 0 to 11 are\
                    used by the default filters, and setting these positions\
                    will result in a warning).
        :type diagnostic_filter:\
                    :py:class:`spinnman.model.diagnostic_filter.DiagnosticFilter`
        :rtype: None
        :raise spinnman.exceptions.SpinnmanIOException:
                    * If there is an error communicating with the board
                    * If there is an error reading the data
        :raise spinnman.exceptions.SpinnmanInvalidPacketException: If a packet\
                    is received that is not in the valid format
        :raise spinnman.exceptions.SpinnmanInvalidParameterException:
                    * If x, y does not lead to a valid chip
                    * If position is less than 0 or more than 15
        :raise spinnman.exceptions.SpinnmanUnexpectedResponseCodeException: If\
                    a response indicates an error during the exchange
        """
        data_to_send = diagnostic_filter.filter_word
        if position > constants.NO_ROUTER_DIAGNOSTIC_FILTERS:
            raise SpinnmanInvalidParameterException(
                "position", str(position), "the range of the position of a "
                                           "router filter is 0 and 16.")
        if position <= constants.ROUTER_DEFAULT_FILTERS_MAX_POSITION:
            logger.warn(
                " You are planning to change a filter which is set by default."
                " By doing this, other runs occurring on this machine will be "
                "forced to use this new configuration until the machine is "
                "reset. Please also note that these changes will make the"
                " the reports from ybug not correct."
                "This has been executed and is trusted that the end user knows"
                " what they are doing")
        memory_position = (constants.ROUTER_REGISTER_BASE_ADDRESS +
                           constants.ROUTER_FILTER_CONTROLS_OFFSET +
                           (position *
                            constants.ROUTER_DIAGNOSTIC_FILTER_SIZE))

        process = SendSingleCommandProcess(self._scamp_connection_selector)
        process.execute(WriteMemory(
            x, y, memory_position, struct.pack("<I", data_to_send)))

    def get_router_diagnostic_filter(self, x, y, position):
        """ Gets a router diagnostic filter from a router

        :param x: the x address of the router from which this filter is being\
                    retrieved
        :type x: int
        :param y: the y address of the router from which this filter is being\
                    retrieved
        :type y: int
        :param position: the position in the list of filters where this filter\
                    is to be added
        :type position: int
        :return: The diagnostic filter read
        :rtype: :py:class:`spinnman.model.diagnostic_filter.DiagnosticFilter`
        :raise spinnman.exceptions.SpinnmanIOException:
                    * If there is an error communicating with the board
                    * If there is an error reading the data
        :raise spinnman.exceptions.SpinnmanInvalidPacketException: If a packet\
                    is received that is not in the valid format
        :raise spinnman.exceptions.SpinnmanInvalidParameterException:
                    * If x, y does not lead to a valid chip
                    * If a packet is received that has invalid parameters
                    * If position is less than 0 or more than 15
        :raise spinnman.exceptions.SpinnmanUnexpectedResponseCodeException: If\
                    a response indicates an error during the exchange
        """
        memory_position = (constants.ROUTER_REGISTER_BASE_ADDRESS +
                           constants.ROUTER_FILTER_CONTROLS_OFFSET +
                           (position *
                            constants.ROUTER_DIAGNOSTIC_FILTER_SIZE))
        process = SendSingleCommandProcess(self._scamp_connection_selector)
        response = process.execute(
            ReadMemory(x, y, memory_position, 4))
        return DiagnosticFilter.read_from_int(struct.unpack_from(
            "<I", response.data, response.offset)[0])

    def clear_router_diagnostic_counters(self, x, y, enable=True,
                                         counter_ids=range(0, 16)):
        """ Clear router diagnostic information on a chip

        :param x: The x-coordinate of the chip
        :type x: int
        :param y: The y-coordinate of the chip
        :type y: int
        :param enable: True (default) if the counters should be enabled
        :type enable: bool
        :param counter_ids: The ids of the counters to reset (all by default)\
                    and enable if enable is True; each must be between 0 and 15
        :type counter_ids: array-like of int
        :rtype: None
        :raise spinnman.exceptions.SpinnmanIOException: If there is an error\
                    communicating with the board
        :raise spinnman.exceptions.SpinnmanInvalidPacketException: If a packet\
                    is received that is not in the valid format
        :raise spinnman.exceptions.SpinnmanInvalidParameterException: If a\
                    packet is received that has invalid parameters or a\
                    counter id is out of range
        :raise spinnman.exceptions.SpinnmanUnexpectedResponseCodeException: If\
                    a response indicates an error during the exchange
        """
        clear_data = 0
        for counter_id in counter_ids:
            if counter_id < 0 or counter_id > 15:
                raise SpinnmanInvalidParameterException(
                    "counter_id", counter_id,
                    "Diagnostic counter ids must be between 0 and 15")
            clear_data |= 1 << counter_id
        if enable:
            for counter_id in counter_ids:
                clear_data |= 1 << counter_id + 16
        process = SendSingleCommandProcess(self._scamp_connection_selector)
        process.execute(WriteMemory(
            x, y, 0xf100002c, struct.pack("<I", clear_data)))

    @property
    def number_of_boards_located(self):
        """ Get the number of boards currently configured
        """
        boards = 0
        for bmp_connection in self._bmp_connections:
            boards += len(bmp_connection.boards)

        # if no BMPs are available, then there's still at least one board
        if boards == 0:
            boards = 1
        return boards

    def close(self, close_original_connections=True, power_off_machine=False):
        """ Close the transceiver and any threads that are running

        :param close_original_connections: If True, the original connections\
                    passed to the transceiver in the constructor are also\
                    closed.  If False, only newly discovered connections are\
                    closed.
        :param power_off_machine: if true, the machine is sent a power down\
                    command via its BMP (if it has one)
        :type power_off_machine: bool
        :return: Nothing is returned
        :rtype: None
        :raise None: No known exceptions are raised
        """

        if self._reinjection_running:
            process = ExitDPRIProcess(self._scamp_connection_selector)
            process.exit(self._reinjector_cores)
            self.stop_application(self._reinjector_app_id)
            self._reinjection_running = False

        if power_off_machine and len(self._bmp_connections) > 0:
            self.power_off_machine()

        for receiving_connections in \
                self._udp_receive_connections_by_port.values():
            for (_, listener) in receiving_connections.values():
                if listener is not None:
                    listener.close()

        for connection in self._all_connections:
            if (close_original_connections or
                    connection not in self._original_connections):
                connection.close()

    def register_udp_listener(self, callback, connection_class,
                              local_port=None, local_host=None):
        """ Register a callback for a certain type of traffic to be received\
            via UDP.  Note that the connection class must extend\
            :py:class:`spinnman.connections.abstract_classes.Listenable`
            to avoid clashing with the SCAMP and BMP functionality

        :param callback: Function to be called when a packet is received
        :type callback: function(packet)
        :param connection_class: The class of connection to receive using
        :param local_port: The optional port number to listen on; if not\
                specified, an existing connection will be used if possible,\
                otherwise a random free port number will be used
        :type local_port: int
        :param local_host: The optional hostname or IP address to listen on;\
                if not specified, all interfaces will be used for listening
        :type local_host: str
        :return: The connection to be used
        :rtype:\
                :py:class:`spinnman.connection.udp_packet_connections.UDPConnection`
        """

        # If the connection class is not an Listenable, this is an
        # error
        if not issubclass(connection_class, Listenable):
            raise SpinnmanInvalidParameterException(
                "connection_class", connection_class,
                "The connection class must be Listenable")

        connections_of_class = self._udp_listenable_connections_by_class[
            connection_class]
        connection = None
        listener = None

        # If the local port was specified
        if local_port is not None:
            receiving_connections = self._udp_receive_connections_by_port[
                local_port]

            # If something is already listening on this port
            if len(receiving_connections) > 0:

                if local_host is None or local_host == "0.0.0.0":

                    # If we are to listen on all interfaces and the listener
                    # is not on all interfaces, this is an error
                    if "0.0.0.0" not in receiving_connections:
                        raise SpinnmanInvalidParameterException(
                            "local_port", local_port,
                            "Another connection is already listening on this"
                            " port")

                    # Normalise the local host
                    local_host = "0.0.0.0"
                else:

                    # If we are to listen to a specific interface, and the
                    # listener is on all interfaces, this is an error
                    if "0.0.0.0" in receiving_connections:
                        raise SpinnmanInvalidPacketException(
                            "local_port and local_host",
                            "{} and {}".format(local_port, local_host))

                # If the type of an existing connection is wrong, this is an
                # error
                if local_host in receiving_connections:
                    (connection, listener) = receiving_connections[local_host]
                    if not isinstance(connection, connection_class):
                        raise SpinnmanInvalidParameterException(
                            "connection_class", connection_class,
                            "A connection of class {} is already listening on"
                            "this port on all interfaces".format(
                                connection.__class__))

            # If we are here, nothing is listening on this port, so create
            # a connection if there isn't already one, and a listener
            if connection is None:
                connection = connection_class(local_port=local_port,
                                              local_host=local_host)
                self._all_connections.add(connection)

            if listener is None:
                listener = ConnectionListener(connection)
                listener.start()
                receiving_connections[local_host] = (connection, listener)

            listener.add_callback(callback)
            connections_of_class.append((connection, listener))
            return connection

        # If we are here, the local port wasn't specified to try to use an
        # existing connection of the correct class
        if len(connections_of_class) > 0:

            # If local_host is not specified, normalise it
            if local_host is None:
                local_host = "0.0.0.0"

            for (a_connection, a_listener) in connections_of_class:

                # Find a connection that matches the local host
                if a_connection.local_ip_address == local_host:
                    (connection, listener) = (a_connection, a_listener)
                    break

        # Create a connection if there isn't already one, and a listener
        if connection is None:
            connection = connection_class(local_host=local_host)
            self._all_connections.add(connection)

        if listener is None:
            listener = ConnectionListener(connection)
            listener.start()
            self._udp_receive_connections_by_port[connection.local_port][
                local_host] = (connection, listener)

        listener.add_callback(callback)
        connections_of_class.append((connection, listener))
        return connection

    def enable_reinjection(self, multicast=True, point_to_point=False,
                           nearest_neighbour=False, fixed_route=False):
        """ Enables or disables dropped packet reinjection - if all parameters\
            are false, dropped packet reinjection will be disabled

        :param multicast: If True, multicast dropped packet reinjection is\
                enabled
        :type multicast: bool
        :param point_to_point: If True, point to point dropped packet\
                reinjection is enabled
        :type point_to_point: bool
        :param nearest_neighbour: If True, nearest_neighbour dropped packet\
                reinjection is enabled
        :type nearest_neighbour: bool
        :param fixed_route: If True, fixed route dropped packet reinjection is\
                enabled
        :type fixed_route: bool
        """

        if not self._reinjection_running:

            # Get the machine
            if self._machine is None:
                self._update_machine()

            # Find a free core on each chip to use
            if self._reinjector_cores is None:
                self._reinjector_cores, failed_chips = \
                    self._machine.reserve_system_processors()
                if len(failed_chips) > 0:
                    logger.warn(
                        "The reinjector could not be enabled on the following"
                        " chips due to lack of available cores: {}".format(
                            failed_chips))

            # Get an app id for the reinjector
            if self._reinjector_app_id is None:
                self._reinjector_app_id = self._app_id_tracker.get_new_id()

            # Load the reinjector on each free core
            reinjector_binary = os.path.join(
                os.path.dirname(model_binaries.__file__), "reinjector.aplx")
            self.execute_flood(
                self._reinjector_cores, reinjector_binary,
                self._reinjector_app_id, is_filename=True)
            self.wait_for_cores_to_be_in_state(
                self._reinjector_cores, self._reinjector_app_id,
                [CPUState.RUNNING])
            self._reinjection_running = True

        # Set the types to be reinjected
        process = SetDPRIPacketTypesProcess(self._scamp_connection_selector)
        packet_types = list()
        values_to_check = [multicast, point_to_point,
                           nearest_neighbour, fixed_route]
        flags_to_set = [DPRIFlags.MULTICAST,
                        DPRIFlags.POINT_TO_POINT,
                        DPRIFlags.NEAREST_NEIGHBOUR,
                        DPRIFlags.FIXED_ROUTE]
        for value, flag in zip(values_to_check, flags_to_set):
            if value:
                packet_types.append(flag)
        process.set_packet_types(packet_types, self._reinjector_cores)

    def set_reinjection_router_timeout(self, timeout_mantissa,
                                       timeout_exponent):
        """ Sets the timeout of the routers

        :param timeout_mantissa: The mantissa of the timeout value, between 0\
                and 15
        :type timeout_mantissa: int
        :param timeout_exponent: The exponent of the timeout value, between 0\
                and 15
        :type timeout_exponent: int
        """
        if not self._reinjection_running:
            self.enable_reinjection()
        process = SetDPRIRouterTimeoutProcess(self._scamp_connection_selector)
        process.set_timeout(timeout_mantissa, timeout_exponent,
                            self._reinjector_cores)

    def set_reinjection_router_emergency_timeout(self, timeout_mantissa,
                                                 timeout_exponent):
        """ Sets the timeout of the routers

        :param timeout_mantissa: The mantissa of the timeout value, between 0\
                and 15
        :type timeout_mantissa: int
        :param timeout_exponent: The exponent of the timeout value, between 0\
                and 15
        :type timeout_exponent: int
        """
        if not self._reinjection_running:
            self.enable_reinjection()
        process = SetDPRIRouterEmergencyTimeoutProcess(
            self._scamp_connection_selector)
        process.set_timeout(timeout_mantissa, timeout_exponent,
                            self._reinjector_cores)

    def reset_reinjection_counters(self):
        """ Resets the counters for reinjection
        """
        if not self._reinjection_running:
            self.enable_reinjection()
        process = ResetDPRICountersProcess(self._scamp_connection_selector)
        process.reset_counters(self._reinjector_cores)

    def get_reinjection_status(self, x, y):
        """ Get the status of the reinjection on a given chip

        :param x: The x-coordinate of the chip
        :type x: int
        :param y: The y-coordinate of the chip
        :type y: int
        :return: The reinjection status of the chip, or None if reinjection is\
                not enabled
        :rtype: None or :py:class:`spinnman.model.dpri_status.DPRIStatus`
        """
        if not self._reinjection_running:
            return None
        process = ReadDPRIStatusProcess(self._scamp_connection_selector)
        reinjector_core = next(
            self._reinjector_cores.get_core_subset_for_chip(x, y)
            .processor_ids)
        return process.get_dpri_status(x, y, reinjector_core)

    def __str__(self):
        return "transceiver object connected to {} with {} connections"\
            .format(self._scamp_connections[0].remote_ip_address,
                    len(self._all_connections))

    def __repr__(self):
        return self.__str__()<|MERGE_RESOLUTION|>--- conflicted
+++ resolved
@@ -1511,11 +1511,8 @@
         :param frame: the id of the frame in the cabinet containing the\
                 board(s), or 0 if the board is not in a frame
         """
-<<<<<<< HEAD
-        self._power(SCPPowerCommand.POWER_OFF, boards, cabinet, frame)
+        self._power(PowerCommand.POWER_OFF, boards, cabinet, frame)
         self._reinjection_running = False
-=======
-        self._power(PowerCommand.POWER_OFF, boards, cabinet, frame)
 
     def _bmp_connection(self, cabinet, frame):
         if (cabinet, frame) not in self._bmp_connection_selectors:
@@ -1523,7 +1520,6 @@
                 "cabinet and frame", "{} and {}".format(cabinet, frame),
                 "Unknown combination")
         return self._bmp_connection_selectors[(cabinet, frame)]
->>>>>>> 583b49e8
 
     def _power(self, power_command, boards=0, cabinet=0, frame=0):
         """ Send a power request to the machine
