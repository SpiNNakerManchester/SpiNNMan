from .sdp_header import SDPHeader


class SDPMessage(object):
    """ Wraps up an SDP message with a header and optional data.
    """
    __slots__ = [
        "_data",
        "_offset",
        "_sdp_header"]

    def __init__(self, sdp_header, data=None, offset=0):
        """
        :param sdp_header: The header of the message
        :type sdp_header:\
            :py:class:`spinnman.messages.sdp.sdp_header.SDPHeader`
        :param data: The data of the SDP packet, or None if no data
<<<<<<< HEAD
        :type data: str or bytearray
=======
        :type data: str or None
>>>>>>> 00db72f7
        :param offset: The offset where the valid data starts
        :type offset: int
        :raise None: No known exceptions are thrown
        """

        self._sdp_header = sdp_header
        self._data = data
        self._offset = offset

    @property
    def bytestring(self):
        """ The bytestring of the message

        :return: The bytestring of the message
        :rtype: str
        """
        if self._data is not None:
            return self._sdp_header.bytestring + self._data[self._offset:]
        return self._sdp_header.bytestring

    @staticmethod
    def from_bytestring(data, offset):
        sdp_header = SDPHeader.from_bytestring(data, offset)
        return SDPMessage(sdp_header, data, offset + 8)

    @property
    def sdp_header(self):
        """ The header of the packet

        :return: An SDP header
        :rtype: :py:class:`spinnman.messages.sdp.sdp_header.SDPHeader`
        """
        return self._sdp_header

    @property
    def data(self):
        """ The data in the packet

        :rtype: str
        """
        return self._data

    @property
    def offset(self):
        """ The offset where the valid data starts

        :rtype: int
        """
        return self._offset<|MERGE_RESOLUTION|>--- conflicted
+++ resolved
@@ -15,11 +15,7 @@
         :type sdp_header:\
             :py:class:`spinnman.messages.sdp.sdp_header.SDPHeader`
         :param data: The data of the SDP packet, or None if no data
-<<<<<<< HEAD
-        :type data: str or bytearray
-=======
-        :type data: str or None
->>>>>>> 00db72f7
+        :type data: str or bytearray or None
         :param offset: The offset where the valid data starts
         :type offset: int
         :raise None: No known exceptions are thrown
