--- conflicted
+++ resolved
@@ -68,8 +68,22 @@
         #tag param
         data |= self._tag_param
         byte_writer.write_byte(data)
-<<<<<<< HEAD
+        if self._prefix_param is not None:
+            x = struct.pack("<H", self._prefix_param)
+            y = bytearray(x)
+            byte_writer.write_bytes(y)
 
+        if self._payload_base is not None:
+            if (self._type_param == EIEIOTypeParam.KEY_PAYLOAD_16_BIT
+                    or self._type_param == EIEIOTypeParam.KEY_16_BIT):
+                x = struct.pack("<H", self._payload_base)
+                y = bytearray(x)
+                byte_writer.write_bytes(y)
+            elif (self._type_param == EIEIOTypeParam.KEY_PAYLOAD_32_BIT
+                    or self._type_param == EIEIOTypeParam.KEY_32_BIT):
+                x = struct.pack("<I", self._payload_base)
+                y = bytearray(x)
+                byte_writer.write_bytes(y)
     @staticmethod
     def create_header_from_reader(byte_reader):
         """ Read an SDP header from a byte_reader
@@ -118,21 +132,3 @@
             type_param=message_type, count_param=count, tag_param=tag,
             prefix_param=prefix, payload_base=d, prefix_type=f, is_time=bool(t))
 
-=======
-        if self._prefix_param is not None:
-            x = struct.pack("<H", self._prefix_param)
-            y = bytearray(x)
-            byte_writer.write_bytes(y)
-
-        if self._payload_base is not None:
-            if (self._type_param == EIEIOTypeParam.KEY_PAYLOAD_16_BIT
-                    or self._type_param == EIEIOTypeParam.KEY_16_BIT):
-                x = struct.pack("<H", self._payload_base)
-                y = bytearray(x)
-                byte_writer.write_bytes(y)
-            elif (self._type_param == EIEIOTypeParam.KEY_PAYLOAD_32_BIT
-                    or self._type_param == EIEIOTypeParam.KEY_32_BIT):
-                x = struct.pack("<I", self._payload_base)
-                y = bytearray(x)
-                byte_writer.write_bytes(y)
->>>>>>> 3098f150
