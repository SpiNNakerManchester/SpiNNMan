--- conflicted
+++ resolved
@@ -218,15 +218,7 @@
                         "<I", data, offset + 2)[0]
         else:
             if prefix_flag == 1:
-<<<<<<< HEAD
-                if (eieio_type == EIEIOType.KEY_16_BIT or
-                        eieio_type == EIEIOType.KEY_PAYLOAD_16_BIT):
-                    prefix = struct.unpack_from("<H", data, offset + 2)[0]
-                else:
-                    prefix = struct.unpack_from("<I", data, offset + 2)[0]
-=======
                 prefix = struct.unpack_from("<H", data, offset + 2)[0]
->>>>>>> 71b8a02d
 
         return EIEIODataHeader(
             eieio_type=eieio_type, tag=tag, prefix=prefix,
