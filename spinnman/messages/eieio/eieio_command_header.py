from spinnman import exceptions
import math


class EIEIOCommandHeader(object):

    def __init__(self, command):
        if command < 0 or command >= 16384:
            raise exceptions.SpinnmanInvalidParameterException(
                "command", command,
                "parameter command is outside the allowed range (0 to 16383)")
        self._command = command
        self._key_prefix = 0
        self._format = 1

<<<<<<< HEAD
#    def write_eieio_header(self, byte_writer):
#        header = (self._key_prefix << 15) | (self._format << 14) |\
#                self._command
#        byte_writer.write_short(header)

=======
>>>>>>> b08128bb
    @property
    def command(self):
        return self._command

    @staticmethod
    def create_header_from_reader(byte_reader):
        """ Read an eieio command header from a byte_reader

        :param byte_reader: The reader to read the data from
        :type byte_reader:\
                    :py:class:`spinnman.data.abstract_byte_reader.AbstractByteReader`
        :return: a eieio command header
        :rtype: :py:class:`spinnman.data.eieio.eieio_header.EIEIOHeader`
        :raise spinnman.exceptions.SpinnmanIOException: If there is an error\
                    reading from the reader
        :raise spinnman.exceptions.SpinnmanInvalidPacketException: If there\
                    are too few bytes to read the header
        :raise spinnman.exceptions.SpinnmanInvalidParameterException: If there\
                    is an error setting any of the values
        """

        first_part_of_command = byte_reader.read_byte()
        last_byte = byte_reader.read_byte()

        if ((last_byte >> 6) & 1) != 1 or ((last_byte >> 7) & 1) != 0:
            raise exceptions.SpinnmanInvalidPacketException(
<<<<<<< HEAD
                "this cannot be a eieio command header as the format does not "
                "match the correct format", "")
=======
                "this cannot be a eieio command header as the format does not"
                " match the correct format", "")
>>>>>>> b08128bb

        last_part_of_command = ((last_byte & int(math.pow(2, 6) - 1)) << 8)
        command = first_part_of_command + last_part_of_command

        return EIEIOCommandHeader(command)

    def write_command_header(self, writer):
        """ method which converts a python eieio command header into a byte array

        :param writer: the writer for byte arrays
        :type writer: implementation of spinnman.data.abstract_data_writer.AbstractDataWriter
        :return: None
        """
        header_short = (self._key_prefix << 15 | self._format << 14 |
                        self.command)
        writer.write_short(header_short)<|MERGE_RESOLUTION|>--- conflicted
+++ resolved
@@ -13,14 +13,11 @@
         self._key_prefix = 0
         self._format = 1
 
-<<<<<<< HEAD
 #    def write_eieio_header(self, byte_writer):
 #        header = (self._key_prefix << 15) | (self._format << 14) |\
 #                self._command
 #        byte_writer.write_short(header)
 
-=======
->>>>>>> b08128bb
     @property
     def command(self):
         return self._command
@@ -41,19 +38,13 @@
         :raise spinnman.exceptions.SpinnmanInvalidParameterException: If there\
                     is an error setting any of the values
         """
-
         first_part_of_command = byte_reader.read_byte()
         last_byte = byte_reader.read_byte()
 
         if ((last_byte >> 6) & 1) != 1 or ((last_byte >> 7) & 1) != 0:
             raise exceptions.SpinnmanInvalidPacketException(
-<<<<<<< HEAD
                 "this cannot be a eieio command header as the format does not "
                 "match the correct format", "")
-=======
-                "this cannot be a eieio command header as the format does not"
-                " match the correct format", "")
->>>>>>> b08128bb
 
         last_part_of_command = ((last_byte & int(math.pow(2, 6) - 1)) << 8)
         command = first_part_of_command + last_part_of_command
