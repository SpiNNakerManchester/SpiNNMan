# Copyright (c) 2015 The University of Manchester
#
# Licensed under the Apache License, Version 2.0 (the "License");
# you may not use this file except in compliance with the License.
# You may obtain a copy of the License at
#
#     https://www.apache.org/licenses/LICENSE-2.0
#
# Unless required by applicable law or agreed to in writing, software
# distributed under the License is distributed on an "AS IS" BASIS,
# WITHOUT WARRANTIES OR CONDITIONS OF ANY KIND, either express or implied.
# See the License for the specific language governing permissions and
# limitations under the License.

from enum import Enum
from typing import cast


class EIEIOType(Enum):
    """
    Possible types of EIEIO packets.
    """
    #: Indicates that data is keys which are 16 bits.
<<<<<<< HEAD
    KEY_16_BIT = cast('EIEIOType', (0, 2, 0))
    #: Indicates that data is keys and payloads of 16 bits.
    KEY_PAYLOAD_16_BIT = cast('EIEIOType', (1, 2, 2))
    #: Indicates that data is keys of 32 bits.
    KEY_32_BIT = cast('EIEIOType', (2, 4, 0))
    #: Indicates that data is keys and payloads of 32 bits.
    KEY_PAYLOAD_32_BIT = cast('EIEIOType', (3, 4, 4))

    def __init__(self, value, key_bytes: int, payload_bytes: int):
        self._value_ = value
=======
    KEY_16_BIT = (0, 2, 0)
    #: Indicates that data is keys and payloads of 16 bits.
    KEY_PAYLOAD_16_BIT = (1, 2, 2)
    #: Indicates that data is keys of 32 bits.
    KEY_32_BIT = (2, 4, 0)
    #: Indicates that data is keys and payloads of 32 bits.
    KEY_PAYLOAD_32_BIT = (3, 4, 4)

    def __new__(cls, *args) -> 'EIEIOType':
        obj = object.__new__(cls)
        obj._value_ = args[0]
        return obj

    def __init__(self, encoded_value: int,
                 # Optionals just to make mypy SHUT UP!
                 # https://github.com/python/mypy/issues/10573
                 key_bytes: int = 0, payload_bytes: int = 0):
        self._encoded_value = encoded_value
>>>>>>> 402610e8
        self._key_bytes = key_bytes
        self._payload_bytes = payload_bytes

    @property
    def encoded_value(self) -> int:
        """
        The encoded value representing the type.
        """
        return cast(int, self._value_)

    @property
    def key_bytes(self) -> int:
        """
        The number of bytes used by each key element.

        :rtype: int
        """
        return self._key_bytes

    @property
    def payload_bytes(self) -> int:
        """
        The number of bytes used by each payload element.

        :rtype: int
        """
        return self._payload_bytes

    @property
    def max_value(self) -> int:
        """
        The maximum value of the key or payload (if there is a payload).

        :rtype: int
        """
        return (1 << (self._key_bytes * 8)) - 1<|MERGE_RESOLUTION|>--- conflicted
+++ resolved
@@ -21,18 +21,6 @@
     Possible types of EIEIO packets.
     """
     #: Indicates that data is keys which are 16 bits.
-<<<<<<< HEAD
-    KEY_16_BIT = cast('EIEIOType', (0, 2, 0))
-    #: Indicates that data is keys and payloads of 16 bits.
-    KEY_PAYLOAD_16_BIT = cast('EIEIOType', (1, 2, 2))
-    #: Indicates that data is keys of 32 bits.
-    KEY_32_BIT = cast('EIEIOType', (2, 4, 0))
-    #: Indicates that data is keys and payloads of 32 bits.
-    KEY_PAYLOAD_32_BIT = cast('EIEIOType', (3, 4, 4))
-
-    def __init__(self, value, key_bytes: int, payload_bytes: int):
-        self._value_ = value
-=======
     KEY_16_BIT = (0, 2, 0)
     #: Indicates that data is keys and payloads of 16 bits.
     KEY_PAYLOAD_16_BIT = (1, 2, 2)
@@ -51,7 +39,6 @@
                  # https://github.com/python/mypy/issues/10573
                  key_bytes: int = 0, payload_bytes: int = 0):
         self._encoded_value = encoded_value
->>>>>>> 402610e8
         self._key_bytes = key_bytes
         self._payload_bytes = payload_bytes
 
