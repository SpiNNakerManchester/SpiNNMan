from spinnman.messages.eieio.abstract_eieio_message import AbstractEIEIOMessage
from spinnman.messages.eieio.eieio_command_header import EIEIOCommandHeader
from spinnman.data.little_endian_byte_array_byte_writer import \
    LittleEndianByteArrayByteWriter
from spinnman import exceptions

import binascii


class EIEIOCommandMessage(AbstractEIEIOMessage):

    def __init__(self, eieio_command_header, data=None):
<<<<<<< HEAD

        if data is None:
            data = bytearray()

=======
        if data is None:
            data = bytearray()
        
>>>>>>> 0d988c29
        AbstractEIEIOMessage.__init__(self, data)
        if isinstance(eieio_command_header, EIEIOCommandHeader):
            self._eieio_command_header = eieio_command_header
        else:
            raise exceptions.SpinnmanInvalidParameterException(
                "eieio_command_header", "invalid",
                "the header is not a eieio command header, therefore error has"
                "been raised")
    @property
    def eieio_command_header(self):
        return self._eieio_command_header

    def is_EIEIO_message(self):
        return True

    def add_data(self, data):
        writer = LittleEndianByteArrayByteWriter()
        writer.write_bytes(data)
        self._data.extend(writer.data)

    def convert_to_byte_array(self):
        """ converts the command message into a byte array in little endian form

        :return:the byte array which represents the command message
        """
        writer = LittleEndianByteArrayByteWriter()
        self._eieio_command_header.write_command_header(writer)
        if self._data is not None:
            writer.write_bytes(self._data)
        return writer.data

    def add_data(self, data):
        """ adds a byte array data onto the command's data

        :param data: the data to add
        :type data: bytearray
        :return:
        """
        self._data.extend(data)


    def __str__(self):
        return "{}:{}".format(self._eieio_command_header,
                              binascii.hexlify(self._data))

    def __repr__(self):
        return self.__str__()<|MERGE_RESOLUTION|>--- conflicted
+++ resolved
@@ -10,16 +10,9 @@
 class EIEIOCommandMessage(AbstractEIEIOMessage):
 
     def __init__(self, eieio_command_header, data=None):
-<<<<<<< HEAD
-
-        if data is None:
-            data = bytearray()
-
-=======
         if data is None:
             data = bytearray()
         
->>>>>>> 0d988c29
         AbstractEIEIOMessage.__init__(self, data)
         if isinstance(eieio_command_header, EIEIOCommandHeader):
             self._eieio_command_header = eieio_command_header
@@ -36,6 +29,11 @@
         return True
 
     def add_data(self, data):
+        """ Adds a byte array data onto the command's data
+
+        :param data: the data to add
+        :type data: bytearray
+        """
         writer = LittleEndianByteArrayByteWriter()
         writer.write_bytes(data)
         self._data.extend(writer.data)
@@ -50,17 +48,7 @@
         if self._data is not None:
             writer.write_bytes(self._data)
         return writer.data
-
-    def add_data(self, data):
-        """ adds a byte array data onto the command's data
-
-        :param data: the data to add
-        :type data: bytearray
-        :return:
-        """
-        self._data.extend(data)
-
-
+  
     def __str__(self):
         return "{}:{}".format(self._eieio_command_header,
                               binascii.hexlify(self._data))
