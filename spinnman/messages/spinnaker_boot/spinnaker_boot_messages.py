--- conflicted
+++ resolved
@@ -2,16 +2,13 @@
 import math
 import time
 import array
-<<<<<<< HEAD
 from six import iteritems
-=======
 from .system_variable_boot_values import (
     SystemVariableBootValues, spinnaker_boot_values, SystemVariableDefinition)
 from .spinnaker_boot_message import SpinnakerBootMessage
 from .spinnaker_boot_op_code import SpinnakerBootOpCode
 from spinnman.exceptions import (
     SpinnmanInvalidParameterException, SpinnmanIOException)
->>>>>>> a7153c89
 
 _BOOT_MESSAGE_DATA_WORDS = 256
 _BOOT_MESSAGE_DATA_BYTES = _BOOT_MESSAGE_DATA_WORDS * 4
