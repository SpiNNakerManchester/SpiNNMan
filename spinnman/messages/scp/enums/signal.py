--- conflicted
+++ resolved
@@ -13,7 +13,6 @@
 # limitations under the License.
 
 from enum import Enum
-from typing import cast
 
 
 class SignalType(Enum):
@@ -29,24 +28,6 @@
     """
     SCP Signals.
     """
-<<<<<<< HEAD
-    INITIALISE: 'Signal' = cast('Signal', (0, SignalType.NEAREST_NEIGHBOUR))
-    POWER_DOWN: 'Signal' = cast('Signal', (1, SignalType.NEAREST_NEIGHBOUR))
-    STOP: 'Signal' = cast('Signal', (2, SignalType.NEAREST_NEIGHBOUR))
-    START: 'Signal' = cast('Signal', (3, SignalType.MULTICAST))
-    SYNC0: 'Signal' = cast('Signal', (4, SignalType.MULTICAST))
-    SYNC1: 'Signal' = cast('Signal', (5, SignalType.MULTICAST))
-    PAUSE: 'Signal' = cast('Signal', (6, SignalType.MULTICAST))
-    CONTINUE: 'Signal' = cast('Signal', (7, SignalType.MULTICAST))
-    EXIT: 'Signal' = cast('Signal', (8, SignalType.MULTICAST))
-    TIMER: 'Signal' = cast('Signal', (9, SignalType.MULTICAST))
-    USER_0: 'Signal' = cast('Signal', (10, SignalType.MULTICAST))
-    USER_1: 'Signal' = cast('Signal', (11, SignalType.MULTICAST))
-    USER_2: 'Signal' = cast('Signal', (12, SignalType.MULTICAST))
-    USER_3: 'Signal' = cast('Signal', (13, SignalType.MULTICAST))
-
-    def __init__(self, value, signal_type) -> None:
-=======
     INITIALISE = (0, SignalType.NEAREST_NEIGHBOUR)
     POWER_DOWN = (1, SignalType.NEAREST_NEIGHBOUR)
     STOP = (2, SignalType.NEAREST_NEIGHBOUR)
@@ -68,7 +49,6 @@
         return obj
 
     def __init__(self, value: int, signal_type: SignalType) -> None:
->>>>>>> 402610e8
         """
         :param int value: The value used for the signal
         :param SignalType signal_type: The "type" of the signal
