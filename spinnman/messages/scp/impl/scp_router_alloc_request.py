from spinnman.messages.scp.abstract_messages.abstract_scp_request\
    import AbstractSCPRequest
from spinnman.messages.sdp.sdp_header import SDPHeader
from spinnman.messages.sdp.sdp_flag import SDPFlag
from spinnman.messages.scp.scp_request_header import SCPRequestHeader
from spinnman.messages.scp.scp_command import SCPCommand
from spinnman.messages.scp.impl.scp_router_alloc_response\
    import SCPRouterAllocResponse
from spinnman.messages.scp.scp_alloc_free_type import SCPAllocFreeType


class SCPRouterAllocRequest(AbstractSCPRequest):
    """ An SCP Request to allocate space for routing entries
    """

    def __init__(self, x, y, app_id, n_entries):
        """

        :param x: The x-coordinate of the chip to allocate on, between 0 and\
                    255
        :type x: int
        :param y: The y-coordinate of the chip to allocate on, between 0 and\
                    255
        :type y: int
        :param app_id: The id of the application, between 0 and 255
        :type app_id: int
        :param n_entries: The number of entries to allocate
        :type n_entries: int
        """
        super(SCPRouterAllocRequest, self).__init__(
            SDPHeader(
                flags=SDPFlag.REPLY_EXPECTED, destination_port=0,
                destination_cpu=0, destination_chip_x=x,
                destination_chip_y=y),
            SCPRequestHeader(command=SCPCommand.CMD_ALLOC),
<<<<<<< HEAD
            argument_1=(app_id << 8) | SCPAllocFreeType.ALLOC_ROUTING.value,
=======
            argument_1=(
                (app_id << 8) |
                SCPAllocFreeType.ALLOC_ROUTING.value),  # @UndefinedVariable
>>>>>>> 896cecff
            argument_2=n_entries)

    def get_scp_response(self):
        return SCPRouterAllocResponse()<|MERGE_RESOLUTION|>--- conflicted
+++ resolved
@@ -33,13 +33,9 @@
                 destination_cpu=0, destination_chip_x=x,
                 destination_chip_y=y),
             SCPRequestHeader(command=SCPCommand.CMD_ALLOC),
-<<<<<<< HEAD
-            argument_1=(app_id << 8) | SCPAllocFreeType.ALLOC_ROUTING.value,
-=======
             argument_1=(
                 (app_id << 8) |
                 SCPAllocFreeType.ALLOC_ROUTING.value),  # @UndefinedVariable
->>>>>>> 896cecff
             argument_2=n_entries)
 
     def get_scp_response(self):
