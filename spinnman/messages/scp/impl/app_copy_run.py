--- conflicted
+++ resolved
@@ -30,14 +30,9 @@
     """
     __slots__ = "__link",
 
-<<<<<<< HEAD
     def __init__(self, x: int, y: int, link: int, size: int, app_id: int,
                  processors: Optional[Iterable[int]],
-                 chksum: int, wait: bool = False):
-=======
-    def __init__(self, x, y, link, size, app_id, processors, checksum,
-                 wait=False):
->>>>>>> f4923f6b
+                 checksum: int, wait: bool = False):
         """
         :param int x:
             The x-coordinate of the chip to read from, between 0 and 255
