# Copyright (c) 2017-2021 The University of Manchester
#
# This program is free software: you can redistribute it and/or modify
# it under the terms of the GNU General Public License as published by
# the Free Software Foundation, either version 3 of the License, or
# (at your option) any later version.
#
# This program is distributed in the hope that it will be useful,
# but WITHOUT ANY WARRANTY; without even the implied warranty of
# MERCHANTABILITY or FITNESS FOR A PARTICULAR PURPOSE.  See the
# GNU General Public License for more details.
#
# You should have received a copy of the GNU General Public License
# along with this program.  If not, see <http://www.gnu.org/licenses/>.

""" This is a script used to check the state of a SpiNNaker machine.
"""

import sys
import argparse
from spinnman.transceiver import create_transceiver_from_hostname
from spinn_machine import CoreSubsets, CoreSubset
from spinnman.model.enums import CPUState

SCAMP_ID = 0
IGNORED_IDS = {SCAMP_ID, 16}  # WHY 16?


def get_cores_in_run_state(txrx, app_id, print_all_chips):
    """
    :param Transceiver txrx:
    :param int app_id:
    :param bool print_all_chips:
    """
    count_finished = txrx.get_core_state_count(app_id, CPUState.FINISHED)
    count_run = txrx.get_core_state_count(app_id, CPUState.RUNNING)
    print('running: {} finished: {}'.format(count_run, count_finished))

    machine = txrx.get_machine_details()
    print('machine max x: {} max y: {}'.format(
        machine.max_chip_x, machine.max_chip_y))
    if print_all_chips:
        print('machine chips: {}'.format(list(machine.chips)))

    all_cores = []
    for chip in machine.chips:
        all_cores.append(CoreSubset(chip.x, chip.y, range(1, 17)))

    all_cores = CoreSubsets(core_subsets=all_cores)

    cores_finished = txrx.get_cores_in_state(all_cores, CPUState.FINISHED)
    cores_running = txrx.get_cores_in_state(all_cores, CPUState.RUNNING)
    cores_watchdog = txrx.get_cores_in_state(all_cores, CPUState.WATCHDOG)

    for (x, y, p), _ in cores_running:
        if p not in IGNORED_IDS:
            print('run core: {} {} {}'.format(x, y, p))

    for (x, y, p), _ in cores_finished:
        print('finished core: {} {} {}'.format(x, y, p))

    for (x, y, p), _ in cores_watchdog:
        print('watchdog core: {} {} {}'.format(x, y, p))


def _make_transceiver(host, version, bmp_names):
    """
    :param host: Most to use or None to use test config for all params
    :type host: str or None
    :param version: Board version to use (None defaults to 5 unless host is
        192.168.240.253 (spin 3)
    :type version: int or None
    :param bmp: bmp conenction or None to auto detect (if applicable)
    :type bmp: str or None
    :rtype: Transceiver
    """
    if host is None:
        try:
            from board_test_configuration import BoardTestConfiguration
            config = BoardTestConfiguration()
        except ImportError:
            print("cannot read board test configuration")
            sys.exit(1)
        config.set_up_remote_board()
        host = config.remotehost
        version = config.board_version
        bmp_names = config.bmp_names
        auto_detect_bmp = config.auto_detect_bmp
    else:
        if version is None:
            if host == "192.168.240.253":
                version = 3
            else:
                version = 5
        auto_detect_bmp = False

    print("talking to SpiNNaker system at {}".format(host))
    return create_transceiver_from_hostname(
<<<<<<< HEAD
        host, config.board_version,
        bmp_connection_data=config.bmp_names,
        auto_detect_bmp=config.auto_detect_bmp)
=======
        host, version,
        ignore_cores=CoreSubsets(),
        ignore_chips=CoreSubsets(core_subsets=[]),
        bmp_connection_data=bmp_names,
        auto_detect_bmp=auto_detect_bmp)
>>>>>>> 0a752ae9


def main(args):
    """ Runs the script.
    """
    ap = argparse.ArgumentParser(
        description="Check the state of a SpiNNaker machine.")
    ap.add_argument(
        "-a", "--appid", help="the application ID to check", type=int,
        default=17)
    ap.add_argument(
        "-v", "--version", help="the version of your boards", type=int,
        default=None)
    ap.add_argument(
        "-b", "--bmp_names",
        help="the hostname or IP address of the BMP of the SpiNNaker machine "
             "to inspects",
        type=str, default=None)
    ap.add_argument(
        "-n", "--noprintchips", action="store_true", default=False,
        help=("don't print all the chips out; avoids a great deal of "
              "output for large machines"))
    ap.add_argument(
        "host", default=None, nargs='?',
        help="the hostname or IP address of the SpiNNaker machine to inspect")
    args = ap.parse_args(args)
    # These ought to be parsed from command line arguments
    app_id = args.appid
    print_chips = not args.noprintchips

    transceiver = _make_transceiver(args.host, args.version, args.bmp_names)
    try:
        get_cores_in_run_state(transceiver, app_id, print_chips)
    finally:
        transceiver.close()


if __name__ == "__main__":  # pragma: no cover
    main(sys.argv[1:])<|MERGE_RESOLUTION|>--- conflicted
+++ resolved
@@ -96,17 +96,9 @@
 
     print("talking to SpiNNaker system at {}".format(host))
     return create_transceiver_from_hostname(
-<<<<<<< HEAD
-        host, config.board_version,
-        bmp_connection_data=config.bmp_names,
-        auto_detect_bmp=config.auto_detect_bmp)
-=======
         host, version,
-        ignore_cores=CoreSubsets(),
-        ignore_chips=CoreSubsets(core_subsets=[]),
         bmp_connection_data=bmp_names,
         auto_detect_bmp=auto_detect_bmp)
->>>>>>> 0a752ae9
 
 
 def main(args):
