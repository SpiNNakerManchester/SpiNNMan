--- conflicted
+++ resolved
@@ -76,15 +76,11 @@
                  "__group", "__collab", "__nmpi_job", "__nmpi_user")
 
     def __init__(
-<<<<<<< HEAD
             self, service_url: str,
             username: Optional[str] = None, password: Optional[str] = None,
-            bearer_token: Optional[str] = None):
-=======
-            self, service_url, username=None, password=None,
-            bearer_token=None, group=None, collab=None, nmpi_job=None,
-            nmpi_user=None):
->>>>>>> 57139765
+            bearer_token: Optional[str] = None,
+            group: Optional[str] = None, collab: Optional[str] = None,
+            nmpi_job: Optional[str] = None, nmpi_user: Optional[str] = None):
         """
         :param str service_url: The reference to the service.
             May have username and password supplied as part of the network
