# Copyright (c) 2021 The University of Manchester
#
# Licensed under the Apache License, Version 2.0 (the "License");
# you may not use this file except in compliance with the License.
# You may obtain a copy of the License at
#
#     https://www.apache.org/licenses/LICENSE-2.0
#
# Unless required by applicable law or agreed to in writing, software
# distributed under the License is distributed on an "AS IS" BASIS,
# WITHOUT WARRANTIES OR CONDITIONS OF ANY KIND, either express or implied.
# See the License for the specific language governing permissions and
# limitations under the License.
"""
Implementation of the client for the Spalloc web service.
"""

from contextlib import contextmanager
from logging import getLogger
from multiprocessing import Process, Queue
from time import sleep
from packaging.version import Version
import queue
import requests
import struct
import threading
from typing import (
    ContextManager,
    Callable, Collection, Dict, FrozenSet, Iterable, Iterator, List, Mapping,
    Optional, Tuple, cast)
from typing_extensions import TypeAlias
from websocket import WebSocket  # type: ignore
from spinn_utilities.abstract_base import AbstractBase, abstractmethod
from spinn_utilities.abstract_context_manager import (
    AbstractContextManager as ACM)
from spinn_utilities.log import FormatAdapter
from spinn_utilities.typing.coords import XY
from spinn_utilities.typing.json import JsonObject, JsonValue
from spinn_utilities.overrides import overrides
from spinnman.connections.udp_packet_connections import UDPConnection
from spinnman.connections.abstract_classes import Connection, Listenable
from spinnman.constants import SCP_SCAMP_PORT, UDP_BOOT_CONNECTION_DEFAULT_PORT
from spinnman.exceptions import SpinnmanTimeoutException
from spinnman.exceptions import SpallocException
from spinnman.transceiver import Transceiver
from .spalloc_state import SpallocState
from .proxy_protocol import ProxyProtocol
from .session import Session, SessionAware
from .utils import parse_service_url, get_hostname
from .abstract_spalloc_client import AbstractSpallocClient
from .spalloc_machine import SpallocMachine
from .spalloc_job import SpallocJob
from .spalloc_proxied_connection import SpallocProxiedConnection
from .spalloc_boot_connection import SpallocBootConnection
from .spalloc_eieio_connection import SpallocEIEIOConnection
from .spalloc_eieio_listener import SpallocEIEIOListener
from .spalloc_scp_connection import SpallocSCPConnection

logger = FormatAdapter(getLogger(__name__))
_open_req = struct.Struct("<IIIII")
_close_req = struct.Struct("<III")
_open_listen_req = struct.Struct("<II")
# Open and close share the response structure
_open_close_res = struct.Struct("<III")
_open_listen_res = struct.Struct("<IIIBBBBI")
_msg = struct.Struct("<II")
_msg_to = struct.Struct("<IIIII")


class SpallocClient(ACM, AbstractSpallocClient):
    """
    Basic client library for talking to new Spalloc.
    """
    __slots__ = ("__session",
                 "__machines_url", "__jobs_url", "version",
                 "__group", "__collab", "__nmpi_job", "__nmpi_user")

    def __init__(
            self, service_url: str,
            username: Optional[str] = None, password: Optional[str] = None,
            bearer_token: Optional[str] = None,
            group: Optional[str] = None, collab: Optional[str] = None,
            nmpi_job: Optional[int] = None, nmpi_user: Optional[str] = None):
        """
        :param str service_url: The reference to the service.
            May have username and password supplied as part of the network
            location; if so, the ``username`` and ``password`` arguments
            *must* be ``None``. If ``username`` and ``password`` are not given,
            not even within the URL, the ``bearer_token`` must be not ``None``.
        :param str username: The user name to use
        :param str password: The password to use
        :param str bearer_token: The bearer token to use
        """
        if username is None and password is None:
            service_url, username, password = parse_service_url(service_url)
        self.__session: Optional[Session] = Session(
            service_url, username, password, bearer_token)
        obj = self.__session.renew()
        v = cast(JsonObject, obj["version"])
        self.version = Version(
            f"{v['major-version']}.{v['minor-version']}.{v['revision']}")
        self.__machines_url = obj["machines-ref"]
        self.__jobs_url = obj["jobs-ref"]
        self.__group = group
        self.__collab = collab
        self.__nmpi_job = nmpi_job
        self.__nmpi_user = nmpi_user
        logger.info("established session to {} for {}", service_url, username)

    @staticmethod
<<<<<<< HEAD
    def open_job_from_database(conn: sqlite3.Cursor) -> Optional[SpallocJob]:
=======
    def open_job_from_database(
            service_url, job_url, cookies, headers) -> SpallocJob:
>>>>>>> dadab257
        """
        Create a job from the description in the attached database. This is
        intended to allow for access to the job's allocated resources from
        visualisers and other third party code participating in the SpiNNaker
        Tools Notification Protocol.

        .. note::
            The job is not verified to exist and be running. The session
            credentials may have expired; if so, the job will be unable to
            regenerate them.

        :param str service_url:
        :param str job_url:
        :param dict(str, str) cookies:
        :param dict(str, str) headers:

        :return:
            The job handle, or ``None`` if the records in the database are
            absent or incomplete.
        :rtype: SpallocJob
        """
        session = Session(service_url, session_credentials=(cookies, headers))
        return _SpallocJob(session, job_url)

    @overrides(AbstractSpallocClient.list_machines)
    def list_machines(self) -> Dict[str, SpallocMachine]:
        assert self.__session
        obj = self.__session.get(self.__machines_url).json()
        return {m["name"]: _SpallocMachine(self.__session, m)
                for m in obj["machines"]}

    @overrides(AbstractSpallocClient.list_jobs)
    def list_jobs(self, deleted: bool = False) -> Iterable[SpallocJob]:
        assert self.__session
        obj = self.__session.get(
            self.__jobs_url,
            deleted=("true" if deleted else "false")).json()
        while obj["jobs"]:
            for u in obj["jobs"]:
                yield _SpallocJob(self.__session, u)
            if "next" not in obj:
                break
            obj = self.__session.get(obj["next"]).json()

    def _create(self, create: Mapping[str, JsonValue],
                machine_name: Optional[str]) -> SpallocJob:
        assert self.__session
        operation = dict(create)
        if machine_name:
            operation["machine-name"] = machine_name
        else:
            operation["tags"] = ["default"]
        if self.__group is not None:
            operation["group"] = self.__group
        if self.__collab is not None:
            operation["nmpi-collab"] = self.__collab
        if self.__nmpi_job is not None:
            operation["nmpi-job-id"] = self.__nmpi_job
            if self.__nmpi_user is not None:
                operation["owner"] = self.__nmpi_user
        r = self.__session.post(self.__jobs_url, operation, timeout=30)
        url = r.headers["Location"]
        return _SpallocJob(self.__session, url)

    @overrides(AbstractSpallocClient.create_job)
    def create_job(
            self, num_boards: int = 1,
            machine_name: Optional[str] = None,
            keepalive: int = 45) -> SpallocJob:
        return self._create({
            "num-boards": int(num_boards),
            "keepalive-interval": f"PT{int(keepalive)}S"
        }, machine_name)

    @overrides(AbstractSpallocClient.create_job_rect)
    def create_job_rect(
            self, width: int, height: int,
            machine_name: Optional[str] = None,
            keepalive: int = 45) -> SpallocJob:
        return self._create({
            "dimensions": {
                "width": int(width),
                "height": int(height)
            },
            "keepalive-interval": f"PT{int(keepalive)}S"
        }, machine_name)

    @overrides(AbstractSpallocClient.create_job_board)
    def create_job_board(
            self, triad=None, physical=None, ip_address=None,
            machine_name=None, keepalive=45) -> SpallocJob:
        board: JsonObject
        if triad:
            x, y, z = triad
            board = {"x": int(x), "y": int(y), "z": int(z)}
        elif physical:
            c, f, b = physical
            board = {"cabinet": int(c), "frame": int(f), "board": int(b)}
        elif ip_address:
            board = {"address": str(ip_address)}
        else:
            raise KeyError("at least one of triad, physical and ip_address "
                           "must be given")
        return self._create({
            "board": board,
            "keepalive-interval": f"PT{int(keepalive)}S"
        }, machine_name)

    def close(self) -> None:
        # pylint: disable=protected-access
        if self.__session is not None:
            self.__session._purge()
        self.__session = None


class _ProxyServiceError(IOError):
    """
    An error passed to us from the server over the proxy channel.
    """


def _SpallocKeepalive(url, interval, term_queue, cookies, headers):
    """
    Actual keepalive task implementation. Don't use directly.
    """
    headers["Content-Type"] = "text/plain; charset=UTF-8"
    while True:
        requests.put(url, data="alive", cookies=cookies, headers=headers,
                     allow_redirects=False, timeout=10)
        try:
            term_queue.get(True, interval)
            break
        except queue.Empty:
            continue
        # On ValueError or OSError, just terminate the keepalive process
        # They happen when the term_queue is directly closed
        except ValueError:
            break
        except OSError:
            break


class _SpallocMachine(SessionAware, SpallocMachine):
    """
    Represents a Spalloc-controlled machine.

    Don't make this yourself. Use :py:class:`SpallocClient` instead.
    """
    __slots__ = ("__name", "__tags", "__width", "__height",
                 "__dead_boards", "__dead_links")

    def __init__(self, session: Session, machine_data: JsonObject):
        """
        :param _Session session:
        :param dict machine_data:
        """
        super().__init__(session, cast(str, machine_data["uri"]))
        self.__name = cast(str, machine_data["name"])
        self.__tags = frozenset(cast(List[str], machine_data["tags"]))
        self.__width = cast(int, machine_data["width"])
        self.__height = cast(int, machine_data["height"])
        self.__dead_boards = cast(list, machine_data["dead-boards"])
        self.__dead_links = cast(list, machine_data["dead-links"])

    @property
    @overrides(SpallocMachine.name)
    def name(self) -> str:
        return self.__name

    @property
    @overrides(SpallocMachine.tags)
    def tags(self) -> FrozenSet[str]:
        return self.__tags

    @property
    @overrides(SpallocMachine.width)
    def width(self) -> int:
        return self.__width

    @property
    @overrides(SpallocMachine.height)
    def height(self) -> int:
        return self.__height

    @property
    @overrides(SpallocMachine.dead_boards)
    def dead_boards(self) -> list:
        return self.__dead_boards

    @property
    @overrides(SpallocMachine.dead_links)
    def dead_links(self) -> list:
        return self.__dead_links

    @property
    @overrides(SpallocMachine.area)
    def area(self) -> Tuple[int, int]:
        return (self.width, self.height)

    def __repr__(self):
        return "SpallocMachine" + str((
            self.name, self.tags, self.width, self.height, self.dead_boards,
            self.dead_links))


class _ProxyPing(threading.Thread):
    """
    Sends ping messages to an open websocket
    """

    def __init__(self, ws, sleep_time=30):
        super().__init__(daemon=True)
        self.__ws = ws
        self.__sleep_time = sleep_time
        self.__closed = False
        self.start()

    def run(self):
        """
        The handler loop of this thread
        """
        while self.__ws.connected:
            try:
                self.__ws.ping()
            except Exception:  # pylint: disable=broad-except
                # If closed, ignore error and get out of here
                if self.__closed:
                    break

                # Make someone aware of the error
                logger.exception("Error in websocket before close")
            sleep(self.__sleep_time)

    def close(self):
        """
        Mark as closed to avoid error messages.
        """
        self.__closed = True


_WSCB: TypeAlias = Callable[[Optional[bytes]], None]


class _ProxyReceiver(threading.Thread):
    """
    Receives all messages off an open websocket and dispatches them to
    registered listeners.
    """

    def __init__(self, ws: WebSocket):
        super().__init__(daemon=True)
        self.__ws = ws
        self.__returns: Dict[int, _WSCB] = {}
        self.__handlers: Dict[int, _WSCB] = {}
        self.__correlation_id = 0
        self.__closed = False
        self.start()

    def run(self) -> None:
        """
        The handler loop of this thread.
        """
        while self.__ws.connected:
            try:
                result: Tuple[int, bytes] = self.__ws.recv_data()
                frame = result[1]
                if len(frame) < _msg.size:
                    # Message is out of protocol
                    continue
            except Exception:  # pylint: disable=broad-except
                # If closed, ignore error and get out of here
                if self.__closed:
                    break

                # Make someone aware of the error
                logger.exception("Error in websocket before close")

                # If we are disconnected before closing, make errors happen
                if not self.__ws.connected:
                    for rt in self.__returns.values():
                        rt(None)
                    for hd in self.__handlers.values():
                        hd(None)
                    break
            code, num = _msg.unpack_from(frame, 0)
            if code == ProxyProtocol.MSG:
                self.dispatch_message(num, frame)
            else:
                self.dispatch_return(num, frame)

    def expect_return(self, handler: _WSCB) -> int:
        """
        Register a one-shot listener for a call-like message's return.

        :return: The correlation ID
        """
        c = self.__correlation_id
        self.__correlation_id += 1
        self.__returns[c] = handler
        return c

    def listen(self, channel_id: int, handler: _WSCB):
        """
        Register a persistent listener for one-way messages.
        """
        self.__handlers[channel_id] = handler

    def dispatch_return(self, correlation_id: int, msg: bytes):
        """
        Dispatch a received call-return message.
        """
        handler = self.__returns.pop(correlation_id, None)
        if handler:
            handler(msg)

    def dispatch_message(self, channel_id: int, msg: bytes):
        """
        Dispatch a received one-way message.
        """
        handler = self.__handlers.get(channel_id)
        if handler:
            handler(msg)

    def unlisten(self, channel_id: int):
        """
        De-register a listener for a channel
        """
        self.__handlers.pop(channel_id)

    def close(self) -> None:
        """
        Mark receiver closed to avoid errors
        """
        self.__closed = True


class _SpallocJob(SessionAware, SpallocJob):
    """
    Represents a job in Spalloc.

    Don't make this yourself. Use :py:class:`SpallocClient` instead.
    """
    __slots__ = ("__machine_url", "__chip_url",
                 "_keepalive_url", "__keepalive_handle", "__proxy_handle",
                 "__proxy_thread", "__proxy_ping")

    def __init__(self, session: Session, job_handle: str):
        """
        :param _Session session:
        :param str job_handle:
        """
        super().__init__(session, job_handle)
        logger.info("established job at {}", job_handle)
        self.__machine_url = self._url + "machine"
        self.__chip_url = self._url + "chip"
        self._keepalive_url = self._url + "keepalive"
        self.__keepalive_handle: Optional[Queue] = None
        self.__proxy_handle: Optional[WebSocket] = None
        self.__proxy_thread: Optional[_ProxyReceiver] = None
        self.__proxy_ping: Optional[_ProxyPing] = None

<<<<<<< HEAD
    @overrides(SpallocJob._write_session_credentials_to_db)
    def _write_session_credentials_to_db(self, cur: sqlite3.Cursor):
=======
    @overrides(SpallocJob.get_session_credentials_for_db)
    def get_session_credentials_for_db(self):
>>>>>>> dadab257
        config = {}
        config["SPALLOC", "service uri"] = self._service_url
        config["SPALLOC", "job uri"] = self._url
        cookies, headers = self._session_credentials
        for k, v in cookies.items():
            config["COOKIE", k] = v
        for k, v in headers.items():
            config["HEADER", k] = v
        if "Authorization" in headers:
            # We never write the auth headers themselves; we just extend the
            # session
            del headers["Authorization"]
        return config

    @overrides(SpallocJob.get_state)
    def get_state(self) -> SpallocState:
        obj = self._get(self._url).json()
        return SpallocState[obj["state"]]

    @overrides(SpallocJob.get_root_host)
    def get_root_host(self) -> Optional[str]:
        r = self._get(self.__machine_url)
        if r.status_code == 204:
            return None
        obj = r.json()
        for c in obj["connections"]:
            [x, y], host = c
            if x == 0 and y == 0:
                return host
        return None

    @overrides(SpallocJob.get_connections)
    def get_connections(self) -> Dict[XY, str]:
        r = self._get(self.__machine_url)
        if r.status_code == 204:
            return {}
        return {
            (int(x), int(y)): str(host)
            for ((x, y), host) in r.json()["connections"]
        }

    @property
    def __proxy_url(self) -> Optional[str]:
        """
        The URL for talking to the proxy connection system.
        """
        r = self._get(self._url)
        if r.status_code == 204:
            return None
        try:
            url = r.json()["proxy-ref"]
            logger.info("Connecting to proxy on {}", url)
            return url
        except KeyError:
            return None

    def __init_proxy(self) -> _ProxyReceiver:
        if self.__proxy_handle is None or not self.__proxy_handle.connected:
            if self.__proxy_url is None:
                raise ValueError("no proxy available")
            self.__proxy_handle = self._websocket(
                self.__proxy_url, origin=get_hostname(self._url))
            self.__proxy_thread = _ProxyReceiver(self.__proxy_handle)
            self.__proxy_ping = _ProxyPing(self.__proxy_handle)
        assert self.__proxy_thread is not None
        return self.__proxy_thread

    @overrides(SpallocJob.connect_to_board)
    def connect_to_board(
            self, x: int, y: int,
            port: int = SCP_SCAMP_PORT) -> SpallocSCPConnection:
        proxy = self.__init_proxy()
        return _ProxiedSCAMPConnection(
            self.__proxy_handle, proxy, int(x), int(y), int(port))

    @overrides(SpallocJob.connect_for_booting)
    def connect_for_booting(self) -> SpallocBootConnection:
        proxy = self.__init_proxy()
        return _ProxiedBootConnection(self.__proxy_handle, proxy)

    @overrides(SpallocJob.open_eieio_connection)
    def open_eieio_connection(self, x: int, y: int) -> SpallocEIEIOConnection:
        proxy = self.__init_proxy()
        return _ProxiedEIEIOConnection(
            self.__proxy_handle, proxy, int(x), int(y), SCP_SCAMP_PORT)

    @overrides(SpallocJob.open_eieio_listener_connection)
    def open_eieio_listener_connection(self) -> SpallocEIEIOListener:
        proxy = self.__init_proxy()
        return _ProxiedEIEIOListener(
            self.__proxy_handle, proxy, self.get_connections())

    @overrides(SpallocJob.open_udp_listener_connection)
    def open_udp_listener_connection(self) -> UDPConnection:
        proxy = self.__init_proxy()
        return _ProxiedUDPListener(
            self.__proxy_handle, proxy, self.get_connections())

    @overrides(SpallocJob.wait_for_state_change)
    def wait_for_state_change(self, old_state: SpallocState) -> SpallocState:
        while old_state != SpallocState.DESTROYED:
            obj = self._get(self._url, wait="true", timeout=None).json()
            s = SpallocState[obj["state"]]
            if s != old_state or s == SpallocState.DESTROYED:
                return s
        return old_state

    @overrides(SpallocJob.wait_until_ready)
    def wait_until_ready(self) -> None:
        state = SpallocState.UNKNOWN
        while state != SpallocState.READY:
            state = self.wait_for_state_change(state)
            if state == SpallocState.DESTROYED:
                raise SpallocException("job was unexpectedly destroyed")

    @overrides(SpallocJob.destroy)
    def destroy(self, reason: str = "finished") -> None:
        if self.__keepalive_handle:
            self.__keepalive_handle.close()
            self.__keepalive_handle = None
        if self.__proxy_handle is not None:
            if self.__proxy_thread:
                self.__proxy_thread.close()
            if self.__proxy_ping:
                self.__proxy_ping.close()
            self.__proxy_handle.close()
        self._delete(self._url, reason=str(reason))
        logger.info("deleted job at {}", self._url)

    @overrides(SpallocJob.keepalive)
    def keepalive(self) -> None:
        self._put(self._keepalive_url, "alive")

    @overrides(SpallocJob.launch_keepalive_task, extend_doc=True)
    def launch_keepalive_task(
            self, period: float = 30) -> ContextManager[Process]:
        """
        .. note::
            Tricky! *Cannot* be done with a thread, as the main thread is known
            to do significant amounts of CPU-intensive work.
        """
        if self.__keepalive_handle is not None:
            raise SpallocException("cannot keep job alive from two tasks")
        q: Queue = Queue(1)
        p = Process(target=_SpallocKeepalive, args=(
            self._keepalive_url, 0 + period, q,
            *self._session_credentials), daemon=True)
        p.start()
        self.__keepalive_handle = q
        return self.__closer(q, p)

    @contextmanager
    def __closer(self, q: Queue, p: Process) -> Iterator[Process]:
        try:
            yield p
        finally:
            q.put("quit")
            # Give it a second, and if it still isn't dead, kill it
            p.join(1)
            if p.is_alive():
                p.kill()

    @overrides(SpallocJob.where_is_machine)
    def where_is_machine(self, x: int, y: int) -> Optional[
            Tuple[int, int, int]]:
        r = self._get(self.__chip_url, x=int(x), y=int(y))
        if r.status_code == 204:
            return None
        return cast(Tuple[int, int, int], tuple(
            r.json()["physical-board-coordinates"]))

    @property
    def _keepalive_handle(self) -> Optional[Queue]:
        return self.__keepalive_handle

    @_keepalive_handle.setter
    def _keepalive_handle(self, handle: Queue):
        if self.__keepalive_handle is not None:
            raise SpallocException("cannot keep job alive from two tasks")
        self.__keepalive_handle = handle

    @overrides(SpallocJob.create_transceiver)
    def create_transceiver(self) -> Transceiver:
        if self.get_state() != SpallocState.READY:
            raise SpallocException("job not ready to execute scripts")
        proxies: List[Connection] = [
            self.connect_to_board(x, y) for (x, y) in self.get_connections()]
        # Also need a boot connection
        proxies.append(self.connect_for_booting())
        return Transceiver(version=5, connections=proxies)

    def __repr__(self):
        return f"SpallocJob({self._url})"


class _ProxiedConnection(metaclass=AbstractBase):
    """
    Core mux/demux emulating a connection that is proxied over a websocket.

    None of the methods are public because subclasses may expose a profile of
    them to conform to a particular type of connection.
    """

    def __init__(self, ws: WebSocket, receiver: _ProxyReceiver):
        self.__ws: Optional[WebSocket] = ws
        self.__receiver: Optional[_ProxyReceiver] = receiver
        self.__msgs: queue.SimpleQueue = queue.SimpleQueue()
        self.__call_queue: queue.Queue = queue.Queue(1)
        self.__call_lock = threading.RLock()
        self.__current_msg: Optional[bytes] = None
        self.__handle = self._open_connection()
        self.__receiver.listen(self.__handle, self.__msgs.put)

    @abstractmethod
    def _open_connection(self) -> int:
        raise NotImplementedError

    def _call(self, proto: ProxyProtocol, packer: struct.Struct,
              unpacker: struct.Struct, *args) -> Collection[int]:
        """
        Do a synchronous call.

        :param proto:
            The protocol message number.
        :param packer:
            How to form the protocol message. The first two arguments passed
            will be the protocol message number and an issued correlation ID
            (not needed by the caller).
        :param unpacker:
            How to extract the expected response.
        :param args:
            Additional arguments to pass to the packer.
        :return:
            The results from the unpacker *after* the protocol message code and
            the correlation ID.
        :raises IOError:
            If something goes wrong. This could be due to the websocket being
            closed, or the receipt of an ERROR response.
        """
        if not self._connected:
            raise IOError("socket closed")
        if not self.__receiver:
            raise IOError("socket closed")
        if not self.__ws:
            raise IOError("socket closed")
        with self.__call_lock:
            # All calls via websocket use correlation_id
            correlation_id = self.__receiver.expect_return(
                self.__call_queue.put)
            self.__ws.send_binary(packer.pack(proto, correlation_id, *args))
            if not self._connected:
                raise IOError("socket closed after send!")
            reply = self.__call_queue.get()
            code, _ = _msg.unpack_from(reply, 0)
            if code == ProxyProtocol.ERROR:
                # Rest of message is UTF-8 encoded error message string
                payload = reply[_msg.size:].decode("utf-8")
                if len(payload):
                    raise _ProxyServiceError(payload)
                raise _ProxyServiceError(f"unknown problem with {proto} call")
            return unpacker.unpack(reply)[2:]

    @property
    def _connected(self) -> bool:
        return bool(self.__ws and self.__ws.connected)

    def _throw_if_closed(self) -> None:
        if not self._connected:
            raise IOError("socket closed")

    def _close(self) -> None:
        if self._connected:
            channel_id, = self._call(
                ProxyProtocol.CLOSE, _close_req, _open_close_res,
                self.__handle)
            if channel_id != self.__handle:
                raise IOError("failed to close proxy socket")
        if self.__receiver:
            self.__receiver.unlisten(self.__handle)
        self.__ws = None
        self.__receiver = None

    def _send(self, message: bytes):
        self._throw_if_closed()
        # Put the header on the front and send it
        if not self.__ws:
            raise IOError("socket closed")
        self.__ws.send_binary(_msg.pack(
            ProxyProtocol.MSG, self.__handle) + message)

    def _send_to(self, message: bytes, x: int, y: int, port: int):
        self._throw_if_closed()
        # Put the header on the front and send it
        if not self.__ws:
            raise IOError("socket closed")
        self.__ws.send_binary(_msg_to.pack(
            ProxyProtocol.MSG_TO, self.__handle, x, y, port) + message)

    def __get(self, timeout: float = 0.5) -> bytes:
        """
        Get a value from the queue. Handles block/non-block switching and
        trimming of the message protocol prefix.
        """
        if not timeout:
            return self.__msgs.get(block=False)[_msg.size:]
        else:
            return self.__msgs.get(timeout=timeout)[_msg.size:]

    def _receive(self, timeout: Optional[float] = None) -> bytes:
        if self.__current_msg is not None:
            try:
                return self.__current_msg
            finally:
                self.__current_msg = None
        if timeout is None:
            while True:
                try:
                    return self.__get()
                except queue.Empty:
                    self._throw_if_closed()
        else:
            try:
                return self.__get(timeout)
            except queue.Empty as e:
                self._throw_if_closed()
                raise SpinnmanTimeoutException("receive", timeout) from e

    def _is_ready_to_receive(self, timeout: float = 0) -> bool:
        # If we already have a message or the queue peek succeeds, return now
        if self.__current_msg is not None or not self.__msgs.empty():
            return True
        try:
            self.__current_msg = self.__get(timeout)
            return True
        except queue.Empty:
            return False


class _ProxiedBidirectionalConnection(
        _ProxiedConnection, SpallocProxiedConnection):
    """
    A connection that talks to a particular board via the proxy.
    """

    def __init__(
            self, ws: WebSocket, receiver: _ProxyReceiver,
            x: int, y: int, port: int):
        self.__connect_args = (x, y, port)
        super().__init__(ws, receiver)

    @overrides(_ProxiedConnection._open_connection)
    def _open_connection(self):
        handle, = self._call(
            ProxyProtocol.OPEN, _open_req, _open_close_res,
            *self.__connect_args)
        return handle

    @overrides(Connection.is_connected)
    def is_connected(self) -> bool:
        return self._connected

    @overrides(Connection.close)
    def close(self):
        self._close()

    @overrides(SpallocProxiedConnection.send)
    def send(self, data: bytes):
        if not isinstance(data, (bytes, bytearray)):
            data = bytes(data)
        self._send(data)

    @overrides(SpallocProxiedConnection.receive)
    def receive(self, timeout: Optional[float] = None) -> bytes:
        return self._receive(timeout)

    @overrides(Listenable.is_ready_to_receive)
    def is_ready_to_receive(self, timeout: float = 0) -> bool:
        return self._is_ready_to_receive(timeout)

    @abstractmethod
    def __str__(self) -> str:
        raise NotImplementedError


class _ProxiedUnboundConnection(
        _ProxiedConnection, SpallocProxiedConnection):
    """
    A connection that can listen to all boards via the proxy, but which can
    only send if a target board is provided.
    """

    def __init__(self, ws: WebSocket, receiver: _ProxyReceiver):
        super().__init__(ws, receiver)
        self.__addr: Optional[str] = None
        self.__port: Optional[int] = None

    @overrides(_ProxiedConnection._open_connection)
    def _open_connection(self) -> int:
        handle, ip1, ip2, ip3, ip4, self.__port = self._call(
            ProxyProtocol.OPEN_UNBOUND, _open_listen_req, _open_listen_res)
        # Assemble the address into the format expected elsewhere
        self.__addr = f"{ip1}.{ip2}.{ip3}.{ip4}"
        return handle

    @property
    def _addr(self) -> Optional[str]:
        return self.__addr if self._connected else None

    @property
    def _port(self) -> Optional[int]:
        return self.__port if self._connected else None

    @overrides(Connection.is_connected)
    def is_connected(self) -> bool:
        return self._connected

    @overrides(Connection.close)
    def close(self) -> None:
        self._close()

    @overrides(SpallocProxiedConnection.send)
    def send(self, data: bytes) -> None:
        self._throw_if_closed()
        raise IOError("socket is not open for sending")

    @overrides(SpallocProxiedConnection.receive)
    def receive(self, timeout: Optional[float] = None) -> bytes:
        return self._receive(timeout)

    @overrides(Listenable.is_ready_to_receive)
    def is_ready_to_receive(self, timeout: float = 0) -> bool:
        return self._is_ready_to_receive(timeout)

    @abstractmethod
    def __str__(self) -> str:
        raise NotImplementedError


class _ProxiedSCAMPConnection(
        _ProxiedBidirectionalConnection, SpallocSCPConnection):
    __slots__ = ("__chip_x", "__chip_y")

    def __init__(
            self, ws: WebSocket, receiver: _ProxyReceiver,
            x: int, y: int, port: int):
        super().__init__(ws, receiver, x, y, port)
        SpallocSCPConnection.__init__(self, x, y)

    def __str__(self):
        return f"SCAMPConnection[proxied]({self.chip_x},{self.chip_y})"


class _ProxiedBootConnection(
        _ProxiedBidirectionalConnection, SpallocBootConnection):
    __slots__ = ()

    def __init__(self, ws: WebSocket, receiver: _ProxyReceiver):
        super().__init__(ws, receiver, 0, 0, UDP_BOOT_CONNECTION_DEFAULT_PORT)

    def __str__(self):
        return "BootConnection[proxied]()"


class _ProxiedEIEIOConnection(
        _ProxiedBidirectionalConnection,
        SpallocEIEIOConnection, SpallocProxiedConnection):
    # Special: This is a unidirectional receive-only connection
    __slots__ = ("__addr", "__port", "__chip_x", "__chip_y")

    def __init__(
            self, ws: WebSocket, receiver: _ProxyReceiver,
            x: int, y: int, port: int):
        super().__init__(ws, receiver, x, y, port)
        self.__chip_x = x
        self.__chip_y = y

    @property
    @overrides(SpallocEIEIOConnection._coords)
    def _coords(self) -> XY:
        return self.__chip_x, self.__chip_y

    def send_to(
            self,
            data: bytes, address: tuple):  # pylint: disable=unused-argument
        """
        Direct ``send_to`` is unsupported.
        """
        self._throw_if_closed()
        raise IOError("socket is not open for sending")

    def __str__(self):
        return (f"EIEIOConnection[proxied](remote:{self.__chip_x},"
                f"{self.__chip_y})")


class _ProxiedEIEIOListener(_ProxiedUnboundConnection, SpallocEIEIOListener):
    __slots__ = ("__conns", )

    def __init__(self, ws: WebSocket, receiver: _ProxyReceiver,
                 conns: Dict[XY, str]):
        super().__init__(ws, receiver)
        # Invert the map
        self.__conns = {ip: xy for (xy, ip) in conns.items()}

    @overrides(SpallocEIEIOListener.send_to_chip)
    def send_to_chip(
            self, message: bytes, x: int, y: int, port: int = SCP_SCAMP_PORT):
        if not isinstance(message, (bytes, bytearray)):
            message = bytes(message)
        self._send_to(bytes(message), x, y, port)

    @property
    @overrides(SpallocEIEIOListener.local_ip_address)
    def local_ip_address(self) -> str:
        return self._addr or "0.0.0.0"

    @property
    @overrides(SpallocEIEIOListener.local_port)
    def local_port(self) -> int:
        return self._port or 0

    @overrides(SpallocEIEIOListener._get_chip_coords)
    def _get_chip_coords(self, ip_address: str) -> XY:
        return self.__conns[str(ip_address)]

    def __str__(self):
        return f"EIEIOConnection[proxied](local:{self._addr}:{self._port})"


class _ProxiedUDPListener(_ProxiedUnboundConnection, UDPConnection):
    __slots__ = ("__conns", )

    def __init__(self, ws: WebSocket, receiver: _ProxyReceiver,
                 conns: Dict[XY, str]):
        super().__init__(ws, receiver)
        # Invert the map
        self.__conns = {ip: xy for (xy, ip) in conns.items()}

    @overrides(UDPConnection.send_to)
    def send_to(self, data: bytes, address: Tuple[str, int]):
        ip, port = address
        x, y = self.__conns[ip]
        self._send_to(data, x, y, port)

    @property
    @overrides(UDPConnection.local_ip_address)
    def local_ip_address(self) -> str:
        return self._addr or "0.0.0.0"

    @property
    @overrides(UDPConnection.local_port)
    def local_port(self) -> int:
        return self._port or 0

    def __str__(self):
        return f"UDPConnection[proxied](local:{self._addr}:{self._port})"<|MERGE_RESOLUTION|>--- conflicted
+++ resolved
@@ -108,12 +108,8 @@
         logger.info("established session to {} for {}", service_url, username)
 
     @staticmethod
-<<<<<<< HEAD
-    def open_job_from_database(conn: sqlite3.Cursor) -> Optional[SpallocJob]:
-=======
     def open_job_from_database(
             service_url, job_url, cookies, headers) -> SpallocJob:
->>>>>>> dadab257
         """
         Create a job from the description in the attached database. This is
         intended to allow for access to the job's allocated resources from
@@ -475,13 +471,8 @@
         self.__proxy_thread: Optional[_ProxyReceiver] = None
         self.__proxy_ping: Optional[_ProxyPing] = None
 
-<<<<<<< HEAD
-    @overrides(SpallocJob._write_session_credentials_to_db)
-    def _write_session_credentials_to_db(self, cur: sqlite3.Cursor):
-=======
     @overrides(SpallocJob.get_session_credentials_for_db)
     def get_session_credentials_for_db(self):
->>>>>>> dadab257
         config = {}
         config["SPALLOC", "service uri"] = self._service_url
         config["SPALLOC", "job uri"] = self._url
