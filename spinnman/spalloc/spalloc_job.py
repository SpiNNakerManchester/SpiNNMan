--- conflicted
+++ resolved
@@ -12,14 +12,11 @@
 # See the License for the specific language governing permissions and
 # limitations under the License.
 
-<<<<<<< HEAD
+from typing import Dict, Tuple
 from contextlib import AbstractContextManager
 from sqlite3 import Cursor
 from typing import Dict, Optional, Tuple
 from typing_extensions import Self
-=======
-from typing import Dict, Tuple
->>>>>>> dadab257
 from spinn_utilities.abstract_base import AbstractBase, abstractmethod
 from spinn_utilities.typing.coords import XY
 from spinnman.constants import SCP_SCAMP_PORT
@@ -47,27 +44,24 @@
 
         :rtype: SpallocState
         """
-        raise NotImplementedError
-
-    @abstractmethod
-    def get_root_host(self) -> Optional[str]:
+
+    @abstractmethod
+    def get_root_host(self) -> str:
         """
         Get the IP address for talking to the machine.
 
         :return: The IP address, or ``None`` if not allocated.
         :rtype: str or None
         """
-        raise NotImplementedError
-
-    @abstractmethod
-    def get_connections(self) -> Dict[XY, str]:
+
+    @abstractmethod
+    def get_connections(self) -> Dict[Tuple[int, int], str]:
         """
         Get the mapping from board coordinates to IP addresses.
 
-        :return: (x,y)->IP mapping; empty if not allocated
-        :rtype: dict(tuple(int,int), str)
-        """
-        raise NotImplementedError
+        :return: (x,y)->IP mapping, or ``None`` if not allocated
+        :rtype: dict(tuple(int,int), str) or None
+        """
 
     @abstractmethod
     def connect_to_board(
@@ -82,7 +76,6 @@
         :return: A connection that talks to the board.
         :rtype: SpallocProxiedConnection
         """
-        raise NotImplementedError
 
     @abstractmethod
     def connect_for_booting(self) -> SpallocBootConnection:
@@ -92,7 +85,6 @@
         :return: a boot connection
         :rtype: SpallocBootConnection
         """
-        raise NotImplementedError
 
     @abstractmethod
     def open_eieio_connection(self, x: int, y: int) -> SpallocEIEIOConnection:
@@ -106,7 +98,6 @@
         :return: an EIEIO connection with a board address bound
         :rtype: SpallocEIEIOConnection
         """
-        raise NotImplementedError
 
     @abstractmethod
     def open_eieio_listener_connection(self) -> SpallocEIEIOListener:
@@ -119,7 +110,6 @@
         :return: an EIEIO connection with no board address bound
         :rtype: SpallocEIEIOListener
         """
-        raise NotImplementedError
 
     @abstractmethod
     def open_udp_listener_connection(self) -> UDPConnection:
@@ -132,7 +122,6 @@
         :return: a UDP connection with no board address bound
         :rtype: UDPConnection
         """
-        raise NotImplementedError
 
     @abstractmethod
     def create_transceiver(self) -> Transceiver:
@@ -142,7 +131,6 @@
 
         :rtype: Transceiver
         """
-        raise NotImplementedError
 
     @abstractmethod
     def wait_for_state_change(self, old_state: SpallocState) -> SpallocState:
@@ -157,7 +145,6 @@
                 If the machine gets destroyed, this will not wait for it.
         :rtype: SpallocState
         """
-        raise NotImplementedError
 
     @abstractmethod
     def wait_until_ready(self):
@@ -166,7 +153,6 @@
 
         :raises Exception: If the allocation is destroyed
         """
-        raise NotImplementedError
 
     @abstractmethod
     def destroy(self, reason: str = "finished"):
@@ -175,14 +161,12 @@
 
         :param str reason: Why the job is being destroyed.
         """
-        raise NotImplementedError
 
     @abstractmethod
     def keepalive(self):
         """
         Signal the job that we want it to stay alive for a while longer.
         """
-        raise NotImplementedError
 
     @abstractmethod
     def launch_keepalive_task(
@@ -198,11 +182,9 @@
             Some kind of closable task handle; closing it terminates the task.
             Destroying the job will also terminate the task.
         """
-        raise NotImplementedError
-
-    @abstractmethod
-    def where_is_machine(self, x: int, y: int) -> Optional[
-            Tuple[int, int, int]]:
+
+    @abstractmethod
+    def where_is_machine(self, x: int, y: int) -> Tuple[int, int, int]:
         """
         Get the *physical* coordinates of the board hosting the given chip.
 
@@ -213,20 +195,22 @@
             the chip lies outside the allocation.
         :rtype: tuple(int,int,int) or None
         """
-        raise NotImplementedError
-
-    @abstractmethod
-    def get_session_credentials_for_db(self):
-        """
-        Get the session credentials for the job to be written into a database
+
+    @abstractmethod
+    def _write_session_credentials_to_db(self, cur: Cursor):
+        """
+        Write the session credentials for the job to the database accessed by
+        the given cursor.
 
         .. note::
             May assume that there is a ``proxy_configuration`` table with
             ``kind``, ``name`` and ``value`` columns.
-        """
-        raise NotImplementedError
-
-    def __enter__(self) -> Self:
+
+        :param ~sqlite3.Cursor cur:
+            The open cursor to the database.
+        """
+
+    def __enter__(self):
         """
         Return self on entering context.
         """
