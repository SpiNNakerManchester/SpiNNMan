# Copyright (c) 2021 The University of Manchester
#
# Licensed under the Apache License, Version 2.0 (the "License");
# you may not use this file except in compliance with the License.
# You may obtain a copy of the License at
#
#     https://www.apache.org/licenses/LICENSE-2.0
#
# Unless required by applicable law or agreed to in writing, software
# distributed under the License is distributed on an "AS IS" BASIS,
# WITHOUT WARRANTIES OR CONDITIONS OF ANY KIND, either express or implied.
# See the License for the specific language governing permissions and
# limitations under the License.
from functools import wraps
from logging import getLogger
import re
import requests
from typing import Dict, Tuple, cast, Optional, Union
import websocket  # type: ignore
from spinn_utilities.log import FormatAdapter
from spinn_utilities.typing.json import JsonArray, JsonObject
from .utils import clean_url
from spinnman.exceptions import SpallocException

logger = FormatAdapter(getLogger(__name__))
#: The name of the session cookie issued by Spring Security
_SESSION_COOKIE = "JSESSIONID"
#: Enable detailed debugging by setting to True
_debug_pretty_print = False


def _may_renew(method):
    def pp_req(request: requests.PreparedRequest):
        """
        :param ~requests.PreparedRequest request:
        """
        print('{} {}\n{}\r\n{}\r\n\r\n{}'.format(
            '>>>>>>>>>>>START>>>>>>>>>>>',
<<<<<<< HEAD
            req.method, req.url,
            '\r\n'.join('{}: {}'.format(*kv) for kv in req.headers.items()),
            cast(str, req.body) if req.body else ""))
=======
            request.method + ' ' + request.url,
            '\r\n'.join('{}: {}'.format(*kv)
                        for kv in request.headers.items()),
            request.body if request.body else ""))
>>>>>>> f4923f6b

    def pp_resp(response: requests.Response):
        """
        :param ~requests.Response response:
        """
        print('{}\n{}\r\n{}\r\n\r\n{}'.format(
            '<<<<<<<<<<<START<<<<<<<<<<<',
            str(response.status_code) + " " + response.reason,
            '\r\n'.join('{}: {}'.format(*kv)
                        for kv in response.headers.items()),
            # Assume we only get textual responses
            str(response.content, "UTF-8") if response.content else ""))

    @wraps(method)
    def call(self, *args, **kwargs):
        renew_count = 0
        while True:
            r = method(self, *args, **kwargs)
            if _debug_pretty_print:
                pp_req(r.request)
                pp_resp(r)
            if _SESSION_COOKIE in r.cookies:
                # pylint: disable=protected-access
                self._session_id = r.cookies[_SESSION_COOKIE]
            if r.status_code != 401 or not renew_count:
                return r
            self.renew()
            renew_count += 1

    return call


class Session:
    """
    Manages session credentials for the Spalloc client.

    .. warning::
        This class does not present a stable API for public consumption.
    """
    __slots__ = (
        "__login_form_url", "__login_submit_url", "__srv_base", "_service_url",
        "__username", "__password", "__token",
        "_session_id", "__csrf", "__csrf_header")

    def __init__(
            self, service_url: str,
            username: Optional[str] = None, password: Optional[str] = None,
            token: Optional[str] = None,
            session_credentials: Optional[
                Tuple[Dict[str, str], Dict[str, str]]] = None):
        """
        :param str service_url: The reference to the service.
            *Should not* include a username or password in it.
        :param str username: The user name to use
        :param str password: The password to use
        :param str token: The bearer token to use
        """
        url = clean_url(service_url)
        self.__login_form_url = url + "system/login.html"
        self.__login_submit_url = url + "system/perform_login"
        self._service_url = url
        self.__srv_base = url + "srv/spalloc/"
        self.__username = username
        self.__password = password
        self.__token = token
        if session_credentials:
            cookies, headers = session_credentials
            if _SESSION_COOKIE in cookies:
                self._session_id = cookies[_SESSION_COOKIE]
            for key, value in headers.items():
                if key == "Authorization":
                    # TODO: extract this?
                    pass
                else:
                    # Urgh
                    self.__csrf_header = key
                    self.__csrf = value

    def __handle_error_or_return(self, response: requests.Response):
        code = response.status_code
        if code >= 200 and code < 400:
            return response
        result = response.content
        raise ValueError(f"Unexpected response from server {code}\n"
                         f"    {str(result)}")

    @_may_renew
    def get(self, url: str, timeout: int = 10, **kwargs) -> requests.Response:
        """
        Do an HTTP ``GET`` in the session.

        :param str url:
        :param int timeout:
        :rtype: ~requests.Response
        :raise ValueError: If the server rejects a request
        """
        params = kwargs if kwargs else None
        cookies = {_SESSION_COOKIE: self._session_id}
        r = requests.get(url, params=params, cookies=cookies,
                         allow_redirects=False, timeout=timeout)
        logger.debug("GET {} returned {}", url, r.status_code)
        return self.__handle_error_or_return(r)

    @_may_renew
<<<<<<< HEAD
    def post(self, url: str, jsonobj: Union[JsonObject, JsonArray],
             timeout: int = 10, **kwargs) -> requests.Response:
=======
    def post(self, url: str, json_dict: dict, timeout: int = 10,
             **kwargs) -> requests.Response:
>>>>>>> f4923f6b
        """
        Do an HTTP ``POST`` in the session.

        :param str url:
        :param int timeout:
        :param dict json_dict:
        :rtype: ~requests.Response
        :raise ValueError: If the server rejects a request
        """
        params = kwargs if kwargs else None
        cookies, headers = self._credentials
        r = requests.post(url, params=params, json=json_dict,
                          cookies=cookies, headers=headers,
                          allow_redirects=False, timeout=timeout)
        logger.debug("POST {} returned {}", url, r.status_code)
        return self.__handle_error_or_return(r)

    @_may_renew
    def put(self, url: str, data: str, timeout: int = 10,
            **kwargs) -> requests.Response:
        """
        Do an HTTP ``PUT`` in the session. Puts plain text *OR* JSON!

        :param str url:
        :param str data:
        :param int timeout:
        :rtype: ~requests.Response
        :raise ValueError: If the server rejects a request
        """
        params = kwargs if kwargs else None
        cookies, headers = self._credentials
        if isinstance(data, str):
            headers["Content-Type"] = "text/plain; charset=UTF-8"
        r = requests.put(url, params=params, data=data,
                         cookies=cookies, headers=headers,
                         allow_redirects=False, timeout=timeout)
        logger.debug("PUT {} returned {}", url, r.status_code)
        return self.__handle_error_or_return(r)

    @_may_renew
    def delete(self, url: str, timeout: int = 10,
               **kwargs) -> requests.Response:
        """
        Do an HTTP ``DELETE`` in the session.

        :param str url:
        :rtype: ~requests.Response
        :raise ValueError: If the server rejects a request
        """
        params = kwargs if kwargs else None
        cookies, headers = self._credentials
        r = requests.delete(url, params=params, cookies=cookies,
                            headers=headers, allow_redirects=False,
                            timeout=timeout)
        logger.debug("DELETE {} returned {}", url, r.status_code)
        return self.__handle_error_or_return(r)

    def renew(self) -> JsonObject:
        """
        Renews the session, logging the user into it so that state modification
        operations can be performed.

        :returns: Description of the root of the service, without CSRF data
        :rtype: dict
        :raises SpallocException:
            If the session cannot be renewed.
        """
        if self.__token:
            r = requests.get(
                self.__login_form_url,
                headers={"Authorization": f"Bearer {self.__token}"},
                allow_redirects=False, timeout=10)
            if not r.ok:
                raise SpallocException(
                    f"Could not renew session: {cast(str, r.content)}")
            self._session_id = r.cookies[_SESSION_COOKIE]
        else:
            # Step one: a temporary session so we can log in
            csrf_matcher = re.compile(
                r"""<input type="hidden" name="_csrf" value="(.*)" />""")
            r = requests.get(self.__login_form_url, allow_redirects=False,
                             timeout=10)
            logger.debug("GET {} returned {}",
                         self.__login_form_url, r.status_code)
            m = csrf_matcher.search(r.text)
            if not m:
                raise SpallocException("could not establish temporary session")
            csrf = m.group(1)
            session = r.cookies[_SESSION_COOKIE]

            # Step two: actually do the log in
            form = {
                "_csrf": csrf,
                "username": self.__username,
                "password": self.__password,
                "submit": "submit"
            }
            # NB: returns redirect that sets a cookie
            r = requests.post(self.__login_submit_url,
                              cookies={_SESSION_COOKIE: session},
                              allow_redirects=False,
                              data=form, timeout=10)
            logger.debug("POST {} returned {}",
                         self.__login_submit_url, r.status_code)
            self._session_id = r.cookies[_SESSION_COOKIE]
            # We don't need to follow that redirect

        # Step three: get the basic service data and new CSRF token
        obj: JsonObject = self.get(self.__srv_base).json()
        self.__csrf_header = cast(str, obj["csrf-header"])
        self.__csrf = cast(str, obj["csrf-token"])
        del obj["csrf-header"]
        del obj["csrf-token"]
        return obj

    @property
    def _credentials(self) -> Tuple[Dict[str, str], Dict[str, str]]:
        """
        The credentials for requests. *Serializable.*
        """
        cookies = {_SESSION_COOKIE: self._session_id}
        headers = {self.__csrf_header: self.__csrf}
        if self.__token:
            # This would be better off done once per session only
            headers["Authorization"] = f"Bearer {self.__token}"
        return cookies, headers

    def websocket(
            self, url: str, header: Optional[dict] = None,
            cookie: Optional[str] = None, **kwargs) -> websocket.WebSocket:
        """
        Create a websocket that uses the session credentials to establish
        itself.

        :param str url: Actual location to open websocket at
        :param dict(str,str) header: Optional HTTP headers
        :param str cookie:
            Optional cookies (composed as semicolon-separated string)
        :param kwargs: Other options to :py:func:`~websocket.create_connection`
        :rtype: ~websocket.WebSocket
        """
        # Note: *NOT* a renewable action!
        if header is None:
            header = {}
        header[self.__csrf_header] = self.__csrf
        if cookie is not None:
            cookie += ";" + _SESSION_COOKIE + "=" + self._session_id
        else:
            cookie = _SESSION_COOKIE + "=" + self._session_id
        return websocket.create_connection(
            url, header=header, cookie=cookie, **kwargs)

    def _purge(self):
        """
        Clears out all credentials from this session, rendering the session
        completely inoperable henceforth.
        """
        self.__username = None
        self.__password = None
        self._session_id = None
        self.__csrf = None


class SessionAware:
    """
    Connects to the session.

    .. warning::
        This class does not present a stable API for public consumption.
    """
    __slots__ = ("__session", "_url")

    def __init__(self, session: Session, url: str):
        self.__session = session
        self._url = clean_url(url)

    @property
    def _session_credentials(self):
        """
        The current session credentials.
        Only supposed to be called by subclasses.

        :rtype: tuple(dict(str,str),dict(str,str))
        """
        # pylint: disable=protected-access
        return self.__session._credentials

    @property
    def _service_url(self):
        """
        The main service URL.

        :rtype: str
        """
        # pylint: disable=protected-access
        return self.__session._service_url

    def _get(self, url: str, **kwargs) -> requests.Response:
        return self.__session.get(url, **kwargs)

    def _post(self, url: str, json_dict: dict, **kwargs) -> requests.Response:
        return self.__session.post(url, json_dict, **kwargs)

    def _put(self, url: str, data: str, **kwargs) -> requests.Response:
        return self.__session.put(url, data, **kwargs)

    def _delete(self, url: str, **kwargs) -> requests.Response:
        return self.__session.delete(url, **kwargs)

    def _websocket(self, url: str, **kwargs) -> websocket.WebSocket:
        """
        Create a websocket that uses the session credentials to establish
        itself.

        :param str url: Actual location to open websocket at
        :rtype: ~websocket.WebSocket
        """
        return self.__session.websocket(url, **kwargs)<|MERGE_RESOLUTION|>--- conflicted
+++ resolved
@@ -36,16 +36,10 @@
         """
         print('{} {}\n{}\r\n{}\r\n\r\n{}'.format(
             '>>>>>>>>>>>START>>>>>>>>>>>',
-<<<<<<< HEAD
-            req.method, req.url,
-            '\r\n'.join('{}: {}'.format(*kv) for kv in req.headers.items()),
-            cast(str, req.body) if req.body else ""))
-=======
             request.method + ' ' + request.url,
             '\r\n'.join('{}: {}'.format(*kv)
                         for kv in request.headers.items()),
             request.body if request.body else ""))
->>>>>>> f4923f6b
 
     def pp_resp(response: requests.Response):
         """
@@ -150,13 +144,8 @@
         return self.__handle_error_or_return(r)
 
     @_may_renew
-<<<<<<< HEAD
-    def post(self, url: str, jsonobj: Union[JsonObject, JsonArray],
-             timeout: int = 10, **kwargs) -> requests.Response:
-=======
-    def post(self, url: str, json_dict: dict, timeout: int = 10,
+    def post(self, url: str, jsonobj: dict, timeout: int = 10,
              **kwargs) -> requests.Response:
->>>>>>> f4923f6b
         """
         Do an HTTP ``POST`` in the session.
 
