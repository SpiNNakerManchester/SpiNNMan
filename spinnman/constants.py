from enum import Enum

# The default port of the connection
SCP_SCAMP_PORT = 17893

# The default port of the connection
UDP_BOOT_CONNECTION_DEFAULT_PORT = 54321

# The base address of the system variable structure in System ram
SYSTEM_VARIABLE_BASE_ADDRESS = 0xf5007f00

# The base address of a routers diagnostic filter controls
ROUTER_REGISTER_BASE_ADDRESS = 0xe1000000
<<<<<<< HEAD
# offset for the router register
ROUTER_FILTER_CONTROLS_OFFSET = 0x200
# point where default filters finish and user settable ones are available
ROUTER_DEFAULT_FILTERS_MAX_POSITION = 11
# size of a router diagnostic
ROUTER_DIAGNOSTIC_FILTER_SIZE = 1  # in words

=======

# offset for the router filter controls first register (one word each)
ROUTER_FILTER_CONTROLS_OFFSET = 0x200

# point where default filters finish and user settable ones are available
ROUTER_DEFAULT_FILTERS_MAX_POSITION = 11

# size of a router diagnostic filter control register in bytes
ROUTER_DIAGNOSTIC_FILTER_SIZE = 4

>>>>>>> 518d6321
# number of router diagnostic filters
NO_ROUTER_DIAGNOSTIC_FILTERS = 16

# The size of the system variable structure in bytes
SYSTEM_VARIABLE_BYTES = 256

# The max size a udp packet can be
UDP_MESSAGE_MAX_SIZE = 256
EIEIO_COMMAND_HEADER_SIZE = 3
EIEIO_DATA_HEADER_SIZE = 2


# how many bytes the cpu info data takes up
CPU_INFO_BYTES = 128

# the address at which user0 register starts
CPU_USER_0_START_ADDRESS = 112

# default udp tag
DEFAULT_SDP_TAG = 0xFF

# connection types
CONNECTION_TYPE = Enum(
    value="CONNECTION_TYPE",
    names=[("REVERSE_IPTAG", 0),
           ("SDP_IPTAG", 1),
           ("UDP_BOOT", 2),
           ("UDP_IPTAG", 3),
           ("UDP_SPINNAKER", 4),
           ("USB", 5)])

TRAFFIC_TYPE = Enum(
    value="TRAFFIC_TYPE",
    names=[("SCP", 0),
           ("SDP", 1),
           ("UDP", 2),
           ("EIEIO_DATA", 3),
           ("EIEIO_COMMAND", 4)])

EIEIO_COMMAND_IDS = Enum(
    value="EIEIO_COMMAND_IDS",
<<<<<<< HEAD
    names=[("DATABASE_CONFIRMATION", 1),        # Database handshake with visualiser
           ("EVENT_PADDING", 2),                # Fill in buffer area with padding
           ("EVENT_STOP", 3),                   # End of all buffers, stop execution
           ("STOP_SENDING_REQUESTS", 4),        # Stop complaining that there is sdram free space for buffers
           ("START_SENDING_REQUESTS", 5),       # Start complaining that there is sdram free space for buffers
           ("SPINNAKER_REQUEST_BUFFERS", 6),    # Spinnaker requesting new buffers for spike source population
           ("HOST_SEND_SEQUENCED_DATA", 7),     # Buffers being sent from host to SpiNNaker
           ("SPINNAKER_REQUEST_READ_DATA", 8),  # Buffers available to be read from a buffered out vertex
           ("HOST_DATA_READ", 9)])              # Host confirming data being read form SpiNNaker memory

RECEIVED_BUFFER_COMMAND_IDS = Enum(
    value="RECEIVED_BUFFER_COMMAND_IDS",
    names=[("BUFFER_RECEIVE", 1),
           ("BUFFER_SEND", 2)])
=======
    names=[
        # Database handshake with visualiser
        ("DATABASE_CONFIRMATION", 1),

        # Fill in buffer area with padding
        ("EVENT_PADDING", 2),

        # End of all buffers, stop execution
        ("EVENT_STOP", 3),

        # Stop complaining that there is sdram free space for buffers
        ("STOP_SENDING_REQUESTS", 4),

        # Start complaining that there is sdram free space for buffers
        ("START_SENDING_REQUESTS", 5),

        # Spinnaker requesting new buffers for spike source population
        ("SPINNAKER_REQUEST_BUFFERS", 6),

        # Buffers being sent from host to SpiNNaker
        ("HOST_SEND_SEQUENCED_DATA", 7),

        # Buffers available to be read from a buffered out vertex
        ("SPINNAKER_REQUEST_READ_DATA", 8),

        # Host confirming data being read form SpiNNaker memory
        ("HOST_DATA_READ", 9)])
>>>>>>> 518d6321
<|MERGE_RESOLUTION|>--- conflicted
+++ resolved
@@ -11,15 +11,6 @@
 
 # The base address of a routers diagnostic filter controls
 ROUTER_REGISTER_BASE_ADDRESS = 0xe1000000
-<<<<<<< HEAD
-# offset for the router register
-ROUTER_FILTER_CONTROLS_OFFSET = 0x200
-# point where default filters finish and user settable ones are available
-ROUTER_DEFAULT_FILTERS_MAX_POSITION = 11
-# size of a router diagnostic
-ROUTER_DIAGNOSTIC_FILTER_SIZE = 1  # in words
-
-=======
 
 # offset for the router filter controls first register (one word each)
 ROUTER_FILTER_CONTROLS_OFFSET = 0x200
@@ -30,7 +21,6 @@
 # size of a router diagnostic filter control register in bytes
 ROUTER_DIAGNOSTIC_FILTER_SIZE = 4
 
->>>>>>> 518d6321
 # number of router diagnostic filters
 NO_ROUTER_DIAGNOSTIC_FILTERS = 16
 
@@ -72,22 +62,6 @@
 
 EIEIO_COMMAND_IDS = Enum(
     value="EIEIO_COMMAND_IDS",
-<<<<<<< HEAD
-    names=[("DATABASE_CONFIRMATION", 1),        # Database handshake with visualiser
-           ("EVENT_PADDING", 2),                # Fill in buffer area with padding
-           ("EVENT_STOP", 3),                   # End of all buffers, stop execution
-           ("STOP_SENDING_REQUESTS", 4),        # Stop complaining that there is sdram free space for buffers
-           ("START_SENDING_REQUESTS", 5),       # Start complaining that there is sdram free space for buffers
-           ("SPINNAKER_REQUEST_BUFFERS", 6),    # Spinnaker requesting new buffers for spike source population
-           ("HOST_SEND_SEQUENCED_DATA", 7),     # Buffers being sent from host to SpiNNaker
-           ("SPINNAKER_REQUEST_READ_DATA", 8),  # Buffers available to be read from a buffered out vertex
-           ("HOST_DATA_READ", 9)])              # Host confirming data being read form SpiNNaker memory
-
-RECEIVED_BUFFER_COMMAND_IDS = Enum(
-    value="RECEIVED_BUFFER_COMMAND_IDS",
-    names=[("BUFFER_RECEIVE", 1),
-           ("BUFFER_SEND", 2)])
-=======
     names=[
         # Database handshake with visualiser
         ("DATABASE_CONFIRMATION", 1),
@@ -114,5 +88,4 @@
         ("SPINNAKER_REQUEST_READ_DATA", 8),
 
         # Host confirming data being read form SpiNNaker memory
-        ("HOST_DATA_READ", 9)])
->>>>>>> 518d6321
+        ("HOST_DATA_READ", 9)])