--- conflicted
+++ resolved
@@ -275,9 +275,5 @@
         """
         if not cls.__data._scamp_connection_selector:
             cls.__data._scamp_connection_selector =\
-<<<<<<< HEAD
-                cls. get_transceiver()._scamp_connection_selector
-=======
-                cls.__data._transceiver.get_scamp_connection_selector()
->>>>>>> 964bfe66
+                cls. get_transceiver().get_scamp_connection_selector()
         return cls.__data._scamp_connection_selector