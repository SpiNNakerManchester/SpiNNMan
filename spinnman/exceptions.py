# Copyright (c) 2017-2019 The University of Manchester
#
# This program is free software: you can redistribute it and/or modify
# it under the terms of the GNU General Public License as published by
# the Free Software Foundation, either version 3 of the License, or
# (at your option) any later version.
#
# This program is distributed in the hope that it will be useful,
# but WITHOUT ANY WARRANTY; without even the implied warranty of
# MERCHANTABILITY or FITNESS FOR A PARTICULAR PURPOSE.  See the
# GNU General Public License for more details.
#
# You should have received a copy of the GNU General Public License
# along with this program.  If not, see <http://www.gnu.org/licenses/>.

import traceback
from spinnman.data import SpiNNManDataView


<<<<<<< HEAD
def get_physical_cpu_id(x, y, p):
    if not SpiNNManDataView.has_transceiver():
        return "Unknown Physical Core"
    try:
        txrx = SpiNNManDataView.get_transceiver()
        cpu_info = txrx.get_cpu_information_from_core(x, y, p)
        v_to_p_map = cpu_info.virtual_to_physical_core_map
        if p >= len(v_to_p_map) or v_to_p_map[p] == 0xFF:
            return "Unknown Physical Core"
        return f"({v_to_p_map[p]})"
    except Exception:  # pylint: disable=broad-except
        return "Unknown Physical Core"
=======
def get_physical_cpu_id(machine, sdp_header):
    if machine is not None:
        chip = machine.get_chip_at(sdp_header.destination_chip_x,
                                   sdp_header.destination_chip_y)
        if chip is not None:
            return chip.get_physical_core_string(
                sdp_header.destination_cpu)
    return ""
>>>>>>> 40af62cd


class SpinnmanException(Exception):
    """ Superclass of exceptions that occur when dealing with communication\
        with SpiNNaker
    """


class SpinnmanInvalidPacketException(SpinnmanException):
    """ An exception that indicates that a packet was not in the expected\
        format
    """

    def __init__(self, packet_type, problem):
        """
        :param str packet_type: The type of packet expected
        :param str problem: The problem with the packet
        """
        super().__init__("Invalid packet of type {} received: {}".format(
            packet_type, problem))
        self._packet_type = packet_type
        self._problem = problem

    @property
    def packet_type(self):
        """ The packet type
        """
        return self._packet_type

    @property
    def problem(self):
        """ The problem with the packet
        """
        return self._problem


class SpinnmanInvalidParameterException(SpinnmanException):
    """ An exception that indicates that the value of one of the parameters\
        passed was invalid
    """

    def __init__(self, parameter, value, problem):
        """
        :param str parameter: The name of the parameter that is invalid
        :param str value: The value of the parameter that is invalid
        :param str problem: The problem with the parameter
        """
        super().__init__(
            "Setting parameter {} to value {} is invalid: {}".format(
                parameter, value, problem))
        self._parameter = parameter
        self._value = value
        self._problem = problem

    @property
    def parameter(self):
        """ The parameter with an invalid value
        """
        return self._parameter

    @property
    def value(self):
        """ The value that is invalid
        """
        return self._value

    @property
    def problem(self):
        """ The problem with the parameter value
        """
        return self._problem


class SpinnmanInvalidParameterTypeException(SpinnmanException):
    """ An exception that indicates that the type of one of the parameters\
        passed was invalid
    """

    def __init__(self, parameter, param_type, problem):
        """
        :param str parameter: The name of the parameter that is invalid
        :param str param_type: The type of the parameter that is invalid
        :param str problem: The problem with the parameter
        """
        super().__init__("Parameter {} of type {} is invalid: {}".format(
            parameter, param_type, problem))
        self._parameter = parameter
        self._type = param_type
        self._problem = problem

    @property
    def parameter(self):
        """ The parameter with an invalid value
        """
        return self._parameter

    @property
    def type(self):
        """ The value that is invalid
        """
        return self._type

    @property
    def problem(self):
        """ The problem with the parameter value
        """
        return self._problem


class SpinnmanIOException(SpinnmanException):
    """ An exception that something went wrong with the underlying IO
    """

    def __init__(self, problem):
        """
        :param str problem: The problem with the IO
        """
        super().__init__("IO Error: {}".format(problem))
        self._problem = problem

    @property
    def problem(self):
        """ The problem with IO
        """
        return self._problem


class SpinnmanEOFException(SpinnmanIOException):
    """
    An exception that we're trying to do I/O on a closed socket.
    That isn't going to work!
    """

    def __init__(self):
        super().__init__("connection is closed")


class SpinnmanTimeoutException(SpinnmanException):
    """ An exception that indicates that a timeout occurred before an operation
        could finish
    """

    def __init__(self, operation, timeout, msg=None):
        """
        :param str operation: The operation being performed
        :param float timeout: The timeout value in seconds
        """
        if msg is None:
            msg = "Operation {} timed out after {} seconds".format(
                operation, timeout)
        super().__init__(msg)

        self._operation = operation
        self._timeout = timeout

    @property
    def operation(self):
        """ The operation that was performed
        """
        return self._operation

    @property
    def timeout(self):
        """ The timeout value in seconds
        """
        return self._timeout


class SpinnmanUnexpectedResponseCodeException(SpinnmanException):
    """ Indicate that a response code returned from the board was unexpected\
        for the current operation
    """

    def __init__(self, operation, command, response):
        """
        :param str operation: The operation being performed
        :param str command: The command being executed
        :param str response: The response received in error
        """
        super().__init__(
            "Unexpected response {} while performing operation {} using"
            " command {}".format(response, operation, command))
        self._operation = operation
        self._command = command
        self._response = response

    @property
    def operation(self):
        """ The operation being performed
        """
        return self._operation

    @property
    def command(self):
        """ The command being executed
        """
        return self._command

    @property
    def response(self):
        """ The unexpected response
        """
        return self._response


class _Group(object):
    def __init__(self, trace_back, connection):
        self.trace_back = trace_back
        self.chip_core = "board {} with ethernet chip {}:{} [".format(
            connection.remote_ip_address, connection.chip_x, connection.chip_y)
        self._separator = ""

    def finalise(self):
        self.chip_core += "]"

    def add_coord(self, sdp_header, phys_p):
        self.chip_core += "{}[{}:{}:{}({})]".format(
            self._separator,
            sdp_header.destination_chip_x,
            sdp_header.destination_chip_y,
            sdp_header.destination_cpu, phys_p)
        self._separator = ","

    @staticmethod
<<<<<<< HEAD
    def group_exceptions(error_requests, exceptions, tracebacks, connections):
=======
    def group_exceptions(error_requests, exceptions, tracebacks, connections,
                         machine):
>>>>>>> 40af62cd
        """ Groups exceptions into a form usable by an exception.

        :param list(SCPRequest) error_requests: the error requests
        :param list(Exception) exceptions: the exceptions
        :param list tracebacks: the tracebacks
        :param list connections:
            the connections the errors were associated with
        :return: a sorted exception pile
        :rtype: dict(Exception,_Group)
        """
        data = dict()
        for error_request, exception, trace_back, connection in zip(
                error_requests, exceptions, tracebacks, connections):
            for stored_exception in data.keys():
                if isinstance(exception, type(stored_exception)):
                    found_exception = stored_exception
                    break
            else:
                data[exception] = _Group(trace_back, connection)
                found_exception = exception
            sdp_header = error_request.sdp_header
<<<<<<< HEAD
            phys_p = get_physical_cpu_id(
                sdp_header.destination_chip_x,
                sdp_header.destination_chip_y,
                sdp_header.destination_cpu)
=======
            phys_p = get_physical_cpu_id(machine, sdp_header)
>>>>>>> 40af62cd
            data[found_exception].add_coord(sdp_header, phys_p)
        for exception in data:
            data[exception].finalise()
        return data.items()


class SpinnmanGroupedProcessException(SpinnmanException):
    """ Encapsulates exceptions from processes which communicate with a\
        collection of cores/chips
    """
<<<<<<< HEAD
    def __init__(self, error_requests, exceptions, tracebacks, connections):
        problem = "Exceptions found were:\n"
        for exception, description in _Group.group_exceptions(
                error_requests, exceptions, tracebacks, connections):
=======
    def __init__(self, error_requests, exceptions, tracebacks, connections,
                 machine):
        problem = "Exceptions found were:\n"
        for exception, description in _Group.group_exceptions(
                error_requests, exceptions, tracebacks, connections,
                machine):
>>>>>>> 40af62cd
            problem += \
                "   Received exception class: {}\n" \
                "       With message {}\n" \
                "       When sending to {}\n" \
                "       Stack trace: {}\n".format(
                    exception.__class__.__name__, str(exception),
                    description.chip_core,
                    traceback.format_tb(description.trace_back))
        super().__init__(problem)


class SpinnmanGenericProcessException(SpinnmanException):
    """ Encapsulates exceptions from processes which communicate with some\
        core/chip
    """
    def __init__(self, exception, tb, x, y, p, phys_p, tb2=None):
        """
        :param Exception exception:
        :param int x:
        :param int y:
        :param int p:
        :param str phys_p:
        """
        # pylint: disable=too-many-arguments
        super().__init__(
            "\n     Received exception class: {} \n"
            "     With message: {} \n"
            "     When sending to {}:{}:{}({})\n"
            "     Stack trace: {}\n".format(
                exception.__class__.__name__, str(exception), x, y, p,
                phys_p, traceback.format_tb(tb)))

        self._stored_exception = exception
        if tb2 is not None:
            self.__traceback__ = tb2

    @property
    def exception(self):
        """
        :rtype: Exception
        """
        return self._stored_exception


class SpinnmanUnsupportedOperationException(SpinnmanException):
    """ An exception that indicates that the given operation is not supported
    """

    def __init__(self, operation):
        """
        :param str operation: The operation being requested
        """
        super().__init__("Operation {} is not supported".format(operation))
        self._operation = operation

    @property
    def operation(self):
        """ The unsupported operation requested

        :rtype: str
        """
        return self._operation


class SpinnmanEIEIOPacketParsingException(SpinnmanException):
    """ Unable to complete the parsing of the EIEIO packet received.\
    The routine used is invalid or the content of the packet is invalid
    """

    def __init__(self, parsing_format, packet):
        """
        :param str parsing_format:
        :param bytes packet:
        """
        super().__init__(
            "The packet received is being parsed as an EIEIO {0:s} packet, "
            "but the content of the packet is invalid".format(parsing_format))
        self._packet = packet

    @property
    def packet(self):
        """
        :rtype: bytes
        """
        return self._packet


class SpiNNManCoresNotInStateException(SpinnmanTimeoutException):
    """ Cores failed to reach a given state within a timeout.
    """

    def __init__(self, timeout, expected_states, failed_core_states):
        """
        :param float timeout:
        :param set(CPUState) expected_states:
        :param CPUInfos failed_core_states:
        """
        n_cores = len(failed_core_states)
        if n_cores > 10:
            msg = "waiting for {} cores to reach one of {}".format(
                n_cores, expected_states)
        else:
            msg = "waiting for cores {} to reach one of {}".format(
                failed_core_states, expected_states)
        super().__init__(msg, timeout, msg)
        self._failed_core_states = failed_core_states

    def failed_core_states(self):
        """
        :rtype: CPUInfos
        """
        return self._failed_core_states<|MERGE_RESOLUTION|>--- conflicted
+++ resolved
@@ -14,32 +14,6 @@
 # along with this program.  If not, see <http://www.gnu.org/licenses/>.
 
 import traceback
-from spinnman.data import SpiNNManDataView
-
-
-<<<<<<< HEAD
-def get_physical_cpu_id(x, y, p):
-    if not SpiNNManDataView.has_transceiver():
-        return "Unknown Physical Core"
-    try:
-        txrx = SpiNNManDataView.get_transceiver()
-        cpu_info = txrx.get_cpu_information_from_core(x, y, p)
-        v_to_p_map = cpu_info.virtual_to_physical_core_map
-        if p >= len(v_to_p_map) or v_to_p_map[p] == 0xFF:
-            return "Unknown Physical Core"
-        return f"({v_to_p_map[p]})"
-    except Exception:  # pylint: disable=broad-except
-        return "Unknown Physical Core"
-=======
-def get_physical_cpu_id(machine, sdp_header):
-    if machine is not None:
-        chip = machine.get_chip_at(sdp_header.destination_chip_x,
-                                   sdp_header.destination_chip_y)
-        if chip is not None:
-            return chip.get_physical_core_string(
-                sdp_header.destination_cpu)
-    return ""
->>>>>>> 40af62cd
 
 
 class SpinnmanException(Exception):
@@ -264,12 +238,7 @@
         self._separator = ","
 
     @staticmethod
-<<<<<<< HEAD
     def group_exceptions(error_requests, exceptions, tracebacks, connections):
-=======
-    def group_exceptions(error_requests, exceptions, tracebacks, connections,
-                         machine):
->>>>>>> 40af62cd
         """ Groups exceptions into a form usable by an exception.
 
         :param list(SCPRequest) error_requests: the error requests
@@ -291,14 +260,7 @@
                 data[exception] = _Group(trace_back, connection)
                 found_exception = exception
             sdp_header = error_request.sdp_header
-<<<<<<< HEAD
-            phys_p = get_physical_cpu_id(
-                sdp_header.destination_chip_x,
-                sdp_header.destination_chip_y,
-                sdp_header.destination_cpu)
-=======
-            phys_p = get_physical_cpu_id(machine, sdp_header)
->>>>>>> 40af62cd
+            phys_p = sdp_header.get_physical_cpu_id()
             data[found_exception].add_coord(sdp_header, phys_p)
         for exception in data:
             data[exception].finalise()
@@ -309,19 +271,10 @@
     """ Encapsulates exceptions from processes which communicate with a\
         collection of cores/chips
     """
-<<<<<<< HEAD
     def __init__(self, error_requests, exceptions, tracebacks, connections):
         problem = "Exceptions found were:\n"
         for exception, description in _Group.group_exceptions(
                 error_requests, exceptions, tracebacks, connections):
-=======
-    def __init__(self, error_requests, exceptions, tracebacks, connections,
-                 machine):
-        problem = "Exceptions found were:\n"
-        for exception, description in _Group.group_exceptions(
-                error_requests, exceptions, tracebacks, connections,
-                machine):
->>>>>>> 40af62cd
             problem += \
                 "   Received exception class: {}\n" \
                 "       With message {}\n" \
