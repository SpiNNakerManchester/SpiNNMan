--- conflicted
+++ resolved
@@ -273,20 +273,15 @@
     """
     def __init__(self, error_requests, exceptions, tracebacks, connections):
         problem = "Exceptions found were:\n"
-<<<<<<< HEAD
-        for exception, description in _Group.group_exceptions(
-                error_requests, exceptions, tracebacks, connections):
-=======
         for error_request, exception, trace_back, connection in zip(
                 error_requests, exceptions, tracebacks, connections):
             sdp_header = error_request.sdp_header
-            phys_p = get_physical_cpu_id(machine, sdp_header)
+            phys_p = sdp_header.get_physical_cpu_id()
             location = "board {} with ethernet chip {}:{} [{}:{}:{}{}]".format(
                 connection.remote_ip_address, connection.chip_x,
                 connection.chip_y, sdp_header.destination_chip_x,
                 sdp_header.destination_chip_y,
                 sdp_header.destination_cpu, phys_p)
->>>>>>> e205c322
             problem += \
                 "   Received exception class: {}\n" \
                 "       With message {}\n" \
