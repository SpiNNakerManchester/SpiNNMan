# Copyright (c) 2014 The University of Manchester
#
# Licensed under the Apache License, Version 2.0 (the "License");
# you may not use this file except in compliance with the License.
# You may obtain a copy of the License at
#
#     https://www.apache.org/licenses/LICENSE-2.0
#
# Unless required by applicable law or agreed to in writing, software
# distributed under the License is distributed on an "AS IS" BASIS,
# WITHOUT WARRANTIES OR CONDITIONS OF ANY KIND, either express or implied.
# See the License for the specific language governing permissions and
# limitations under the License.

from contextlib import contextmanager
import os
import logging
from threading import Condition, RLock
import time
from typing import (
    BinaryIO, Generator, Iterable, List, Mapping, Optional, Sequence, TypeVar,
    Union)
from spinn_utilities.log import FormatAdapter
from spinn_utilities.logger_utils import warn_once
from spinn_machine import CoreSubsets
from spinnman.constants import (
    ROUTER_REGISTER_BASE_ADDRESS, ROUTER_FILTER_CONTROLS_OFFSET,
    ROUTER_DIAGNOSTIC_FILTER_SIZE, SYSTEM_VARIABLE_BASE_ADDRESS)
from spinnman.transceiver import (
    Transceiver, _EXECUTABLE_ADDRESS, _ONE_BYTE, _ONE_WORD)
from spinnman.data import SpiNNManDataView
from spinnman.exceptions import SpinnmanException
from spinnman.extended import (
    BMPSetLed, DeAllocSDRAMProcess, ReadADC, SetLED, WriteMemoryFloodProcess)
from spinnman.model import (
    ADCInfo, BMPConnectionData, DiagnosticFilter, ExecutableTargets,
    HeapElement, IOBuffer)
from spinnman.model.enums import CPUState
from spinnman.messages.scp.enums import LEDAction, Signal
from spinnman.messages.scp.impl import ReadMemory, ApplicationRun
from spinnman.messages.spinnaker_boot import SystemVariableDefinition
from spinnman.messages.scp.abstract_messages import (
    AbstractSCPRequest, AbstractSCPResponse)
from spinnman.connections.abstract_classes import Connection
from spinnman.connections.udp_packet_connections import (
    BMPConnection, BootConnection, SCAMPConnection)
from spinnman.processes import (
    GetHeapProcess, ReadMemoryProcess, WriteMemoryProcess)
from spinnman.utilities.utility_functions import (
    work_out_bmp_from_machine_details)

logger = FormatAdapter(logging.getLogger(__name__))
#: :meta private:
R = TypeVar("R", bound=AbstractSCPResponse)


def create_transceiver_from_hostname(
        hostname: Optional[str], version: int, *,
        bmp_connection_data: Optional[List[BMPConnectionData]] = None,
        number_of_boards: Optional[int] = None,
        auto_detect_bmp: bool = False) -> 'ExtendedTransceiver':
    """
    Create a Transceiver by creating a :py:class:`~.UDPConnection` to the
    given hostname on port 17893 (the default SCAMP port), and a
    :py:class:`~.BootConnection` on port 54321 (the default boot port),
    optionally discovering any additional links using the UDPConnection,
    and then returning the transceiver created with the conjunction of
    the created UDPConnection and the discovered connections.

    :param hostname: The hostname or IP address of the board or `None` if
        only the BMP connections are of interest
    :type hostname: str or None
    :param number_of_boards: a number of boards expected to be supported, or
        ``None``, which defaults to a single board
    :type number_of_boards: int or None
    :param int version: the type of SpiNNaker board used within the SpiNNaker
        machine being used. If a Spinn-5 board, then the version will be 5,
        Spinn-3 would equal 3 and so on.
    :param list(BMPConnectionData) bmp_connection_data:
        the details of the BMP connections used to boot multi-board systems
    :param bool auto_detect_bmp:
        ``True`` if the BMP of version 4 or 5 boards should be
        automatically determined from the board IP address
    :param scamp_connections:
        the list of connections used for SCAMP communications
    :return: The created transceiver
    :rtype: Transceiver
    :raise SpinnmanIOException:
        If there is an error communicating with the board
    :raise SpinnmanInvalidPacketException:
        If a packet is received that is not in the valid format
    :raise SpinnmanInvalidParameterException:
        If a packet is received that has invalid parameters
    :raise SpinnmanUnexpectedResponseCodeException:
        If a response indicates an error during the exchange
    """
    if hostname is not None:
        logger.info("Creating transceiver for {}", hostname)
    connections: List[Connection] = list()

    # if no BMP has been supplied, but the board is a spinn4 or a spinn5
    # machine, then an assumption can be made that the BMP is at -1 on the
    # final value of the IP address
    if (version >= 4 and auto_detect_bmp is True and
            (bmp_connection_data is None or not bmp_connection_data)):
        assert hostname is not None, \
            "hostname must be supplied to work out BMP connections"
        assert number_of_boards is not None, \
            "number_of_boards must be supplied to work out BMP connections"
        bmp_connection_data = [
            work_out_bmp_from_machine_details(hostname, number_of_boards)]

    # handle BMP connections
    if bmp_connection_data is not None:
        bmp_ip_list = list()
        for conn_data in bmp_connection_data:
            bmp_connection = BMPConnection(conn_data)
            connections.append(bmp_connection)
            bmp_ip_list.append(bmp_connection.remote_ip_address)
        logger.info("Transceiver using BMPs: {}", bmp_ip_list)

    connections.append(SCAMPConnection(remote_host=hostname))

    # handle the boot connection
    connections.append(BootConnection(remote_host=hostname))

    return ExtendedTransceiver(version, connections=connections)


class ExtendedTransceiver(Transceiver):
    """
    An encapsulation of various communications with the SpiNNaker board.

    The methods of this class are designed to be thread-safe (provided they do
    not access a BMP, as access to those is never thread-safe);
    thus you can make multiple calls to the same (or different) methods
    from multiple threads and expect each call to work as if it had been
    called sequentially, although the order of returns is not guaranteed.

    .. note::
        With multiple connections to the board, using multiple threads in this
        way may result in an increase in the overall speed of operation, since
        the multiple calls may be made separately over the set of given
        connections.
    """
    __slots__ = ["_flood_write_lock", "_nearest_neighbour_id",
                 "_nearest_neighbour_lock"]

    def __init__(self, version: int,
                 connections: Optional[Sequence[Connection]] = None):
        """
        :param int version: The version of the board being connected to
        :param list(Connection) connections:
            An iterable of connections to the board.  If not specified, no
            communication will be possible until connections are found.
        :raise SpinnmanIOException:
            If there is an error communicating with the board, or if no
            connections to the board can be found (if connections is ``None``)
        :raise SpinnmanInvalidPacketException:
            If a packet is received that is not in the valid format
        :raise SpinnmanInvalidParameterException:
            If a packet is received that has invalid parameters
        :raise SpinnmanUnexpectedResponseCodeException:
            If a response indicates an error during the exchange
        """
        conns = list(connections) if connections else []
        super().__init__(version, conns)

        # A lock against multiple flood fill writes - needed as SCAMP cannot
        # cope with this
        self._flood_write_lock = Condition()

        # The nearest neighbour start ID and lock
        self._nearest_neighbour_id = 1
        self._nearest_neighbour_lock = RLock()

    def send_scp_message(
            self, message: AbstractSCPRequest,
            connection: Optional[SCAMPConnection] = None):
        """
        Sends an SCP message, without expecting a response.

        :param message: The message to send
        :type message:
            spinnman.messages.scp.abstract_messages.AbstractSCPRequest
        :param SCAMPConnection connection:
            The connection to use (omit to pick a random one)
        :raise SpinnmanTimeoutException:
            If there is a timeout before a message is received
        :raise SpinnmanInvalidParameterException:
            If one of the fields of the received message is invalid
        :raise SpinnmanInvalidPacketException:
            * If the message is not a recognised packet type
            * If a packet is received that is not a valid response
        :raise SpinnmanUnsupportedOperationException:
            If no connection can send the type of message given
        :raise SpinnmanIOException:
            If there is an error sending the message or receiving the response
        :raise SpinnmanUnexpectedResponseCodeException:
            If the response is not one of the expected codes
        """
        if connection is None:
            connection = self._get_random_connection(self._scamp_connections)
            assert connection is not None
        connection.send_scp_request(message)

    def get_connections(self) -> Iterable[Connection]:
        """
        Get the currently known connections to the board, made up of those
        passed in to the transceiver and those that are discovered during
        calls to discover_connections.  No further discovery is done here.

        :return: An iterable of connections known to the transceiver
        :rtype: list(Connection)
        """
        return self._all_connections

    def is_connected(self, connection: Optional[Connection] = None) -> bool:
        """
        Determines if the board can be contacted.

        :param Connection connection:
            The connection which is to be tested.  If `None`,
            all connections will be tested, and the board will be considered
            to be connected if any one connection works.
        :return: True if the board can be contacted, False otherwise
        :rtype: bool
        """
        if connection is not None:
            return connection.is_connected()
        return any(c.is_connected() for c in self._scamp_connections)

    def __set_watch_dog_on_chip(
            self, x: int, y: int, watch_dog: int):
        """
        Enable, disable or set the value of the watch dog timer on a
        specific chip.

        .. warning::
            This method is currently deprecated and untested as there is no
            known use. Same functionality provided by ybug and bmpc.
            Retained in case needed for hardware debugging.

        :param int x: chip X coordinate to write new watchdog parameter to
        :param int y: chip Y coordinate to write new watchdog parameter to
        :param int watch_dog: The watchdog timeout to set
        """
        # build what we expect it to be
        warn_once(logger, "The set_watch_dog_on_chip method is deprecated "
                          "and untested due to no known use.")
        watchdog = SystemVariableDefinition.software_watchdog_count

        # build data holder
        data = _ONE_BYTE.pack(watch_dog)

        # write data
        address = SYSTEM_VARIABLE_BASE_ADDRESS + watchdog.offset
        self.write_memory(x, y, address, data)

    def set_watch_dog(self, watch_dog: Union[bool, int]):
        """
        Enable, disable or set the value of the watch dog timer.

        .. warning::
            This method is currently deprecated and untested as there is no
            known use. Same functionality provided by ybug and bmpc.
            Retained in case needed for hardware debugging.

        :param watch_dog:
            Either a boolean indicating whether to enable (True) or
            disable (False) the watch dog timer, or an int value to set the
            timer count to.
        :type watch_dog: bool or int
        """
        warn_once(logger, "The set_watch_dog method is deprecated and "
                          "untested due to no known use.")
        if isinstance(watch_dog, bool):
            watchdog = SystemVariableDefinition.software_watchdog_count
            value_to_set = int(watchdog.default) if watch_dog else 0
        else:
            value_to_set = watch_dog
        for x, y in SpiNNManDataView.get_machine().chip_coordinates:
            self.__set_watch_dog_on_chip(x, y, value_to_set)

    def get_iobuf_from_core(self, x: int, y: int, p: int) -> IOBuffer:
        """
        Get the contents of IOBUF for a given core.

        .. warning::
            This method is currently deprecated and likely to be removed.

        :param int x: The x-coordinate of the chip containing the processor
        :param int y: The y-coordinate of the chip containing the processor
        :param int p: The ID of the processor to get the IOBUF for
        :return: An IOBUF buffer
        :rtype: IOBuffer
        :raise SpinnmanIOException:
            If there is an error communicating with the board
        :raise SpinnmanInvalidPacketException:
            If a packet is received that is not in the valid format
        :raise SpinnmanInvalidParameterException:
            * If chip_and_cores contains invalid items
            * If a packet is received that has invalid parameters
        :raise SpinnmanUnexpectedResponseCodeException:
            If a response indicates an error during the exchange
        """
        warn_once(logger, "The get_iobuf_from_core method is deprecated and "
                  "likely to be removed.")
        core_subsets = CoreSubsets()
        core_subsets.add_processor(x, y, p)
        return next(iter(self.get_iobuf(core_subsets)))

    @contextmanager
    def _chip_execute_lock(
            self, x: int, y: int) -> Generator[Condition, None, None]:
        """
        Get a lock for executing an executable on a chip.

        .. warning::
            This method is currently deprecated and untested as there is no
            known use except for execute, which is itself deprecated.

        :param int x:
        :param int y:
        """
        # Check if there is a lock for the given chip
        with self._chip_execute_lock_condition:
            chip_lock = self._chip_execute_locks[x, y]
        # Acquire the lock for the chip
        chip_lock.acquire()

        # Increment the lock counter (used for the flood lock)
        with self._chip_execute_lock_condition:
            self._n_chip_execute_locks += 1

        try:
            yield chip_lock
        finally:
            with self._chip_execute_lock_condition:
                # Release the chip lock
                chip_lock.release()
                # Decrement the lock and notify
                self._n_chip_execute_locks -= 1
                self._chip_execute_lock_condition.notify_all()

    def execute(
            self, x: int, y: int, processors: Sequence[int],
            executable: Union[bytes, str, BinaryIO], app_id: int,
            n_bytes: Optional[int] = None,
            wait: bool = False):
        """
        Start an executable running on a single chip.

        .. warning::
            This method is currently deprecated and likely to be removed.

        :param int x:
            The x-coordinate of the chip on which to run the executable
        :param int y:
            The y-coordinate of the chip on which to run the executable
        :param list(int) processors:
            The cores on the chip on which to run the application
        :param executable:
            The data that is to be executed. Should be one of the following:

            * An instance of RawIOBase
            * A bytearray/bytes
            * A filename of a file containing the executable (in which case
              `is_filename` must be set to True)
        :type executable:
            ~io.RawIOBase or bytes or bytearray or str
        :param int app_id:
            The ID of the application with which to associate the executable
        :param int n_bytes:
            The size of the executable data in bytes. If not specified:

            * If executable is an RawIOBase, an error is raised
            * If executable is a bytearray, the length of the bytearray will
              be used
            * If executable is a str, the length of the file will be used
        :param bool wait:
            True if the binary should enter a "wait" state on loading
        :param bool is_filename: True if executable is a filename
        :raise SpinnmanIOException:
            * If there is an error communicating with the board
            * If there is an error reading the executable
        :raise SpinnmanInvalidPacketException:
            If a packet is received that is not in the valid format
        :raise SpinnmanInvalidParameterException:
            * If x, y, p does not lead to a valid core
            * If app_id is an invalid application ID
            * If a packet is received that has invalid parameters
        :raise SpinnmanUnexpectedResponseCodeException:
            If a response indicates an error during the exchange
        """
        warn_once(logger, "The Transceiver's execute method is deprecated "
                          "likely to be removed.")
        # Lock against updates
        with self._chip_execute_lock(x, y):
            # Write the executable
            self.write_memory(
                x, y, _EXECUTABLE_ADDRESS, executable, n_bytes=n_bytes)

            # Request the start of the executable
            self._call(ApplicationRun(app_id, x, y, processors, wait))

    def execute_application(
            self, executable_targets: ExecutableTargets, app_id: int):
        """
        Execute a set of binaries that make up a complete application on
        specified cores, wait for them to be ready and then start all of the
        binaries.

        .. note::
            This will get the binaries into c_main but will not signal the
            barrier.

        :param ExecutableTargets executable_targets:
            The binaries to be executed and the cores to execute them on
        :param int app_id: The app_id to give this application
        """
        # Execute each of the binaries and get them in to a "wait" state
        for binary in executable_targets.binaries:
            core_subsets = executable_targets.get_cores_for_binary(binary)
            self.execute_flood(core_subsets, binary, app_id, wait=True)

        # Sleep to allow cores to get going
        time.sleep(0.5)

        # Check that the binaries have reached a wait state
        count = self.get_core_state_count(app_id, CPUState.READY)
        if count < executable_targets.total_processors:
            cores_ready = self.get_cpu_infos(
                executable_targets.all_core_subsets, [CPUState.READY],
                include=False)
            if len(cores_ready) > 0:
                raise SpinnmanException(
                    f"Only {count} of {executable_targets.total_processors} "
                    "cores reached ready state: "
                    f"{cores_ready.get_status_string()}")

        # Send a signal telling the application to start
        self.send_signal(app_id, Signal.START)

    def set_led(self, led: Union[int, Iterable[int]], action: LEDAction,
                board: Union[int, Iterable[int]]):
        """
        Set the LED state of a board in the machine.

        .. warning::
            This method is currently deprecated and untested as there is no
            known use. Same functionality provided by ybug and bmpc.
            Retained in case needed for hardware debugging.

        :param led:
            Number of the LED or an iterable of LEDs to set the state of (0-7)
        :type led: int or iterable(int)
        :param LEDAction action:
            State to set the LED to, either on, off or toggle
        :param board: Specifies the board to control the LEDs of. This may
            also be an iterable of multiple boards. The
            command will actually be sent to the first board in the iterable.
        :type board: int or iterable(int)
        """
        warn_once(logger, "The set_led method is deprecated and "
                  "untested due to no known use.")
        self._bmp_call(BMPSetLed(led, action, board))

    def read_adc_data(self, board: int) -> ADCInfo:
        """
        Read the BMP ADC data.

        .. warning::
            This method is currently deprecated and untested as there is no
            known use. Same functionality provided by ybug and bmpc.
            Retained in case needed for hardware debugging.

        :param int board: which board to request the ADC data from
        :return: the FPGA's ADC data object
        :rtype: ADCInfo
        """
        warn_once(logger, "The read_adc_data method is deprecated and "
                  "untested due to no known use.")
        response = self._bmp_call(ReadADC(board))
        return response.adc_info

    def write_neighbour_memory(
            self, x: int, y: int, link: int, base_address: int,
            data: Union[BinaryIO, bytes, int], *,
            n_bytes: Optional[int] = None, offset: int = 0, cpu: int = 0):
        """
        Write to the memory of a neighbouring chip using a LINK_READ SCP
        command. If sent to a BMP, this command can be used to communicate
        with the FPGAs' debug registers.

        .. warning::
            This method is deprecated and untested due to no known use.

        :param int x:
            The x-coordinate of the chip whose neighbour is to be written to
        :param int y:
            The y-coordinate of the chip whose neighbour is to be written to
        :param int link:
            The link index to send the request to (or if BMP, the FPGA number)
        :param int base_address:
            The address in SDRAM where the region of memory is to be written
        :param data: The data to write.  Should be one of the following:

            * An instance of RawIOBase
            * A bytearray/bytes
            * A single integer; will be written in little-endian byte order
        :type data:
            ~io.RawIOBase or bytes or bytearray or int
        :param int n_bytes:
            The amount of data to be written in bytes.  If not specified:

            * If `data` is an RawIOBase, an error is raised
            * If `data` is a bytearray, the length of the bytearray will be
              used
            * If `data` is an int, 4 will be used
        :param int offset:
            The offset where the valid data starts (if `data` is
            an int then offset will be ignored and used 0)
        :param int cpu:
            The CPU to use, typically 0 (or if a BMP, the slot number)
        :raise SpinnmanIOException:
            * If there is an error communicating with the board
            * If there is an error reading the data
        :raise SpinnmanInvalidPacketException:
            If a packet is received that is not in the valid format
        :raise SpinnmanInvalidParameterException:
            * If `x, y` does not lead to a valid chip
            * If a packet is received that has invalid parameters
            * If `base_address` is not a positive integer
            * If `data` is an RawIOBase but `n_bytes` is not specified
            * If `data` is an int and `n_bytes` is more than 4
            * If `n_bytes` is less than 0
        :raise SpinnmanUnexpectedResponseCodeException:
            If a response indicates an error during the exchange
        """
        warn_once(logger, "The write_neighbour_memory method is deprecated "
                          "and untested due to no known use.")
        process = WriteMemoryProcess(self._scamp_connection_selector)
        if isinstance(data, int):
            data_to_write = _ONE_WORD.pack(data)
            process.write_link_memory_from_bytearray(
<<<<<<< HEAD
                x, y, cpu, link, base_address, data_to_write, 0, 4)
=======
                (x, y, cpu), link, base_address, data_to_write, 0, 4)
>>>>>>> 402610e8
        elif isinstance(data, (bytes, bytearray)):
            if n_bytes is None:
                n_bytes = len(data)
            process.write_link_memory_from_bytearray(
<<<<<<< HEAD
                x, y, cpu, link, base_address, data, offset, n_bytes)
=======
                (x, y, cpu), link, base_address, data, offset, n_bytes)
>>>>>>> 402610e8
        else:
            if n_bytes is None:
                raise ValueError(
                    "n_bytes must be provided when using a reader")
            process.write_link_memory_from_reader(
<<<<<<< HEAD
                x, y, cpu, link, base_address, data, n_bytes)
=======
                (x, y, cpu), link, base_address, data, n_bytes)
>>>>>>> 402610e8

    def read_neighbour_memory(
            self, x: int, y: int, link: int, base_address: int, length: int, *,
            cpu: int = 0) -> bytes:
        """
        Read some areas of memory on a neighbouring chip using a LINK_READ
        SCP command. If sent to a BMP, this command can be used to
        communicate with the FPGAs' debug registers.

        .. warning::
            This method is currently deprecated and untested as there is no
            known use. Same functionality provided by ybug and bmpc.
            Retained in case needed for hardware debugging.

        :param int x:
            The x-coordinate of the chip whose neighbour is to be read from
        :param int y:
            The y-coordinate of the chip whose neighbour is to be read from
        :param int cpu:
            The CPU to use, typically 0 (or if a BMP, the slot number)
        :param int link:
            The link index to send the request to (or if BMP, the FPGA number)
        :param int base_address:
            The address in SDRAM where the region of memory to be read starts
        :param int length: The length of the data to be read in bytes
        :return: An iterable of chunks of data read in order
        :rtype: bytes
        :raise SpinnmanIOException:
            If there is an error communicating with the board
        :raise SpinnmanInvalidPacketException:
            If a packet is received that is not in the valid format
        :raise SpinnmanInvalidParameterException:
            * If one of `x`, `y`, `cpu`, `base_address` or `length` is invalid
            * If a packet is received that has invalid parameters
        :raise SpinnmanUnexpectedResponseCodeException:
            If a response indicates an error during the exchange
        """
        try:
            warn_once(logger, "The read_neighbour_memory method is deprecated "
                      "and untested due to no known use.")
            process = ReadMemoryProcess(self._scamp_connection_selector)
            return process.read_link_memory(
                (x, y, cpu), link, base_address, length)
        except Exception:
            logger.info(self._where_is_xy(x, y))
            raise

    def _get_next_nearest_neighbour_id(self) -> int:
        with self._nearest_neighbour_lock:
            next_nearest_neighbour_id = (self._nearest_neighbour_id + 1) % 127
            self._nearest_neighbour_id = next_nearest_neighbour_id
        return next_nearest_neighbour_id

    def write_memory_flood(
            self, base_address: int, data: Union[BinaryIO, bytes, str, int], *,
            n_bytes: Optional[int] = None, offset: int = 0):
        """
        Write to the SDRAM of all chips.

        :param int base_address:
            The address in SDRAM where the region of memory is to be written
        :param data:
            The data that is to be written.  Should be one of the following:

            * An instance of RawIOBase
            * A byte-string
            * A single integer
            * A file name of a file to read (in which case `is_filename`
              should be set to True)
        :type data:
            ~io.RawIOBase or bytes or bytearray or int or str
        :param int n_bytes:
            The amount of data to be written in bytes.  If not specified:

            * If `data` is an RawIOBase, an error is raised
            * If `data` is a bytearray or bytes, the length of the bytearray
              will be used
            * If `data` is a str, the size of the file will be used
        :param int offset:
            The offset where the valid data starts; if `data` is
            an int, then the offset will be ignored and 0 is used.
        :param bool is_filename:
            True if `data` should be interpreted as a file name
        :raise SpinnmanIOException:
            * If there is an error communicating with the board
            * If there is an error reading the executable
        :raise SpinnmanInvalidPacketException:
            If a packet is received that is not in the valid format
        :raise SpinnmanInvalidParameterException:
            * If one of the specified chips is not valid
            * If `app_id` is an invalid application ID
            * If a packet is received that has invalid parameters
        :raise SpinnmanUnexpectedResponseCodeException:
            If a response indicates an error during the exchange
        """
        process = WriteMemoryFloodProcess(self._scamp_connection_selector)
        # Ensure only one flood fill occurs at any one time
        with self._flood_write_lock:
            # Start the flood fill
            nearest_neighbour_id = self._get_next_nearest_neighbour_id()
            if isinstance(data, int):
                data_to_write = _ONE_WORD.pack(data)
                process.write_memory_from_bytearray(
                    nearest_neighbour_id, base_address, data_to_write, 0)
            elif isinstance(data, str):
                if n_bytes is None:
                    n_bytes = os.stat(data).st_size
                with open(data, "rb") as reader:
                    process.write_memory_from_reader(
                        nearest_neighbour_id, base_address, reader, n_bytes)
            elif isinstance(data, (bytes, bytearray)):
                if n_bytes is None:
                    n_bytes = len(data)
                process.write_memory_from_bytearray(
                    nearest_neighbour_id, base_address, data, offset, n_bytes)
            else:
                if n_bytes is None:
                    raise ValueError(
                        "n_bytes must be provided when using a reader")
                process.write_memory_from_reader(
                    nearest_neighbour_id, base_address, data, n_bytes)

    def set_leds(self, x: int, y: int, led_states: Mapping[int, int], *,
                 cpu: int = 0):
        """
        Set chip LED states.

        .. warning::
            The set_leds is deprecated and untested due to no known use.

        :param int x: The x-coordinate of the chip on which to set the LEDs
        :param int y: The x-coordinate of the chip on which to set the LEDs
        :param dict(int,int) led_states:
            A dictionary mapping LED index to state with
            0 being off, 1 on and 2 inverted.
        :param int cpu: The CPU of the chip on which to set the LEDs
        :raise SpinnmanIOException:
            If there is an error communicating with the board
        :raise SpinnmanInvalidPacketException:
            If a packet is received that is not in the valid format
        :raise SpinnmanInvalidParameterException:
            If a packet is received that has invalid parameters
        :raise SpinnmanUnexpectedResponseCodeException:
            If a response indicates an error during the exchange
        """
        try:
            warn_once(logger, "The set_leds is deprecated and "
                      "untested due to no known use.")
            self._call(SetLED(x, y, cpu, led_states))
        except Exception:
            logger.info(self._where_is_xy(x, y))
            raise

    def free_sdram(self, x: int, y: int, base_address: int):
        """
        Free allocated SDRAM.

        .. warning::
            This method is currently deprecated and likely to be removed.

        :param int x: The x-coordinate of the chip onto which to ask for memory
        :param int y: The y-coordinate of the chip onto which to ask for memory
        :param int base_address: The base address of the allocated memory
        """
        try:
            warn_once(logger, "The free_sdram method is deprecated and "
                      "likely to be removed.")
            process = DeAllocSDRAMProcess(self._scamp_connection_selector)
            process.de_alloc_sdram(x, y, base_address)
        except Exception:
            logger.info(self._where_is_xy(x, y))
            raise

    def free_sdram_by_app_id(self, x: int, y: int, app_id: int) -> int:
        """
        Free all SDRAM allocated to a given app ID.

        .. warning::
            This method is currently deprecated and untested as there is no
            known use. Same functionality provided by ybug and bmpc.
            Retained in case needed for hardware debugging.

        :param int x: The x-coordinate of the chip onto which to ask for memory
        :param int y: The y-coordinate of the chip onto which to ask for memory
        :param int app_id: The app ID of the allocated memory
        :return: The number of blocks freed
        :rtype: int
        """
        try:
            warn_once(logger, "The free_sdram_by_app_id method is deprecated "
                              "and untested due to no known use.")
            process = DeAllocSDRAMProcess(self._scamp_connection_selector)
            process.de_alloc_all_app_sdram(x, y, app_id)
            freed = process.no_blocks_freed
            assert freed is not None
            return freed
        except Exception:
            logger.info(self._where_is_xy(x, y))
            raise

    def get_router_diagnostic_filter(
            self, x: int, y: int, position: int) -> DiagnosticFilter:
        """
        Gets a router diagnostic filter from a router.

        :param int x:
            the X address of the router from which this filter is being
            retrieved
        :param int y:
            the Y address of the router from which this filter is being
            retrieved
        :param int position:
            the position in the list of filters to read the information from
        :return: The diagnostic filter read
        :rtype: DiagnosticFilter
        :raise SpinnmanIOException:
            * If there is an error communicating with the board
            * If there is an error reading the data
        :raise SpinnmanInvalidPacketException:
            If a packet is received that is not in the valid format
        :raise SpinnmanInvalidParameterException:
            * If x, y does not lead to a valid chip
            * If a packet is received that has invalid parameters
            * If position is less than 0 or more than 15
        :raise SpinnmanUnexpectedResponseCodeException:
            If a response indicates an error during the exchange
        """
        try:
            memory_position = (
                ROUTER_REGISTER_BASE_ADDRESS + ROUTER_FILTER_CONTROLS_OFFSET +
                position * ROUTER_DIAGNOSTIC_FILTER_SIZE)

<<<<<<< HEAD
            response = self._call(ReadMemory(x, y, 0, memory_position, 4))
=======
            response = self._call(ReadMemory((x, y, 0), memory_position, 4))
>>>>>>> 402610e8
            return DiagnosticFilter.read_from_int(_ONE_WORD.unpack_from(
                response.data, response.offset)[0])
        except Exception:
            logger.info(self._where_is_xy(x, y))
            raise

    @property
    def number_of_boards_located(self) -> int:
        """
        The number of boards currently configured.

        .. warning::
            This property is currently deprecated and likely to be removed.

        :rtype: int
        """
        warn_once(logger, "The number_of_boards_located method is deprecated "
                          "and likely to be removed.")
        if self._bmp_connection is not None:
            return max(1, len(self._bmp_connection.boards))
        else:
            # if no BMPs are available, then there's still at least one board
            return 1

    def get_heap(
            self, x: int, y: int,
            heap=SystemVariableDefinition.sdram_heap_address
            ) -> Sequence[HeapElement]:
        """
        Get the contents of the given heap on a given chip.

        :param int x: The x-coordinate of the chip
        :param int y: The y-coordinate of the chip
        :param SystemVariableDefinition heap:
            The SystemVariableDefinition which is the heap to read
        :rtype: list(HeapElement)
        """
        try:
            process = GetHeapProcess(self._scamp_connection_selector)
            return process.get_heap((x, y), heap)
        except Exception:
            logger.info(self._where_is_xy(x, y))
            raise<|MERGE_RESOLUTION|>--- conflicted
+++ resolved
@@ -201,7 +201,6 @@
         """
         if connection is None:
             connection = self._get_random_connection(self._scamp_connections)
-            assert connection is not None
         connection.send_scp_request(message)
 
     def get_connections(self) -> Iterable[Connection]:
@@ -544,30 +543,18 @@
         if isinstance(data, int):
             data_to_write = _ONE_WORD.pack(data)
             process.write_link_memory_from_bytearray(
-<<<<<<< HEAD
-                x, y, cpu, link, base_address, data_to_write, 0, 4)
-=======
                 (x, y, cpu), link, base_address, data_to_write, 0, 4)
->>>>>>> 402610e8
         elif isinstance(data, (bytes, bytearray)):
             if n_bytes is None:
                 n_bytes = len(data)
             process.write_link_memory_from_bytearray(
-<<<<<<< HEAD
-                x, y, cpu, link, base_address, data, offset, n_bytes)
-=======
                 (x, y, cpu), link, base_address, data, offset, n_bytes)
->>>>>>> 402610e8
         else:
             if n_bytes is None:
                 raise ValueError(
                     "n_bytes must be provided when using a reader")
             process.write_link_memory_from_reader(
-<<<<<<< HEAD
-                x, y, cpu, link, base_address, data, n_bytes)
-=======
                 (x, y, cpu), link, base_address, data, n_bytes)
->>>>>>> 402610e8
 
     def read_neighbour_memory(
             self, x: int, y: int, link: int, base_address: int, length: int, *,
@@ -800,11 +787,7 @@
                 ROUTER_REGISTER_BASE_ADDRESS + ROUTER_FILTER_CONTROLS_OFFSET +
                 position * ROUTER_DIAGNOSTIC_FILTER_SIZE)
 
-<<<<<<< HEAD
-            response = self._call(ReadMemory(x, y, 0, memory_position, 4))
-=======
             response = self._call(ReadMemory((x, y, 0), memory_position, 4))
->>>>>>> 402610e8
             return DiagnosticFilter.read_from_int(_ONE_WORD.unpack_from(
                 response.data, response.offset)[0])
         except Exception:
