--- conflicted
+++ resolved
@@ -55,14 +55,9 @@
 
 
 def create_transceiver_from_hostname(
-<<<<<<< HEAD
         hostname: Optional[str], version: int, *,
         bmp_connection_data: Optional[List[BMPConnectionData]] = None,
-        number_of_boards: Optional[int] = None,
         auto_detect_bmp: bool = False) -> 'ExtendedTransceiver':
-=======
-        hostname, version, bmp_connection_data=None, auto_detect_bmp=False):
->>>>>>> 28dc30d8
     """
     Create a Transceiver by creating a :py:class:`~.UDPConnection` to the
     given hostname on port 17893 (the default SCAMP port), and a
