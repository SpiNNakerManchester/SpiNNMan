# Copyright (c) 2014 The University of Manchester
#
# Licensed under the Apache License, Version 2.0 (the "License");
# you may not use this file except in compliance with the License.
# You may obtain a copy of the License at
#
#     https://www.apache.org/licenses/LICENSE-2.0
#
# Unless required by applicable law or agreed to in writing, software
# distributed under the License is distributed on an "AS IS" BASIS,
# WITHOUT WARRANTIES OR CONDITIONS OF ANY KIND, either express or implied.
# See the License for the specific language governing permissions and
# limitations under the License.

# pylint: disable=too-many-arguments

from typing import (
    BinaryIO, Collection, Dict, FrozenSet, Iterable,
    List, Optional, Tuple, Union)
from spinn_utilities.abstract_base import abstractmethod
from spinn_utilities.progress_bar import ProgressBar
from spinn_utilities.typing.coords import XY
from spinn_machine import (
    CoreSubsets, FixedRouteEntry, Machine, MulticastRoutingEntry)
from spinn_machine.tags import AbstractTag, IPTag, ReverseIPTag
from spinnman.connections.udp_packet_connections import (
    SCAMPConnection, SDPConnection)
from spinnman.messages.scp.enums import Signal
from spinnman.messages.sdp import SDPMessage
from spinnman.model import (
    CPUInfos, DiagnosticFilter, IOBuffer, RouterDiagnostics,
    VersionInfo)
from spinnman.model.enums import (
    CPUState, UserRegister)


class Transceiver(object):
    """
    An encapsulation of various communications with the SpiNNaker board.

    The methods of this class are designed to be thread-safe (provided they do
    not access a BMP, as access to those is never thread-safe);
    thus you can make multiple calls to the same (or different) methods
    from multiple threads and expect each call to work as if it had been
    called sequentially, although the order of returns is not guaranteed.

    .. note::
        With multiple connections to the board, using multiple threads in this
        way may result in an increase in the overall speed of operation, since
        the multiple calls may be made separately over the set of given
        connections.
    """
    __slots__ = ()

    @abstractmethod
    def send_sdp_message(self, message: SDPMessage,
                         connection: Optional[SDPConnection] = None):
        """
        Sends an SDP message using one of the connections.

        :param SDPMessage message: The message to send
        :param SDPConnection connection: An optional connection to use
        """
        # https://github.com/SpiNNakerManchester/SpiNNMan/issues/369
        raise NotImplementedError("abstractmethod")

    @abstractmethod
    def discover_scamp_connections(self) -> None:
        """
        Find connections to the board and store these for future use.

        .. note::
            An exception will be thrown if no initial connections can be
            found to the board.

        :raise SpinnmanIOException:
            If there is an error communicating with the board
        :raise SpinnmanInvalidPacketException:
            If a packet is received that is not in the valid format
        :raise SpinnmanInvalidParameterException:
            If a packet is received that has invalid parameters
        :raise SpinnmanUnexpectedResponseCodeException:
            If a response indicates an error during the exchange
        """
        # Used directly after Transceiver init
        # Not called if add_scamp_connections is called
        # Not called by SpallocJobController
        raise NotImplementedError("abstractmethod")

    @abstractmethod
    def add_scamp_connections(self, connections: Dict[XY, str]):
        """
        Check connections to the board and store these for future use.

        .. note::
            An exception will be thrown if no initial connections can be
            found to the board.

        :param dict((int,int),str) connections:
            Dict of (`x`,`y`) to IP address
        :raise SpinnmanIOException:
            If there is an error communicating with the board
        :raise SpinnmanInvalidPacketException:
            If a packet is received that is not in the valid format
        :raise SpinnmanInvalidParameterException:
            If a packet is received that has invalid parameters
        :raise SpinnmanUnexpectedResponseCodeException:
            If a response indicates an error during the exchange
        """
        # Use on a spalloc created Transceiver
        raise NotImplementedError("abstractmethod")

    @abstractmethod
    def get_connections(self):
        """
        Get the currently known connections to the board, made up of those
        passed in to the transceiver and those that are discovered during
        calls to discover_connections.  No further discovery is done here.

        :return: An iterable of connections known to the transceiver
        :rtype: set(Connection)
        """
        # used in unittest only
        raise NotImplementedError("abstractmethod")

    @abstractmethod
    def get_machine_details(self) -> Machine:
        """
        Get the details of the machine made up of chips on a board and how
        they are connected to each other.

        :return: A machine description
        :rtype: ~spinn_machine.Machine
        :raise SpinnmanIOException:
            If there is an error communicating with the board
        :raise SpinnmanInvalidPacketException:
            If a packet is received that is not in the valid format
        :raise SpinnmanInvalidParameterException:
            If a packet is received that has invalid parameters
        :raise SpinnmanUnexpectedResponseCodeException:
            If a response indicates an error during the exchange
        """
        # used by machine_generator
        raise NotImplementedError("abstractmethod")

    @abstractmethod
    def get_cpu_infos(
            self, core_subsets: Optional[CoreSubsets] = None,
            states: Union[CPUState, Iterable[CPUState], None] = None,
            include: bool = True) -> CPUInfos:
        """
        Get information about the processors on the board.

        :param ~spinn_machine.CoreSubsets core_subsets:
            A set of chips and cores from which to get the
            information. If not specified, the information from all of the
            cores on all of the chips on the board are obtained.
        :param states: The state or states to filter on (if any)
        :type states: None, CPUState or iterable(CPUState)
        :param bool include:
            If `True` includes only infos in the requested state(s).
            If `False` includes only infos *not* in the requested state(s).
            Ignored if states is `None`.
        :return: The CPU information for the selected cores and States, or
            all cores/states  if core_subsets/states is not specified
        :rtype: ~spinnman.model.CPUInfos
        :raise SpinnmanIOException:
            If there is an error communicating with the board
        :raise SpinnmanInvalidPacketException:
            If a packet is received that is not in the valid format
        :raise SpinnmanInvalidParameterException:
            * If chip_and_cores contains invalid items
            * If a packet is received that has invalid parameters
        :raise SpinnmanUnexpectedResponseCodeException:
            If a response indicates an error during the exchange
        """
        # used by
        # application_finisher
        # chip_provenance_updater
        # emergency_recover_state_from_failure
        raise NotImplementedError("abstractmethod")

    @abstractmethod
    def get_clock_drift(self, x: int, y: int) -> float:
        """
        Get the clock drift.

        :param int x: The x-coordinate of the chip to get drift for
        :param int y: The y-coordinate of the chip to get drift for
        """
        # used by drift_report
        raise NotImplementedError("abstractmethod")

    @abstractmethod
    def read_user(self, x: int, y: int, p: int, user: UserRegister):
        """
        Get the contents of the this user register for the given processor.

        .. note::
            Conventionally, user_0 usually holds the address of the table of
            memory regions.

        :param int x: X coordinate of the chip
        :param int y: Y coordinate of the chip
        :param int p: Virtual processor identifier on the chip
        :param int user: The user number to read data for
        :rtype: int
        :raise SpinnmanIOException:
            If there is an error communicating with the board
        :raise SpinnmanInvalidPacketException:
            If a packet is received that is not in the valid format
        :raise SpinnmanInvalidParameterException:
            If x, y, p does not identify a valid processor
        :raise SpinnmanUnexpectedResponseCodeException:
            If a response indicates an error during the exchange
        """
        # used by pair_compression and others during _check_for_success
        # used by memory_map_on_host_chip_report._get_region_table_addr
        #   https://github.com/SpiNNakerManchester/SpiNNFrontEndCommon/pull/1104
        # used by DataSpeedUpPacketGatherMachineVertex
        #    and ExtraMonitorSupportMachineVertex
        #    to .update_transaction_id_from_machine
        raise NotImplementedError("abstractmethod")

    @abstractmethod
    def add_cpu_information_from_core(
            self, cpu_infos: CPUInfos, x: int, y: int, p: int,
            states: Iterable[CPUState]):
        """
        Adds information about a specific processor on the board to the info

        :param CPUInfos cpu_infos: Info to add data for this core to
        :param int x: The x-coordinate of the chip containing the processor
        :param int y: The y-coordinate of the chip containing the processor
        :param int p: The ID of the processor to get the information about
        :param states:
            If provided will only add the info if in one of the states
        :type states: list(CPUState)
        :return: The CPU information for the selected core
        :raise SpinnmanIOException:
            If there is an error communicating with the board
        :raise SpinnmanInvalidPacketException:
            If a packet is received that is not in the valid format
        :raise SpinnmanInvalidParameterException:
            * If x, y, p is not a valid processor
            * If a packet is received that has invalid parameters
        :raise SpinnmanUnexpectedResponseCodeException:
            If a response indicates an error during the exchange
        """
        # used by emergency_recover_state_from_failure
        raise NotImplementedError("abstractmethod")

    @abstractmethod
    def get_region_base_address(self, x: int, y: int, p: int):
        """
        Gets the base address of the Region Table

        :param int x: The x-coordinate of the chip containing the processor
        :param int y: The y-coordinate of the chip containing the processor
        :param int p: The ID of the processor to get the address
        :return: The address of the Region table for the selected core
        :rtype: int
        :raise SpinnmanIOException:
            If there is an error communicating with the board
        :raise SpinnmanInvalidPacketException:
            If a packet is received that is not in the valid format
        :raise SpinnmanInvalidParameterException:
            * If x, y, p is not a valid processor
            * If a packet is received that has invalid parameters
        :raise SpinnmanUnexpectedResponseCodeException:
            If a response indicates an error during the exchange
        """
        raise NotImplementedError("abstractmethod")

    @abstractmethod
    def get_iobuf(self, core_subsets: Optional[CoreSubsets] = None
                  ) -> Iterable[IOBuffer]:
        """
        Get the contents of the IOBUF buffer for a number of processors.

        :param ~spinn_machine.CoreSubsets core_subsets:
            A set of chips and cores from which to get the buffers. If not
            specified, the buffers from all of the cores on all of the chips
            on the board are obtained.
        :return: An iterable of the buffers, which may not be in the order
            of core_subsets
        :rtype: iterable(IOBuffer)
        :raise SpinnmanIOException:
            If there is an error communicating with the board
        :raise SpinnmanInvalidPacketException:
            If a packet is received that is not in the valid format
        :raise SpinnmanInvalidParameterException:
            * If chip_and_cores contains invalid items
            * If a packet is received that has invalid parameters
        :raise SpinnmanUnexpectedResponseCodeException:
            If a response indicates an error during the exchange
        """
        # Used by IOBufExtractor
        raise NotImplementedError("abstractmethod")

    @abstractmethod
    def get_core_state_count(
            self, app_id: int, state: CPUState,
            xys: Optional[Iterable[Tuple[int, int]]] = None) -> int:
        """
        Get a count of the number of cores which have a given state.

        :param int app_id:
            The ID of the application from which to get the count.
        :param CPUState state: The state count to get
        :param list(int,int) xys: The chips to query, or None for all
        :return: A count of the cores with the given status
        :rtype: int
        :raise SpinnmanIOException:
            If there is an error communicating with the board
        :raise SpinnmanInvalidPacketException:
            If a packet is received that is not in the valid format
        :raise SpinnmanInvalidParameterException:
            * If state is not a valid status
            * If app_id is not a valid application ID
            * If a packet is received that has invalid parameters
        :raise SpinnmanUnexpectedResponseCodeException:
            If a response indicates an error during the exchange
        """
        raise NotImplementedError("abstractmethod")

    @abstractmethod
    def execute_flood(
            self, core_subsets: CoreSubsets,
            executable: Union[BinaryIO, bytes, str], app_id: int, *,
            n_bytes: Optional[int] = None, wait: bool = False):
        """
        Start an executable running on multiple places on the board.  This
        will be optimised based on the selected cores, but it may still
        require a number of communications with the board to execute.

        :param ~spinn_machine.CoreSubsets core_subsets:
            Which cores on which chips to start the executable
        :param executable:
            The data that is to be executed. Should be one of the following:
            * An instance of RawIOBase
            * A bytearray
            * A filename of an executable
        :type executable:
            ~io.RawIOBase or bytes or bytearray or str
        :param int app_id:
            The ID of the application with which to associate the executable
        :param int n_bytes:
            The size of the executable data in bytes. If not specified:

            * If `executable` is an RawIOBase, an error is raised
            * If `executable` is a bytearray, the length of the bytearray will
              be used
            * If `executable` is a str, the length of the file will be used
        :param bool wait:
            True if the processors should enter a "wait" state on loading
        :raise SpinnmanIOException:
            * If there is an error communicating with the board
            * If there is an error reading the executable
        :raise SpinnmanInvalidPacketException:
            If a packet is received that is not in the valid format
        :raise SpinnmanInvalidParameterException:
            * If one of the specified cores is not valid
            * If `app_id` is an invalid application ID
            * If a packet is received that has invalid parameters
            * If `executable` is an RawIOBase but `n_bytes` is not specified
            * If `executable` is an int and `n_bytes` is more than 4
            * If `n_bytes` is less than 0
        :raise SpinnmanUnexpectedResponseCodeException:
            If a response indicates an error during the exchange
        """
        # Used by load_app_images, load_sys_images and
        # run_system_application._load_application
        raise NotImplementedError("abstractmethod")

    @abstractmethod
    def read_fpga_register(
            self, fpga_num: int, register: int, board: int = 0) -> int:
        """
        Read a register on a FPGA of a board. The meaning of the
        register's contents will depend on the FPGA's configuration.

        :param int fpga_num: FPGA number (0, 1 or 2) to communicate with.
        :param int register:
            Register address to read to (will be rounded down to
            the nearest 32-bit word boundary).
        :param int board: which board to request the FPGA register from
        :return: the register data
        :rtype: int
        """
        raise NotImplementedError("abstractmethod")

    @abstractmethod
    def write_fpga_register(
            self, fpga_num: int, register: int, value: int, board: int = 0):
        """
        Write a register on a FPGA of a board. The meaning of setting the
        register's contents will depend on the FPGA's configuration.

        :param int fpga_num: FPGA number (0, 1 or 2) to communicate with.
        :param int register:
            Register address to read to (will be rounded down to
            the nearest 32-bit word boundary).
        :param int value: the value to write into the FPGA register
        :param int board: which board to write the FPGA register to
        """
        raise NotImplementedError("abstractmethod")

    @abstractmethod
    def read_bmp_version(self, board: int) -> VersionInfo:
        """
        Read the BMP version.

        :param int board: which board to request the data from
        :return: the version_info from the BMP
        """
        raise NotImplementedError("abstractmethod")

    @abstractmethod
    def write_memory(
            self, x: int, y: int, base_address: int,
            data: Union[BinaryIO, bytes, int, str], *,
            n_bytes: Optional[int] = None, offset: int = 0, cpu: int = 0,
            get_sum: bool = False) -> Tuple[int, int]:
        """
        Write to the SDRAM on the board.

        :param int x:
            The x-coordinate of the chip where the memory is to be written to
        :param int y:
            The y-coordinate of the chip where the memory is to be written to
        :param int base_address:
            The address in SDRAM where the region of memory is to be written
        :param data: The data to write.  Should be one of the following:

            * An instance of RawIOBase
            * A bytearray/bytes
            * A single integer - will be written in little-endian byte order
            * A string - the filename of a data file
        :type data:
            ~io.RawIOBase or bytes or bytearray or int or str
        :param int n_bytes:
            The amount of data to be written in bytes.  If not specified:

            * If `data` is an RawIOBase, an error is raised
            * If `data` is a bytearray, the length of the bytearray will be
              used
            * If `data` is an int, 4 will be used
            * If `data` is a str, the length of the file will be used
        :param int offset: The offset from which the valid data begins
        :param int cpu: The optional CPU to write to
        :param bool get_sum: whether to return a checksum or 0
        :return: The number of bytes written, the checksum (0 if get_sum=False)
        :rtype: int, int
        :raise SpinnmanIOException:
            * If there is an error communicating with the board
            * If there is an error reading the data
        :raise SpinnmanInvalidPacketException:
            If a packet is received that is not in the valid format
        :raise SpinnmanInvalidParameterException:
            * If `x, y` does not lead to a valid chip
            * If a packet is received that has invalid parameters
            * If `base_address` is not a positive integer
            * If `data` is an RawIOBase but `n_bytes` is not specified
            * If `data` is an int and `n_bytes` is more than 4
            * If `n_bytes` is less than 0
        :raise SpinnmanUnexpectedResponseCodeException:
            If a response indicates an error during the exchange
        """
        raise NotImplementedError("abstractmethod")

    @abstractmethod
    def write_user(
            self, x: int, y: int, p: int, user: UserRegister, value: int):
        """
        Write to the user *N* "register" for the given processor.

        .. note::
            Conventionally, user_0 usually holds the address of the table of
            memory regions.

        :param int x: X coordinate of the chip
        :param int y: Y coordinate of the chip
        :param int p: Virtual processor identifier on the chip
        :param int user: The user "register" number of write data for
        :param int value: The value to write
        :raise SpinnmanIOException:
            If there is an error communicating with the board
        :raise SpinnmanInvalidPacketException:
            If a packet is received that is not in the valid format
        :raise SpinnmanInvalidParameterException:
            If x, y, p does not identify a valid processor
        :raise SpinnmanUnexpectedResponseCodeException:
            If a response indicates an error during the exchange
        """
        raise NotImplementedError("abstractmethod")

    @abstractmethod
    def read_memory(
            self, x: int, y: int, base_address: int, length: int,
            cpu: int = 0) -> bytes:
        """
        Read some areas of memory (usually SDRAM) from the board.

        :param int x:
            The x-coordinate of the chip where the memory is to be read from
        :param int y:
            The y-coordinate of the chip where the memory is to be read from
        :param int base_address:
            The address in SDRAM where the region of memory to be read starts
        :param int length: The length of the data to be read in bytes
        :param int cpu:
            the core ID used to read the memory of; should usually be 0 when
            reading from SDRAM, but may be other values when reading from DTCM.
        :return: A bytearray of data read
        :rtype: bytes
        :raise SpinnmanIOException:
            If there is an error communicating with the board
        :raise SpinnmanInvalidPacketException:
            If a packet is received that is not in the valid format
        :raise SpinnmanInvalidParameterException:
            * If one of `x`, `y`, `cpu`, `base_address` or `length` is invalid
            * If a packet is received that has invalid parameters
        :raise SpinnmanUnexpectedResponseCodeException:
            If a response indicates an error during the exchange
        """
        raise NotImplementedError("abstractmethod")

    @abstractmethod
    def read_word(
            self, x: int, y: int, base_address: int, cpu: int = 0) -> int:
        """
        Read a word (usually of SDRAM) from the board.

        :param int x:
            The x-coordinate of the chip where the word is to be read from
        :param int y:
            The y-coordinate of the chip where the word is to be read from
        :param int base_address:
            The address (usually in SDRAM) where the word to be read starts
        :param int cpu:
            the core ID used to read the word; should usually be 0 when reading
            from SDRAM, but may be other values when reading from DTCM.
        :return: The unsigned integer value at ``base_address``
        :rtype: int
        :raise SpinnmanIOException:
            If there is an error communicating with the board
        :raise SpinnmanInvalidPacketException:
            If a packet is received that is not in the valid format
        :raise SpinnmanInvalidParameterException:
            * If one of `x`, `y`, `cpu` or `base_address` is invalid
            * If a packet is received that has invalid parameters
        :raise SpinnmanUnexpectedResponseCodeException:
            If a response indicates an error during the exchange
        """
        raise NotImplementedError("abstractmethod")

    @abstractmethod
    def stop_application(self, app_id: int):
        """
        Sends a stop request for an app_id.

        :param int app_id: The ID of the application to send to
        :raise SpinnmanIOException:
            If there is an error communicating with the board
        :raise SpinnmanInvalidPacketException:
            If a packet is received that is not in the valid format
        :raise SpinnmanInvalidParameterException:
            * If app_id is not a valid application ID
            * If a packet is received that has invalid parameters
        :raise SpinnmanUnexpectedResponseCodeException:
            If a response indicates an error during the exchange
        """
        raise NotImplementedError("abstractmethod")

    @abstractmethod
    def wait_for_cores_to_be_in_state(
            self, all_core_subsets: CoreSubsets, app_id: int,
            cpu_states: Union[CPUState, Iterable[CPUState]], *,
            timeout: Optional[float] = None,
            time_between_polls: float = 0.1,
            error_states: FrozenSet[CPUState] = frozenset((
                CPUState.RUN_TIME_EXCEPTION, CPUState.WATCHDOG)),
            counts_between_full_check: int = 100,
            progress_bar: Optional[ProgressBar] = None):
        """
        Waits for the specified cores running the given application to be
        in some target state or states. Handles failures.

        :param ~spinn_machine.CoreSubsets all_core_subsets:
            the cores to check are in a given sync state
        :param int app_id: the application ID that being used by the simulation
        :param cpu_states:
            The expected states once the applications are ready; success is
            when each application is in one of these states
        :type cpu_states: CPUState or iterable(CPUState)
        :param float timeout:
            The amount of time to wait in seconds for the cores to reach one
            of the states
        :param float time_between_polls: Time between checking the state
        :param set(CPUState) error_states:
            Set of states that the application can be in that indicate an
            error, and so should raise an exception
        :param int counts_between_full_check:
            The number of times to use the count signal before instead using
            the full CPU state check
        :param progress_bar: Possible progress bar to update.
        :type progress_bar: ~spinn_utilities.progress_bar.ProgressBar or None
        :raise SpinnmanTimeoutException:
            If a timeout is specified and exceeded.
        """
        raise NotImplementedError("abstractmethod")

    @abstractmethod
    def send_signal(self, app_id: int, signal: Signal):
        """
        Send a signal to an application.

        :param int app_id: The ID of the application to send to
        :param ~spinnman.messages.scp.enums.Signal signal: The signal to send
        :raise SpinnmanIOException:
            If there is an error communicating with the board
        :raise SpinnmanInvalidPacketException:
            If a packet is received that is not in the valid format
        :raise SpinnmanInvalidParameterException:
            * If signal is not a valid signal
            * If app_id is not a valid application ID
            * If a packet is received that has invalid parameters
        :raise SpinnmanUnexpectedResponseCodeException:
            If a response indicates an error during the exchange
        """
        # Known usages are to send Signal START, SYNC0 and SYNC1
        raise NotImplementedError("abstractmethod")

    @abstractmethod
    def set_ip_tag(self, ip_tag: IPTag, use_sender: bool = False):
        """
        Set up an IP tag.

        :param ~spinn_machine.tags.IPTag ip_tag:
            The tag to set up.

            .. note::
                `board_address` can be `None`, in which case, the tag will be
                assigned to all boards.
        :param bool use_sender:
            Optionally use the sender host and port instead of
            the given host and port in the tag
        :raise SpinnmanIOException:
            If there is an error communicating with the board
        :raise SpinnmanInvalidPacketException:
            If a packet is received that is not in the valid format
        :raise SpinnmanInvalidParameterException:
            * If the IP tag fields are incorrect
            * If a packet is received that has invalid parameters
        :raise SpinnmanUnexpectedResponseCodeException:
            If a response indicates an error during the exchange
        """
        raise NotImplementedError("abstractmethod")

    @abstractmethod
    def set_reverse_ip_tag(self, reverse_ip_tag: ReverseIPTag):
        """
        Set up a reverse IP tag.

        :param ~spinn_machine.tags.ReverseIPTag reverse_ip_tag:
            The reverse tag to set up.

            .. note::
                The `board_address` field can be `None`, in which case, the tag
                will be assigned to all boards.
        :raise SpinnmanIOException:
            If there is an error communicating with the board
        :raise SpinnmanInvalidPacketException:
            If a packet is received that is not in the valid format
        :raise SpinnmanInvalidParameterException:
            * If the reverse IP tag fields are incorrect
            * If a packet is received that has invalid parameters
            * If the UDP port is one that is already used by SpiNNaker for
                system functions
        :raise SpinnmanUnexpectedResponseCodeException:
            If a response indicates an error during the exchange
        """
        raise NotImplementedError("abstractmethod")

    @abstractmethod
    def clear_ip_tag(self, tag: int, board_address: Optional[str] = None):
        """
        Clear the setting of an IP tag.

        :param int tag: The tag ID
        :param str board_address:
            Board address where the tag should be cleared.
            If not specified, all AbstractSCPConnection connections will send
            the message to clear the tag
        :raise SpinnmanIOException:
            If there is an error communicating with the board
        :raise SpinnmanInvalidPacketException:
            If a packet is received that is not in the valid format
        :raise SpinnmanInvalidParameterException:
            * If the tag is not a valid tag
            * If the connection cannot send SDP messages
            * If a packet is received that has invalid parameters
        :raise SpinnmanUnexpectedResponseCodeException:
            If a response indicates an error during the exchange
        """
        raise NotImplementedError("abstractmethod")

    @abstractmethod
    def get_tags(self, connection: Optional[SCAMPConnection] = None
                 ) -> Iterable[AbstractTag]:
        """
        Get the current set of tags that have been set on the board.

        :param AbstractSCPConnection connection:
            Connection from which the tags should be received.
            If not specified, all AbstractSCPConnection connections will be
            queried and the response will be combined.
        :return: An iterable of tags
        :rtype: iterable(~spinn_machine.tags.AbstractTag)
        :raise SpinnmanIOException:
            If there is an error communicating with the board
        :raise SpinnmanInvalidPacketException:
            If a packet is received that is not in the valid format
        :raise SpinnmanInvalidParameterException:
            * If the connection cannot send SDP messages
            * If a packet is received that has invalid parameters
        :raise SpinnmanUnexpectedResponseCodeException:
            If a response indicates an error during the exchange
        """
        raise NotImplementedError("abstractmethod")

    @abstractmethod
    def malloc_sdram(
            self, x: int, y: int, size: int, app_id: int, tag=0) -> int:
        """
        Allocates a chunk of SDRAM on a chip on the machine.

        :param int x: The x-coordinate of the chip onto which to ask for memory
        :param int y: The y-coordinate of the chip onto which to ask for memory
        :param int size: the amount of memory to allocate in bytes
        :param int app_id: The ID of the application with which to associate
            the routes.  If not specified, defaults to 0.
        :param int tag: the tag for the SDRAM, a 8-bit (chip-wide) tag that can
            be looked up by a SpiNNaker application to discover the address of
            the allocated block. If `0` then no tag is applied.
        :return: the base address of the allocated memory
        :rtype: int
        """
        raise NotImplementedError("abstractmethod")

    @abstractmethod
    def load_multicast_routes(
            self, x: int, y: int, routes: Collection[MulticastRoutingEntry],
            app_id: int):
        """
        Load a set of multicast routes on to a chip.

        :param int x:
            The x-coordinate of the chip onto which to load the routes
        :param int y:
            The y-coordinate of the chip onto which to load the routes
        :param iterable(~spinn_machine.MulticastRoutingEntry) routes:
            An iterable of multicast routes to load
        :param int app_id: The ID of the application with which to associate
            the routes.  If not specified, defaults to 0.
        :raise SpinnmanIOException:
            If there is an error communicating with the board
        :raise SpinnmanInvalidPacketException:
            If a packet is received that is not in the valid format
        :raise SpinnmanInvalidParameterException:
            * If any of the routes are invalid
            * If a packet is received that has invalid parameters
        :raise SpinnmanUnexpectedResponseCodeException:
            If a response indicates an error during the exchange
        """
        raise NotImplementedError("abstractmethod")

    @abstractmethod
    def load_fixed_route(
            self, x: int, y: int, fixed_route: FixedRouteEntry, app_id: int):
        """
        Loads a fixed route routing table entry onto a chip's router.

        :param int x:
            The x-coordinate of the chip onto which to load the routes
        :param int y:
            The y-coordinate of the chip onto which to load the routes
        :param ~spinn_machine.FixedRouteEntry fixed_route:
            the route for the fixed route entry on this chip
        :param int app_id: The ID of the application with which to associate
            the routes.  If not specified, defaults to 0.
        :raise SpinnmanIOException:
            If there is an error communicating with the board
        :raise SpinnmanInvalidPacketException:
            If a packet is received that is not in the valid format
        :raise SpinnmanInvalidParameterException:
            * If any of the routes are invalid
            * If a packet is received that has invalid parameters
        :raise SpinnmanUnexpectedResponseCodeException:
            If a response indicates an error during the exchange
        """
        raise NotImplementedError("abstractmethod")

    @abstractmethod
    def read_fixed_route(self, x: int, y: int, app_id: int) -> FixedRouteEntry:
        """
        Reads a fixed route routing table entry from a chip's router.

        :param int x:
            The x-coordinate of the chip onto which to load the routes
        :param int y:
            The y-coordinate of the chip onto which to load the routes
        :param int app_id:
            The ID of the application with which to associate the
            routes.  If not specified, defaults to 0.
        :return: the route as a fixed route entry
        """
        raise NotImplementedError("abstractmethod")

    @abstractmethod
    def get_multicast_routes(
            self, x: int, y: int,
            app_id: Optional[int] = None) -> List[MulticastRoutingEntry]:
        """
        Get the current multicast routes set up on a chip.

        :param int x:
            The x-coordinate of the chip from which to get the routes
        :param int y:
            The y-coordinate of the chip from which to get the routes
        :param int app_id:
            The ID of the application to filter the routes for. If
            not specified, will return all routes
        :return: An iterable of multicast routes
        :rtype: list(~spinn_machine.MulticastRoutingEntry)
        :raise SpinnmanIOException:
            If there is an error communicating with the board
        :raise SpinnmanInvalidPacketException:
            If a packet is received that is not in the valid format
        :raise SpinnmanInvalidParameterException:
            If a packet is received that has invalid parameters
        :raise SpinnmanUnexpectedResponseCodeException:
            If a response indicates an error during the exchange
        """
        raise NotImplementedError("abstractmethod")

    @abstractmethod
    def clear_multicast_routes(self, x: int, y: int):
        """
        Remove all the multicast routes on a chip.

        :param int x: The x-coordinate of the chip on which to clear the routes
        :param int y: The y-coordinate of the chip on which to clear the routes
        :raise SpinnmanIOException:
            If there is an error communicating with the board
        :raise SpinnmanInvalidPacketException:
            If a packet is received that is not in the valid format
        :raise SpinnmanInvalidParameterException:
            If a packet is received that has invalid parameters
        :raise SpinnmanUnexpectedResponseCodeException:
            If a response indicates an error during the exchange
        """
        raise NotImplementedError("abstractmethod")

    @abstractmethod
    def get_router_diagnostics(self, x: int, y: int) -> RouterDiagnostics:
        """
        Get router diagnostic information from a chip.

        :param int x:
            The x-coordinate of the chip from which to get the information
        :param int y:
            The y-coordinate of the chip from which to get the information
        :return: The router diagnostic information
        :rtype: RouterDiagnostics
        :raise SpinnmanIOException:
            If there is an error communicating with the board
        :raise SpinnmanInvalidPacketException:
            If a packet is received that is not in the valid format
        :raise SpinnmanInvalidParameterException:
            If a packet is received that has invalid parameters
        :raise SpinnmanUnexpectedResponseCodeException:
            If a response indicates an error during the exchange
        """
        raise NotImplementedError("abstractmethod")

    @abstractmethod
    def set_router_diagnostic_filter(
            self, x: int, y: int, position: int,
            diagnostic_filter: DiagnosticFilter):
        """
        Sets a router diagnostic filter in a router.

        :param int x:
            The X address of the router in which this filter is being set.
        :param int y:
            The Y address of the router in which this filter is being set.
        :param int position:
            The position in the list of filters where this filter is to be
            added.
        :param ~spinnman.model.DiagnosticFilter diagnostic_filter:
            The diagnostic filter being set in the placed, between 0 and 15.

            .. note::
                Positions 0 to 11 are used by the default filters,
                and setting these positions will result in a warning.
        :raise SpinnmanIOException:
            * If there is an error communicating with the board
            * If there is an error reading the data
        :raise SpinnmanInvalidPacketException:
            If a packet is received that is not in the valid format
        :raise SpinnmanInvalidParameterException:
            * If x, y does not lead to a valid chip
            * If position is less than 0 or more than 15
        :raise SpinnmanUnexpectedResponseCodeException:
            If a response indicates an error during the exchange
        """
        raise NotImplementedError("abstractmethod")

    @abstractmethod
    def clear_router_diagnostic_counters(self, x: int, y: int):
        """
        Clear router diagnostic information on a chip.

        :param int x: The x-coordinate of the chip
        :param int y: The y-coordinate of the chip
        :raise SpinnmanIOException:
            If there is an error communicating with the board
        :raise SpinnmanInvalidPacketException:
            If a packet is received that is not in the valid format
        :raise SpinnmanInvalidParameterException:
            If a packet is received that has invalid parameters or a counter
            ID is out of range
        :raise SpinnmanUnexpectedResponseCodeException:
            If a response indicates an error during the exchange
        """
        raise NotImplementedError("abstractmethod")

    @abstractmethod
    def close(self) -> None:
        """
        Close the transceiver and any threads that are running.
        """
        raise NotImplementedError("abstractmethod")

    @abstractmethod
    def control_sync(self, do_sync: bool):
        """
        Control the synchronisation of the chips.

        :param bool do_sync: Whether to synchronise or not
        """
        raise NotImplementedError("abstractmethod")

    @abstractmethod
    def update_provenance_and_exit(self, x: int, y: int, p: int):
        """
        Sends a command to update provenance and exit

        :param int x:
            The x-coordinate of the core
        :param int y:
            The y-coordinate of the core
        :param int p:
            The processor on the core
        """
<<<<<<< HEAD
        raise NotImplementedError("abstractmethod")
=======

    @abstractmethod
    def send_chip_update_provenance_and_exit(self, x, y, p):
        """
        Sends a signal to update the provenance and exit

        :param int x:
        :param int y:
        :param int p:
        """

    @abstractmethod
    def where_is_xy(self, x, y):
        """
        Attempts to get where_is_x_y info from the machine

        If no machine will do its best.

        :param int x:
        :param int y:
        :rtype: str
        """
>>>>>>> 986e2352
<|MERGE_RESOLUTION|>--- conflicted
+++ resolved
@@ -965,12 +965,10 @@
         :param int p:
             The processor on the core
         """
-<<<<<<< HEAD
-        raise NotImplementedError("abstractmethod")
-=======
-
-    @abstractmethod
-    def send_chip_update_provenance_and_exit(self, x, y, p):
+        raise NotImplementedError("abstractmethod")
+
+    @abstractmethod
+    def send_chip_update_provenance_and_exit(self, x: int, y: int, p: int):
         """
         Sends a signal to update the provenance and exit
 
@@ -978,9 +976,10 @@
         :param int y:
         :param int p:
         """
-
-    @abstractmethod
-    def where_is_xy(self, x, y):
+        raise NotImplementedError("abstractmethod")
+
+    @abstractmethod
+    def where_is_xy(self, x:int, y:int):
         """
         Attempts to get where_is_x_y info from the machine
 
@@ -990,4 +989,4 @@
         :param int y:
         :rtype: str
         """
->>>>>>> 986e2352
+        raise NotImplementedError("abstractmethod")