# Copyright (c) 2014 The University of Manchester
#
# Licensed under the Apache License, Version 2.0 (the "License");
# you may not use this file except in compliance with the License.
# You may obtain a copy of the License at
#
#     https://www.apache.org/licenses/LICENSE-2.0
#
# Unless required by applicable law or agreed to in writing, software
# distributed under the License is distributed on an "AS IS" BASIS,
# WITHOUT WARRANTIES OR CONDITIONS OF ANY KIND, either express or implied.
# See the License for the specific language governing permissions and
# limitations under the License.

# pylint: disable=too-many-arguments

from typing import (
    BinaryIO, Collection, Dict, FrozenSet, Iterable,
    List, Optional, Tuple, Union)
from spinn_utilities.overrides import overrides
from spinn_utilities.progress_bar import ProgressBar
from spinn_utilities.typing.coords import XY
from spinn_machine import (
    CoreSubsets, FixedRouteEntry, Machine, MulticastRoutingEntry)
from spinn_machine.tags import AbstractTag, IPTag, ReverseIPTag
from spinnman.data import SpiNNManDataView
from spinnman.connections.udp_packet_connections import BMPConnection
from spinnman.connections.udp_packet_connections import (
    SCAMPConnection, SDPConnection)
from spinnman.processes import ConnectionSelector, FixedConnectionSelector
from spinnman.messages.scp.enums import Signal
from spinnman.messages.sdp import SDPMessage
from spinnman.model import (
    CPUInfos, DiagnosticFilter, IOBuffer, RouterDiagnostics,
    VersionInfo)
from spinnman.model.enums import CPUState, UserRegister
from spinnman.transceiver.transceiver import Transceiver
from spinnman.transceiver.extendable_transceiver import ExtendableTransceiver


class MockableTransceiver(ExtendableTransceiver):
    """
    A based for Mock Transceivers
    """
    __slots__ = ["written_memory"]

    def __init__(self):
        super().__init__()
        self.written_memory: Iterable[
            Tuple[int, int, int, Union[BinaryIO, bytes, int, str],
                  Optional[int], int, bool]] = list()

    @overrides(Transceiver.send_sdp_message)
    def send_sdp_message(self, message: SDPMessage,
                         connection: Optional[SDPConnection] = None):
        pass

    @overrides(Transceiver.discover_scamp_connections)
    def discover_scamp_connections(self) -> None:
        raise NotImplementedError("Needs to be mocked")

    @overrides(Transceiver.add_scamp_connections)
    def add_scamp_connections(self, connections: Dict[XY, str]):
        pass

    @overrides(Transceiver.get_machine_details)
    def get_machine_details(self) -> Machine:
        return SpiNNManDataView.get_machine()

    @overrides(Transceiver.get_connections)
    def get_connections(self):
        raise NotImplementedError("Needs to be mocked")

    @overrides(Transceiver.get_cpu_infos)
    def get_cpu_infos(
            self, core_subsets: Optional[CoreSubsets] = None,
            states: Union[CPUState, Iterable[CPUState], None] = None,
            include: bool = True) -> CPUInfos:
        raise NotImplementedError("Needs to be mocked")

    @overrides(Transceiver.get_clock_drift)
    def get_clock_drift(self, x, y):
        raise NotImplementedError("Needs to be mocked")

    @overrides(Transceiver.read_user)
    def read_user(self, x: int, y: int, p: int, user: UserRegister):
        raise NotImplementedError("Needs to be mocked")

    @overrides(Transceiver.add_cpu_information_from_core)
    def add_cpu_information_from_core(
            self, cpu_infos: CPUInfos, x: int, y: int, p: int,
            states: Iterable[CPUState]):
        raise NotImplementedError("Needs to be mocked")

    @overrides(Transceiver.get_region_base_address)
    def get_region_base_address(self, x: int, y: int, p: int):
        raise NotImplementedError("Needs to be mocked")

    @overrides(Transceiver.get_iobuf)
    def get_iobuf(self, core_subsets: Optional[CoreSubsets] = None
                  ) -> Iterable[IOBuffer]:
        raise NotImplementedError("Needs to be mocked")

    @overrides(Transceiver.get_core_state_count)
    def get_core_state_count(
            self, app_id: int, state: CPUState,
            xys: Optional[Iterable[Tuple[int, int]]] = None) -> int:
        raise NotImplementedError("Needs to be mocked")

    @overrides(Transceiver.execute_flood)
    def execute_flood(
            self, core_subsets: CoreSubsets,
            executable: Union[BinaryIO, bytes, str], app_id: int, *,
            n_bytes: Optional[int] = None, wait: bool = False):
        pass

    @overrides(Transceiver.read_fpga_register)
    def read_fpga_register(
            self, fpga_num: int, register: int, board: int = 0) -> int:
        raise NotImplementedError("Needs to be mocked")

    @overrides(Transceiver.write_fpga_register)
    def write_fpga_register(
            self, fpga_num: int, register: int, value: int, board: int = 0):
        pass

    @overrides(Transceiver.read_bmp_version)
<<<<<<< HEAD
    def read_bmp_version(self, board: int) -> VersionInfo:
        """
        Read the BMP version.

        :param int board: which board to request the data from
        :return: the sver from the BMP
        """
=======
    def read_bmp_version(self, board):
>>>>>>> 986e2352
        raise NotImplementedError("Needs to be mocked")

    @overrides(Transceiver.write_memory)
    def write_memory(
            self, x: int, y: int, base_address: int,
            data: Union[BinaryIO, bytes, int, str], *,
            n_bytes: Optional[int] = None, offset: int = 0, cpu: int = 0,
            get_sum: bool = False) -> Tuple[int, int]:
        print("Doing write to", x, y)
        self.written_memory.append(
            (x, y, base_address, data, n_bytes, offset, cpu))

    @overrides(Transceiver.write_user)
    def write_user(
            self, x: int, y: int, p: int, user: UserRegister, value: int):
        pass

    @overrides(Transceiver.read_memory)
    def read_memory(
            self, x: int, y: int, base_address: int, length: int,
            cpu: int = 0) -> bytes:
        raise NotImplementedError("Needs to be mocked")

    @overrides(Transceiver.read_word)
    def read_word(
            self, x: int, y: int, base_address: int, cpu: int = 0) -> int:
        raise NotImplementedError("Needs to be mocked")

    @overrides(Transceiver.stop_application)
    def stop_application(self, app_id: int):
        pass

    @overrides(Transceiver.wait_for_cores_to_be_in_state)
    def wait_for_cores_to_be_in_state(
            self, all_core_subsets: CoreSubsets, app_id: int,
            cpu_states: Union[CPUState, Iterable[CPUState]], *,
            timeout: Optional[float] = None,
            time_between_polls: float = 0.1,
            error_states: FrozenSet[CPUState] = frozenset((
                CPUState.RUN_TIME_EXCEPTION, CPUState.WATCHDOG)),
            counts_between_full_check: int = 100,
            progress_bar: Optional[ProgressBar] = None):
        pass

    @overrides(Transceiver.send_signal)
    def send_signal(self, app_id: int, signal: Signal):
        pass

    @overrides(Transceiver.set_ip_tag)
    def set_ip_tag(self, ip_tag: IPTag, use_sender: bool = False):
        pass

    @overrides(Transceiver.set_reverse_ip_tag)
    def set_reverse_ip_tag(self, reverse_ip_tag: ReverseIPTag):
        pass

    @overrides(Transceiver.clear_ip_tag)
    def clear_ip_tag(self, tag: int, board_address: Optional[str] = None):
        pass

    @overrides(Transceiver.get_tags)
    def get_tags(self, connection: Optional[SCAMPConnection] = None
                 ) -> Iterable[AbstractTag]:
        raise NotImplementedError("Needs to be mocked")

    @overrides(Transceiver.malloc_sdram)
    def malloc_sdram(
            self, x: int, y: int, size: int, app_id: int, tag=0) -> int:
        raise NotImplementedError("Needs to be mocked")

    @overrides(Transceiver.load_multicast_routes)
    def load_multicast_routes(
            self, x: int, y: int, routes: Collection[MulticastRoutingEntry],
            app_id: int):
        pass

    @overrides(Transceiver.load_fixed_route)
    def load_fixed_route(
            self, x: int, y: int, fixed_route: FixedRouteEntry, app_id: int):
        pass

    @overrides(Transceiver.read_fixed_route)
    def read_fixed_route(self, x: int, y: int, app_id: int) -> FixedRouteEntry:
        raise NotImplementedError("Needs to be mocked")

    @overrides(Transceiver.get_multicast_routes)
    def get_multicast_routes(
            self, x: int, y: int,
            app_id: Optional[int] = None) -> List[MulticastRoutingEntry]:
        raise NotImplementedError("Needs to be mocked")

    @overrides(Transceiver.clear_multicast_routes)
    def clear_multicast_routes(self, x: int, y: int):
        pass

    @overrides(Transceiver.get_router_diagnostics)
    def get_router_diagnostics(self, x: int, y: int) -> RouterDiagnostics:
        raise NotImplementedError("Needs to be mocked")

    @overrides(Transceiver.set_router_diagnostic_filter)
    def set_router_diagnostic_filter(
            self, x: int, y: int, position: int,
            diagnostic_filter: DiagnosticFilter):
        pass

    @overrides(Transceiver.clear_router_diagnostic_counters)
    def clear_router_diagnostic_counters(self, x: int, y: int):
        pass

    @overrides(Transceiver.close)
    def close(self) -> None:
        pass

    @overrides(Transceiver.control_sync)
    def control_sync(self, do_sync: bool):
        pass

    @overrides(Transceiver.update_provenance_and_exit)
    def update_provenance_and_exit(self, x: int, y: int, p: int):
        pass

<<<<<<< HEAD
=======
    @overrides(Transceiver.send_chip_update_provenance_and_exit)
    def send_chip_update_provenance_and_exit(self, x, y, p):
        pass

    @overrides(Transceiver.where_is_xy)
    def where_is_xy(self, x, y):
        return f"Mocked {x=} {y=}"

>>>>>>> 986e2352
    @property
    @overrides(ExtendableTransceiver.bmp_connection)
    def bmp_connection(self) -> BMPConnection:
        raise NotImplementedError("Needs to be mocked")

    @property
    @overrides(ExtendableTransceiver.bmp_selector)
    def bmp_selector(self) -> Optional[FixedConnectionSelector[BMPConnection]]:
        raise NotImplementedError("Needs to be mocked")

    @property
    @overrides(ExtendableTransceiver.scamp_connection_selector)
    def scamp_connection_selector(self) -> ConnectionSelector:
        raise NotImplementedError("Needs to be mocked")<|MERGE_RESOLUTION|>--- conflicted
+++ resolved
@@ -125,17 +125,7 @@
         pass
 
     @overrides(Transceiver.read_bmp_version)
-<<<<<<< HEAD
     def read_bmp_version(self, board: int) -> VersionInfo:
-        """
-        Read the BMP version.
-
-        :param int board: which board to request the data from
-        :return: the sver from the BMP
-        """
-=======
-    def read_bmp_version(self, board):
->>>>>>> 986e2352
         raise NotImplementedError("Needs to be mocked")
 
     @overrides(Transceiver.write_memory)
@@ -257,17 +247,14 @@
     def update_provenance_and_exit(self, x: int, y: int, p: int):
         pass
 
-<<<<<<< HEAD
-=======
     @overrides(Transceiver.send_chip_update_provenance_and_exit)
-    def send_chip_update_provenance_and_exit(self, x, y, p):
+    def send_chip_update_provenance_and_exit(self, x: int, y: int, p: int):
         pass
 
     @overrides(Transceiver.where_is_xy)
-    def where_is_xy(self, x, y):
+    def where_is_xy(self, x:int, y:int):
         return f"Mocked {x=} {y=}"
 
->>>>>>> 986e2352
     @property
     @overrides(ExtendableTransceiver.bmp_connection)
     def bmp_connection(self) -> BMPConnection:
