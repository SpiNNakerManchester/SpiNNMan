# Copyright (c) 2015 The University of Manchester
#
# Licensed under the Apache License, Version 2.0 (the "License");
# you may not use this file except in compliance with the License.
# You may obtain a copy of the License at
#
#     https://www.apache.org/licenses/LICENSE-2.0
#
# Unless required by applicable law or agreed to in writing, software
# distributed under the License is distributed on an "AS IS" BASIS,
# WITHOUT WARRANTIES OR CONDITIONS OF ANY KIND, either express or implied.
# See the License for the specific language governing permissions and
# limitations under the License.

import functools
from typing import BinaryIO, Callable
import numpy
<<<<<<< HEAD
=======
from numpy import uint8, uint32
from spinn_utilities.typing.coords import XYP
>>>>>>> 402610e8
from spinnman.messages.scp.abstract_messages import AbstractSCPRequest
from spinnman.messages.scp.impl import WriteLink, WriteMemory
from spinnman.messages.scp.impl import CheckOKResponse
from spinnman.constants import UDP_MESSAGE_MAX_SIZE
from .abstract_multi_connection_process import AbstractMultiConnectionProcess

_UNSIGNED_WORD = 0xFFFFFFFF


class WriteMemoryProcess(AbstractMultiConnectionProcess[CheckOKResponse]):
    """
    A process for writing memory on a SpiNNaker chip.
    """
    __slots__ = ()
    # pylint: disable=too-many-arguments

    def write_memory_from_bytearray(
<<<<<<< HEAD
            self, x: int, y: int, p: int, base_address: int, data: bytes,
=======
            self, coords: XYP, base_address: int, data: bytes,
>>>>>>> 402610e8
            offset: int, n_bytes: int, get_sum: bool = False) -> int:
        """
        Writes memory onto a SpiNNaker chip from a bytearray.

        :param tuple(int,int,int) coords:
            The X,Y,P coordinates of the core that will write to memory.
        :param int base_address: the address in SDRAM to start writing
        :param data: the data to write
        :type data: bytearray or bytes
        :param int offset: where in the data to start writing from
        :param int n_bytes: how much data to write
        :param bool get_sum: whether to return a checksum or 0
        :return: the data checksum or 0 if get_sum is False
        :rtype: int
        """
        return self._write_memory_from_bytearray(
            base_address, data, offset, n_bytes,
<<<<<<< HEAD
            functools.partial(WriteMemory, x, y, p), get_sum)

    def write_link_memory_from_bytearray(
            self, x: int, y: int, p: int, link: int, base_address: int,
            data: bytes, offset: int, n_bytes: int,
            get_sum: bool = False) -> int:
=======
            functools.partial(WriteMemory, coords), get_sum)

    def write_link_memory_from_bytearray(
            self, coords: XYP, link: int, base_address: int, data: bytes,
            offset: int, n_bytes: int, get_sum: bool = False) -> int:
>>>>>>> 402610e8
        """
        Writes memory onto a neighbour of a SpiNNaker chip from a bytearray.

        :param tuple(int,int,int) coords:
            The X,Y,P coordinates of the core that will write to its
            neighbour's memory.
        :param int link:
            Along which link is the neighbour.
        :param int base_address: the address in SDRAM to start writing
        :param data: the data to write
        :type data: bytearray or bytes
        :param int offset: where in the data to start writing from
        :param int n_bytes: how much data to write
        :param bool get_sum: whether to return a checksum or 0
        :return: the data checksum or 0 if get_sum is False
        :rtype: int
        """
        return self._write_memory_from_bytearray(
            base_address, data, offset, n_bytes,
<<<<<<< HEAD
            functools.partial(WriteLink, x, y, p, link), get_sum)

    def write_memory_from_reader(
            self, x: int, y: int, p: int, base_address: int, reader: BinaryIO,
=======
            functools.partial(WriteLink, coords, link), get_sum)

    def write_memory_from_reader(
            self, coords: XYP, base_address: int, reader: BinaryIO,
>>>>>>> 402610e8
            n_bytes: int, get_sum: bool = False) -> int:
        """
        Writes memory onto a SpiNNaker chip from a reader.

        :param tuple(int,int,int) coords:
            The X,Y,P coordinates of the core that will write to memory.
        :param int base_address: the address in SDRAM to start writing
        :param reader: the readable object containing the data to write
        :type reader: ~io.RawIOBase or ~io.BufferedIOBase
        :param int n_bytes: how much data to write
        :param bool get_sum: whether to return a checksum or 0
        :return: the data checksum or 0 if get_sum is False
        :rtype: int
        """
        return self._write_memory_from_reader(
            base_address, reader, n_bytes,
<<<<<<< HEAD
            functools.partial(WriteMemory, x, y, p), get_sum)

    def write_link_memory_from_reader(
            self, x: int, y: int, p: int, link: int, base_address: int,
            reader: BinaryIO, n_bytes: int, get_sum: bool = False) -> int:
=======
            functools.partial(WriteMemory, coords), get_sum)

    def write_link_memory_from_reader(
            self, coords: XYP, link: int, base_address: int, reader: BinaryIO,
            n_bytes: int, get_sum: bool = False) -> int:
>>>>>>> 402610e8
        """
        Writes memory onto a neighbour of a SpiNNaker chip from a reader.

        :param tuple(int,int,int) coords:
            The X,Y,P coordinates of the core that will write to its
            neighbour's memory. The P coordinate is normally 0; no reason to
            not use SCAMP for this.
        :param int link:
            Along which link is the neighbour.
        :param int base_address: the address in SDRAM to start writing
        :param reader: the readable object containing the data to write
        :type reader: ~io.RawIOBase or ~io.BufferedIOBase
        :param int n_bytes: how much data to write
        :param bool get_sum: whether to return a checksum or 0
        :return: the data checksum or 0 if get_sum is False
        :rtype: int
        """
        return self._write_memory_from_reader(
            base_address, reader, n_bytes,
<<<<<<< HEAD
            functools.partial(WriteLink, x, y, p, link), get_sum)
=======
            functools.partial(WriteLink, coords, link), get_sum)
>>>>>>> 402610e8

    def _write_memory_from_bytearray(
            self, base_address: int, data: bytes, data_offset: int,
            n_bytes: int, packet_class: Callable[
                [int, bytes], AbstractSCPRequest[CheckOKResponse]],
            get_sum: bool) -> int:
        offset = 0
        n_bytes_to_write = int(n_bytes)
        with self._collect_responses():
            while n_bytes_to_write > 0:
                bytes_to_send = min(n_bytes_to_write, UDP_MESSAGE_MAX_SIZE)
                data_array = data[data_offset:data_offset + bytes_to_send]

                self._send_request(
                    packet_class(base_address + offset, data_array))

                n_bytes_to_write -= bytes_to_send
                offset += bytes_to_send
                data_offset += bytes_to_send
        if not get_sum:
            return 0
<<<<<<< HEAD
        np_data = numpy.array(data, dtype="uint8")
        np_sum = int(numpy.sum(np_data.view("uint32"), dtype="uint32"))
=======
        np_data = numpy.array(data, dtype=uint8)
        np_sum = int(numpy.sum(np_data.view(uint32), dtype=uint32))
>>>>>>> 402610e8
        return np_sum & _UNSIGNED_WORD

    def _write_memory_from_reader(
            self, base_address: int, reader: BinaryIO, n_bytes: int,
            packet_class: Callable[
                [int, bytes], AbstractSCPRequest[CheckOKResponse]],
            with_sum: bool) -> int:
        offset = 0
        n_bytes_to_write = int(n_bytes)
        chksum = 0
        with self._collect_responses():
            while n_bytes_to_write > 0:
                data_array = reader.read(
                    min(n_bytes_to_write, UDP_MESSAGE_MAX_SIZE))
                bytes_to_send = len(data_array)
                self._send_request(packet_class(
                    base_address + offset, data_array))

                n_bytes_to_write -= bytes_to_send
                offset += bytes_to_send

                if with_sum:
<<<<<<< HEAD
                    np_data = numpy.frombuffer(data_array, dtype="uint8")
                    np_sum = int(numpy.sum(np_data.view("uint32")))
=======
                    np_data = numpy.frombuffer(data_array, dtype=uint8)
                    np_sum = int(numpy.sum(np_data.view(uint32)))
>>>>>>> 402610e8
                    chksum = (chksum + np_sum) & _UNSIGNED_WORD

        return chksum<|MERGE_RESOLUTION|>--- conflicted
+++ resolved
@@ -15,11 +15,8 @@
 import functools
 from typing import BinaryIO, Callable
 import numpy
-<<<<<<< HEAD
-=======
 from numpy import uint8, uint32
 from spinn_utilities.typing.coords import XYP
->>>>>>> 402610e8
 from spinnman.messages.scp.abstract_messages import AbstractSCPRequest
 from spinnman.messages.scp.impl import WriteLink, WriteMemory
 from spinnman.messages.scp.impl import CheckOKResponse
@@ -37,11 +34,7 @@
     # pylint: disable=too-many-arguments
 
     def write_memory_from_bytearray(
-<<<<<<< HEAD
-            self, x: int, y: int, p: int, base_address: int, data: bytes,
-=======
             self, coords: XYP, base_address: int, data: bytes,
->>>>>>> 402610e8
             offset: int, n_bytes: int, get_sum: bool = False) -> int:
         """
         Writes memory onto a SpiNNaker chip from a bytearray.
@@ -59,20 +52,11 @@
         """
         return self._write_memory_from_bytearray(
             base_address, data, offset, n_bytes,
-<<<<<<< HEAD
-            functools.partial(WriteMemory, x, y, p), get_sum)
-
-    def write_link_memory_from_bytearray(
-            self, x: int, y: int, p: int, link: int, base_address: int,
-            data: bytes, offset: int, n_bytes: int,
-            get_sum: bool = False) -> int:
-=======
             functools.partial(WriteMemory, coords), get_sum)
 
     def write_link_memory_from_bytearray(
             self, coords: XYP, link: int, base_address: int, data: bytes,
             offset: int, n_bytes: int, get_sum: bool = False) -> int:
->>>>>>> 402610e8
         """
         Writes memory onto a neighbour of a SpiNNaker chip from a bytearray.
 
@@ -92,17 +76,10 @@
         """
         return self._write_memory_from_bytearray(
             base_address, data, offset, n_bytes,
-<<<<<<< HEAD
-            functools.partial(WriteLink, x, y, p, link), get_sum)
-
-    def write_memory_from_reader(
-            self, x: int, y: int, p: int, base_address: int, reader: BinaryIO,
-=======
             functools.partial(WriteLink, coords, link), get_sum)
 
     def write_memory_from_reader(
             self, coords: XYP, base_address: int, reader: BinaryIO,
->>>>>>> 402610e8
             n_bytes: int, get_sum: bool = False) -> int:
         """
         Writes memory onto a SpiNNaker chip from a reader.
@@ -119,19 +96,11 @@
         """
         return self._write_memory_from_reader(
             base_address, reader, n_bytes,
-<<<<<<< HEAD
-            functools.partial(WriteMemory, x, y, p), get_sum)
-
-    def write_link_memory_from_reader(
-            self, x: int, y: int, p: int, link: int, base_address: int,
-            reader: BinaryIO, n_bytes: int, get_sum: bool = False) -> int:
-=======
             functools.partial(WriteMemory, coords), get_sum)
 
     def write_link_memory_from_reader(
             self, coords: XYP, link: int, base_address: int, reader: BinaryIO,
             n_bytes: int, get_sum: bool = False) -> int:
->>>>>>> 402610e8
         """
         Writes memory onto a neighbour of a SpiNNaker chip from a reader.
 
@@ -151,11 +120,7 @@
         """
         return self._write_memory_from_reader(
             base_address, reader, n_bytes,
-<<<<<<< HEAD
-            functools.partial(WriteLink, x, y, p, link), get_sum)
-=======
             functools.partial(WriteLink, coords, link), get_sum)
->>>>>>> 402610e8
 
     def _write_memory_from_bytearray(
             self, base_address: int, data: bytes, data_offset: int,
@@ -177,13 +142,8 @@
                 data_offset += bytes_to_send
         if not get_sum:
             return 0
-<<<<<<< HEAD
-        np_data = numpy.array(data, dtype="uint8")
-        np_sum = int(numpy.sum(np_data.view("uint32"), dtype="uint32"))
-=======
         np_data = numpy.array(data, dtype=uint8)
         np_sum = int(numpy.sum(np_data.view(uint32), dtype=uint32))
->>>>>>> 402610e8
         return np_sum & _UNSIGNED_WORD
 
     def _write_memory_from_reader(
@@ -206,13 +166,8 @@
                 offset += bytes_to_send
 
                 if with_sum:
-<<<<<<< HEAD
-                    np_data = numpy.frombuffer(data_array, dtype="uint8")
-                    np_sum = int(numpy.sum(np_data.view("uint32")))
-=======
                     np_data = numpy.frombuffer(data_array, dtype=uint8)
                     np_sum = int(numpy.sum(np_data.view(uint32)))
->>>>>>> 402610e8
                     chksum = (chksum + np_sum) & _UNSIGNED_WORD
 
         return chksum