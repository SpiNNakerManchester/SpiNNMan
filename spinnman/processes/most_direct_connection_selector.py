--- conflicted
+++ resolved
@@ -46,31 +46,21 @@
     @overrides(
         AbstractMultiConnectionProcessConnectionSelector.get_next_connection)
     def get_next_connection(self, message):
-<<<<<<< HEAD
-        if not SpiNNManDataView.has_machine() or len(self._connections) == 1:
-            return self._first_connection
-
-        chip = SpiNNManDataView.get_chip_at(
-            message.sdp_header.destination_chip_x,
-            message.sdp_header.destination_chip_y)
-        key = (chip.nearest_ethernet_x, chip.nearest_ethernet_y)
-=======
         key = (message.sdp_header.destination_chip_x,
                message.sdp_header.destination_chip_y)
         if key in self._connections:
             return self._connections[key]
 
-        if self._machine is None or len(self._connections) == 1:
+        if not SpiNNManDataView.has_machine() or len(self._connections) == 1:
             return self._first_connection
 
         (x, y) = key
-        chip = self._machine.get_chip_at(x, y)
+        chip =SpiNNManDataView.get_chip_at(x, y)
         if chip:
             key = (chip.nearest_ethernet_x, chip.nearest_ethernet_y)
         else:
             # Use 255, 255 as that is the connection added by transceiver init
             key = (255, 255)
->>>>>>> 9bc7fb1d
 
         if key not in self._connections:
             return self._first_connection
