--- conflicted
+++ resolved
@@ -32,20 +32,17 @@
     geometry = SpiNNakerTriadGeometry.get_spinn5_geometry()
 
     # pylint: disable=super-init-not-called
-<<<<<<< HEAD
-    @overrides(AbstractMultiConnectionProcessConnectionSelector.__init__)
     def __init__(self, width, height, connections):
-        self._width = width
-        self._height = height
-=======
-    def __init__(self, machine, connections):
         """
-        :param ~spinn_machine.Machine machine:
+        :param width: The width of the machine or None if not known
+        :type width: int or None
+        :param height: The height of the machine or None if not known
+        :type height: int or None
         :param list(SCAMPConnection) connections:
             The connections to be used
         """
-        self._machine = machine
->>>>>>> f1784d1a
+        self._width = width
+        self._height = height
         self._connections = dict()
         self._first_connection = None
         for connection in connections:
@@ -56,17 +53,13 @@
         if self._first_connection is None:
             self._first_connection = next(iter(connections))
 
-<<<<<<< HEAD
     def set_dims(self, width, height):
+        """
+        :param int width: The width of the machine
+        :param int height: The height of the machine
+        """
         self._width = width
         self._height = height
-=======
-    def set_machine(self, new_machine):
-        """
-        :param ~spinn_machine.Machine new_machine:
-        """
-        self._machine = new_machine
->>>>>>> f1784d1a
 
     @overrides(
         AbstractMultiConnectionProcessConnectionSelector.get_next_connection)
