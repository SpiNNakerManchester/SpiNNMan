from .abstract_process import AbstractProcess
from spinnman.connections import SCPRequestPipeLine
from spinnman.constants import SCP_TIMEOUT


class AbstractMultiConnectionProcess(AbstractProcess):
    """ A process that uses multiple connections in communication
    """
    __slots__ = [
        "_intermediate_channel_waits",
        "_n_channels",
        "_n_retries",
        "_next_connection_selector",
        "_scp_request_pipelines",
        "_timeout"]

    def __init__(self, next_connection_selector,
<<<<<<< HEAD
                 n_retries=3, timeout=1.0, n_channels=8,
=======
                 n_retries=3, timeout=SCP_TIMEOUT, n_channels=8,
>>>>>>> cfa0f1ab
                 intermediate_channel_waits=7):
        super(AbstractMultiConnectionProcess, self).__init__()
        self._scp_request_pipelines = dict()
        self._n_retries = n_retries
        self._timeout = timeout
        self._n_channels = n_channels
        self._intermediate_channel_waits = intermediate_channel_waits
        self._next_connection_selector = next_connection_selector

    def _send_request(self, request, callback=None, error_callback=None):
        if error_callback is None:
            error_callback = self._receive_error
        connection = self._next_connection_selector.get_next_connection(
            request)
        if connection not in self._scp_request_pipelines:
            scp_request_set = SCPRequestPipeLine(
                connection, n_retries=self._n_retries,
                packet_timeout=self._timeout,
                n_channels=self._n_channels,
                intermediate_channel_waits=self._intermediate_channel_waits)
            self._scp_request_pipelines[connection] = scp_request_set
        self._scp_request_pipelines[connection].send_request(
            request, callback, error_callback)

    def _finish(self):
        for request_pipeline in self._scp_request_pipelines.itervalues():
            request_pipeline.finish()<|MERGE_RESOLUTION|>--- conflicted
+++ resolved
@@ -15,11 +15,7 @@
         "_timeout"]
 
     def __init__(self, next_connection_selector,
-<<<<<<< HEAD
-                 n_retries=3, timeout=1.0, n_channels=8,
-=======
                  n_retries=3, timeout=SCP_TIMEOUT, n_channels=8,
->>>>>>> cfa0f1ab
                  intermediate_channel_waits=7):
         super(AbstractMultiConnectionProcess, self).__init__()
         self._scp_request_pipelines = dict()
