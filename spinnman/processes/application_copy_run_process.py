# Copyright (c) 2017 The University of Manchester
#
# Licensed under the Apache License, Version 2.0 (the "License");
# you may not use this file except in compliance with the License.
# You may obtain a copy of the License at
#
#     https://www.apache.org/licenses/LICENSE-2.0
#
# Unless required by applicable law or agreed to in writing, software
# distributed under the License is distributed on an "AS IS" BASIS,
# WITHOUT WARRANTIES OR CONDITIONS OF ANY KIND, either express or implied.
# See the License for the specific language governing permissions and
# limitations under the License.

from collections import defaultdict
from typing import Dict, Iterable, Tuple
from spinn_machine import Chip, CoreSubsets, Machine
from spinnman.data import SpiNNManDataView
from spinnman.messages.scp.impl import AppCopyRun
from spinnman.processes import ConnectionSelector
from .abstract_multi_connection_process import AbstractMultiConnectionProcess

APP_COPY_RUN_TIMEOUT = 6.0


def _on_same_board(chip_1: Chip, chip_2: Chip):
    return (chip_1.nearest_ethernet_x == chip_2.nearest_ethernet_x and
            chip_1.nearest_ethernet_y == chip_2.nearest_ethernet_y)


def _get_next_chips(
        chips_done: Dict[Tuple[int, int], Iterable[Tuple[int, int]]],
        parent_chips: Dict[Tuple[int, int], Chip],
        machine: Machine) -> Iterable[Chip]:
    """
    Get the chips that are adjacent to the last set of chips, which
    haven't yet been loaded.  Also returned are the links for each chip,
    which gives the link which should be read from to get the data.

    :param dict((int,int),list(int,int)) chips_done:
        The coordinates of chips that have already been done by Ethernet
    :param dict((int, int),~spinn_machine.Chip) parent_chips:
        A dictionary of chip coordinates to chips that use that chip as a
        parent
    :return: A list of next chips to use
    :rtype: list(chip)
    """
    next_chips: Iterable[Chip] = list()
    for eth_chip in chips_done:
        off_board_copy_done = False
        for c_x, c_y in chips_done[eth_chip]:
            chip_xy = machine.get_chip_at(c_x, c_y)
            for chip in parent_chips[c_x, c_y]:
                on_same_board = _on_same_board(chip, chip_xy)
                eth = (chip.nearest_ethernet_x, chip.nearest_ethernet_y)
                if (eth not in chips_done or
                        (chip.x, chip.y) not in chips_done[eth]):
                    if on_same_board or not off_board_copy_done:
                        next_chips.append(chip)
                        if not on_same_board:
                            off_board_copy_done = True
                        # Only do one copy from each chip at a time
                        break

    return next_chips


def _compute_parent_chips(
        machine: Machine) -> Dict[Tuple[int, int], Iterable[Chip]]:
    """
    Compute a dictionary of chip coordinates to list of chips who use that chip
    as a parent in the tree.

    :param ~spinn_machine.Machine machine: The machine to compute the map for
    :rtype: dict((int, int), ~spinn_machine.Chip)
    """
    chip_links: Dict[Tuple[int, int], Iterable[Chip]] = defaultdict(list)
    for chip in machine.chips:
        if chip.parent_link is not None:
            link = chip.router.get_link(chip.parent_link)
            chip_links[link.destination_x, link.destination_y].append(chip)
    return chip_links


class ApplicationCopyRunProcess(AbstractMultiConnectionProcess):
    """
    Process to start a binary on a subset of cores on a subset of chips
    of a machine, performed by, on each chip, copying the data from
    an adjacent chip and then starting the binary.  This goes to each
    chip in turn, and so detects failures early on, as well as ensuring
    that the copy and execution is done in the case of success i.e. this
    ensures that if all commands are successful, the full binary has been
    copied and started.

    .. note::
        The binary must have been loaded to the boot chip before this is
        called!
    """
    __slots__ = []

    def __init__(self, next_connection_selector: ConnectionSelector,
                 timeout: float = APP_COPY_RUN_TIMEOUT):
        AbstractMultiConnectionProcess.__init__(
            self, next_connection_selector, timeout=timeout)

<<<<<<< HEAD
    def run(self, size: int, app_id: int, core_subsets: CoreSubsets,
            chksum: int, wait: bool):
=======
    def run(self, size, app_id, core_subsets, checksum, wait):
>>>>>>> f4923f6b
        """
        Run the process.

        :param int size: The size of the binary to copy
        :param int app_id: The application id to assign to the running binary
        :param CoreSubsets core_subsets: The cores to load the binary on to
        :param int checksum: The checksum of the data to test against
        :param bool wait:
            Whether to put the binary in "wait" mode or run it straight away
        """
        machine = SpiNNManDataView.get_machine()
        boot_chip = machine.boot_chip
        chips_done: Dict[Tuple[int, int], Iterable[Tuple[int, int]]] = \
            defaultdict(list)
        chips_done[boot_chip.x, boot_chip.y].append((boot_chip.x, boot_chip.y))
        parent_chips = _compute_parent_chips(machine)
        next_chips = _get_next_chips(chips_done, parent_chips, machine)

        while next_chips:
            # Do all the chips at the current level
            for chip in next_chips:
                subset = core_subsets.get_core_subset_for_chip(chip.x, chip.y)
                self._send_request(AppCopyRun(
                    chip.x, chip.y, chip.parent_link, size, app_id,
                    subset.processor_ids, checksum, wait))
                eth = (chip.nearest_ethernet_x, chip.nearest_ethernet_y)
                chips_done[eth].append((chip.x, chip.y))
            self._finish()
            self.check_for_error()
            next_chips = _get_next_chips(chips_done, parent_chips, machine)<|MERGE_RESOLUTION|>--- conflicted
+++ resolved
@@ -103,12 +103,8 @@
         AbstractMultiConnectionProcess.__init__(
             self, next_connection_selector, timeout=timeout)
 
-<<<<<<< HEAD
     def run(self, size: int, app_id: int, core_subsets: CoreSubsets,
-            chksum: int, wait: bool):
-=======
-    def run(self, size, app_id, core_subsets, checksum, wait):
->>>>>>> f4923f6b
+            checksum: int, wait: bool):
         """
         Run the process.
 
