--- conflicted
+++ resolved
@@ -16,12 +16,7 @@
 import functools
 import struct
 from collections import defaultdict
-<<<<<<< HEAD
-from typing import Dict, Iterable, List, Tuple
-from typing_extensions import TypeAlias
-=======
 from typing import Dict, Iterable, List
->>>>>>> 402610e8
 from spinn_utilities.typing.coords import XYP
 from spinn_machine import CoreSubsets
 from spinnman.model import IOBuffer
@@ -31,8 +26,6 @@
 from .abstract_multi_connection_process import AbstractMultiConnectionProcess
 from .abstract_multi_connection_process_connection_selector import (
     ConnectionSelector)
-<<<<<<< HEAD
-=======
 
 
 @dataclass(frozen=True)
@@ -62,12 +55,7 @@
         return _RegionTail(
             self.scamp_coords, self.core_coords, self.n, address, size, offset)
 
->>>>>>> 402610e8
-
-#: (x, y, p, n, base_address, size, offset)
-_ExtraRegion: TypeAlias = Tuple[XYP, int, int, int, int]
-#: (x, y, p, n, next_address, first_read_size)
-_NextRegion: TypeAlias = Tuple[XYP, int, int, int]
+
 _ENCODING = "ascii"
 _ONE_WORD = struct.Struct("<I")
 _FIRST_IOBUF = struct.Struct("<I8xI")
@@ -102,58 +90,13 @@
 
         # A list of extra reads that need to be done as a result of the first
         # read = list of (x, y, p, n, base_address, size, offset)
-<<<<<<< HEAD
-        self._extra_reads: List[_ExtraRegion] = list()
-=======
         self._extra_reads: List[_RegionTail] = list()
->>>>>>> 402610e8
 
         # A list of next reads that need to be done as a result of the first
         # read = list of (x, y, p, n, next_address, first_read_size)
         self._next_reads: List[_NextRegion] = list()
 
     def _request_iobuf_address(self, iobuf_size: int, x: int, y: int, p: int):
-<<<<<<< HEAD
-        base_address = get_vcpu_address(p) + CPU_IOBUF_ADDRESS_OFFSET
-        self._send_request(
-            ReadMemory(x, y, 0, base_address, 4),
-            functools.partial(self._handle_iobuf_address_response,
-                              iobuf_size, (x, y, p)))
-
-    def _handle_iobuf_address_response(
-            self, iobuf_size: int, xyp: XYP, response: Response):
-        iobuf_address, = _ONE_WORD.unpack_from(response.data, response.offset)
-        if iobuf_address != 0:
-            first_read_size = min((iobuf_size + 16, UDP_MESSAGE_MAX_SIZE))
-            self._next_reads.append((xyp, 0, iobuf_address, first_read_size))
-
-    def _request_iobuf_region_tail(self, extra_region: _ExtraRegion):
-        (xyp, n, base_address, size, offset) = extra_region
-        x, y, _ = xyp
-        self._send_request(
-            ReadMemory(x, y, 0, base_address, size),
-            functools.partial(self._handle_extra_iobuf_response,
-                              xyp, n, offset))
-
-    def _handle_extra_iobuf_response(
-            self, xyp: XYP, n: int, offset: int, response: Response):
-        view = self._iobuf_view[xyp][n]
-        view[offset:offset + response.length] = response.data[
-            response.offset:response.offset + response.length]
-
-    def _request_iobuf_region(self, region: _NextRegion):
-        (xyp, n, next_address, first_read_size) = region
-        x, y, _ = xyp
-        self._send_request(
-            ReadMemory(x, y, 0, next_address, first_read_size),
-            functools.partial(self._handle_first_iobuf_response,
-                              xyp, n, next_address, first_read_size))
-
-    def _handle_first_iobuf_response(
-            self, xyp: XYP, n: int, base_address: int,
-            first_read_size: int, response: Response):
-        # pylint: disable=too-many-arguments
-=======
         scamp_coords = (x, y, 0)
         base_address = get_vcpu_address(p) + CPU_IOBUF_ADDRESS_OFFSET
         self._send_request(
@@ -192,7 +135,6 @@
     def __handle_first_iobuf_response(
             self, region: _NextRegion, response: Response):
         base_address = region.next_address
->>>>>>> 402610e8
 
         # Unpack the iobuf header
         (next_address, bytes_to_read) = _FIRST_IOBUF.unpack_from(
@@ -201,13 +143,8 @@
         # Create a buffer for the data
         data = bytearray(bytes_to_read)
         view = memoryview(data)
-<<<<<<< HEAD
-        self._iobuf[xyp][n] = data
-        self._iobuf_view[xyp][n] = view
-=======
         self._iobuf[region.core_coords][region.n] = data
         self._iobuf_view[region.core_coords][region.n] = view
->>>>>>> 402610e8
 
         # Put the data from this packet into the buffer
         packet_bytes = response.length - 16
@@ -225,25 +162,15 @@
         while bytes_to_read > 0:
             # Read the next bit of memory making up the buffer
             next_bytes_to_read = min((bytes_to_read, UDP_MESSAGE_MAX_SIZE))
-<<<<<<< HEAD
-            self._extra_reads.append(
-                (xyp, n, base_address, next_bytes_to_read, read_offset))
-=======
             self._extra_reads.append(region.tail(
                 base_address, next_bytes_to_read, read_offset))
->>>>>>> 402610e8
             base_address += next_bytes_to_read
             read_offset += next_bytes_to_read
             bytes_to_read -= next_bytes_to_read
 
         # If there is another IOBuf buffer, read this next
         if next_address != 0:
-<<<<<<< HEAD
-            self._next_reads.append(
-                (xyp, n + 1, next_address, first_read_size))
-=======
             self._next_reads.append(region.next_at(next_address))
->>>>>>> 402610e8
 
     def read_iobuf(
             self, iobuf_size: int,
