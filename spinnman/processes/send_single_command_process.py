--- conflicted
+++ resolved
@@ -6,11 +6,7 @@
     __slots__ = [
         "_response"]
 
-<<<<<<< HEAD
-    def __init__(self, connection_selector, n_retries=3, timeout=1.0):
-=======
     def __init__(self, connection_selector, n_retries=3, timeout=SCP_TIMEOUT):
->>>>>>> cfa0f1ab
         super(SendSingleCommandProcess, self).__init__(
             connection_selector, n_retries=n_retries, timeout=timeout)
         self._response = None
