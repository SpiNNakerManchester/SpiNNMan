--- conflicted
+++ resolved
@@ -19,8 +19,7 @@
     AbstractBase, abstractproperty)
 from spinn_utilities.log import FormatAdapter
 from spinnman.exceptions import (
-    SpinnmanGenericProcessException, SpinnmanGroupedProcessException,
-    get_physical_cpu_id)
+    SpinnmanGenericProcessException, SpinnmanGroupedProcessException)
 
 logger = FormatAdapter(logging.getLogger(__name__))
 
@@ -62,19 +61,7 @@
         if len(self._exceptions) == 1:
             exc_info = sys.exc_info()
             sdp_header = self._error_requests[0].sdp_header
-<<<<<<< HEAD
-            connection = self._connections[0]
-            phys_p = ""
-            if get_phys_cpu:
-                phys_p = get_physical_cpu_id(
-                    sdp_header.destination_chip_x,
-                    sdp_header.destination_chip_y,
-                    sdp_header.destination_cpu)
-=======
-
-            phys_p = get_physical_cpu_id(
-                self.connection_selector.machine, sdp_header)
->>>>>>> 40af62cd
+            phys_p = sdp_header.get_physical_cpu_id()
 
             if print_exception:
                 connection = self._connections[0]
@@ -93,11 +80,7 @@
         elif self._exceptions:
             ex = SpinnmanGroupedProcessException(
                 self._error_requests, self._exceptions, self._tracebacks,
-<<<<<<< HEAD
                 self._connections)
-=======
-                self._connections, self.connection_selector.machine)
->>>>>>> 40af62cd
             if print_exception:
                 logger.error("{}".format(str(ex)))
             raise ex