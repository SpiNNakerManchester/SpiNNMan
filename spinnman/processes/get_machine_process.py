--- conflicted
+++ resolved
@@ -224,11 +224,7 @@
                 offset = P2PTable.get_column_offset(column)
                 self._send_request(
                     ReadMemory(
-<<<<<<< HEAD
-                        x=boot_x, y=boot_y, cpu=0,
-=======
                         coords=(boot_x, boot_y, 0),
->>>>>>> 402610e8
                         base_address=(ROUTER_REGISTER_P2P_ADDRESS + offset),
                         size=p2p_column_bytes),
                     functools.partial(self.__receive_p2p_data, column))
@@ -241,11 +237,7 @@
             for (x, y) in p2p_table.iterchips():
                 self._send_request(GetChipInfo(x, y), self._receive_chip_info)
                 self._send_request(
-<<<<<<< HEAD
-                    ReadMemory(x, y, 0, P_TO_V_ADDR, P_MAPS_SIZE),
-=======
                     ReadMemory((x, y, 0), P_TO_V_ADDR, P_MAPS_SIZE),
->>>>>>> 402610e8
                     functools.partial(self._receive_p_maps, x, y))
 
         # Warn about unexpected missing chips
