--- conflicted
+++ resolved
@@ -513,17 +513,6 @@
         :param str message:
         """
         full_message = message.format(*args) + "\n"
-<<<<<<< HEAD
         report_file = join(UtilsDataView.get_run_dir_path(), REPORT_FILE)
-        with open(report_file, "a") as r_file:
-=======
-        if self._report_file is None:
-            if self._default_report_directory is None:
-                self._report_file = REPORT_FILE
-            else:
-                self._report_file = join(
-                    self._default_report_directory, REPORT_FILE)
-
-        with open(self._report_file, "a", encoding="utf-8") as r_file:
->>>>>>> 6d779a8f
+        with open(report_file, "a", encoding="utf-8") as r_file:
             r_file.write(full_message)