--- conflicted
+++ resolved
@@ -40,12 +40,9 @@
 from spinnman.model import ChipSummaryInfo, P2PTable
 from spinnman.model.enums import CPUState
 from .abstract_multi_connection_process import AbstractMultiConnectionProcess
-<<<<<<< HEAD
 from .abstract_multi_connection_process_connection_selector import \
     ConnectionSelector
-=======
 from spinn_utilities.progress_bar import ProgressBar
->>>>>>> a7cde9c4
 
 logger = FormatAdapter(logging.getLogger(__name__))
 
@@ -73,13 +70,9 @@
         # Holds a mapping from (x,y) to a mapping of physical to virtual core
         "_virtual_to_physical_map",
         # Holds a mapping from (x,y) to a mapping of virtual to physical core
-<<<<<<< HEAD
-        "_physical_to_virtual_map")
-=======
         "_physical_to_virtual_map",
         # Progress bar to fill in as details are received
-        "_progress"]
->>>>>>> a7cde9c4
+        "_progress")
 
     def __init__(self, connection_selector: ConnectionSelector):
         """
@@ -101,14 +94,7 @@
         self._virtual_to_physical_map: Dict[XY, bytes] = dict()
         self._physical_to_virtual_map: Dict[XY, bytes] = dict()
 
-<<<<<<< HEAD
     def _make_chip(self, chip_info: ChipSummaryInfo, machine: Machine) -> Chip:
-=======
-        # Keep track of progress
-        self._progress = None
-
-    def _make_chip(self, chip_info, machine):
->>>>>>> a7cde9c4
         """
         Creates a chip from a ChipSummaryInfo structure.
 
@@ -117,6 +103,8 @@
         :return: The created chip
         :rtype: ~spinn_machine.Chip
         """
+        # Keep track of progress
+        self._progress = None
         # Create the down cores set if any
         n_cores = \
             SpiNNManDataView.get_machine_version().max_cores_per_chip
@@ -250,21 +238,10 @@
         p2p_table = P2PTable(width, height, self._p2p_column_data)
 
         # Get the chip information for each chip
-<<<<<<< HEAD
-        with suppress(Exception), self._collect_responses():
-=======
         self._progress = ProgressBar(
             p2p_table.n_routes,
             f"Reading details from {p2p_table.n_routes} chips")
-        for (x, y) in p2p_table.iterchips():
-            self._send_request(GetChipInfo(x, y), self._receive_chip_info)
-            self._send_request(
-                ReadMemory(x, y, P_TO_V_ADDR, P_MAPS_SIZE),
-                functools.partial(self._receive_p_maps, x, y))
-        self._finish()
-        self._progress.end()
-        with suppress(Exception):
->>>>>>> a7cde9c4
+        with suppress(Exception), self._collect_responses():
             # Ignore errors, as any error here just means that a chip
             # is down that wasn't marked as down
             for (x, y) in p2p_table.iterchips():
@@ -272,6 +249,7 @@
                 self._send_request(
                     ReadMemory((x, y, 0), P_TO_V_ADDR, P_MAPS_SIZE),
                     functools.partial(self._receive_p_maps, x, y))
+        self._progress.end()
 
         # Warn about unexpected missing chips
         for (x, y) in p2p_table.iterchips():
