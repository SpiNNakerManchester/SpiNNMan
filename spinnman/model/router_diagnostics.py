--- conflicted
+++ resolved
@@ -56,11 +56,7 @@
     @property
     def mon(self) -> int:
         """
-<<<<<<< HEAD
         The Monitor part of the control register.
-=======
-        The "mon" part of the control register.
->>>>>>> 1c63c5f6
         """
         return self._mon
 
