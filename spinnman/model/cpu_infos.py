# Copyright (c) 2017 The University of Manchester
#
# Licensed under the Apache License, Version 2.0 (the "License");
# you may not use this file except in compliance with the License.
# You may obtain a copy of the License at
#
#     https://www.apache.org/licenses/LICENSE-2.0
#
# Unless required by applicable law or agreed to in writing, software
# distributed under the License is distributed on an "AS IS" BASIS,
# WITHOUT WARRANTIES OR CONDITIONS OF ANY KIND, either express or implied.
# See the License for the specific language governing permissions and
# limitations under the License.

from spinnman.model.enums import CPUState


class CPUInfos(object):
    """
    A set of CPU information objects.
    """
    __slots__ = [
        "_cpu_infos"]

    def __init__(self):
        self._cpu_infos = dict()

    def add_info(self, cpu_info):
        """
        Add a info on using its core coordinates.

        :param ~spinnman.model.CPUInfo cpu_info:
        """
        self._cpu_infos[cpu_info.x, cpu_info.y, cpu_info.p] = cpu_info

    def add_processor(self, x, y, processor_id, cpu_info):
        """
        Add a info on a given core.

        :param int x: The x-coordinate of the chip
        :param int y: The y-coordinate of the chip
        :param int processor_id: A processor ID
        :param CPUInfo cpu_info:
            The CPU information for the core.
            Not checked so could be None at test own risk
        """
        self._cpu_infos[x, y, processor_id] = cpu_info

    @property
    def cpu_infos(self):
        """
        The one per core core info.

        :return: iterable of x,y,p core info
        :rtype: iterable(~spinnman.model.CPUInfo)
        """
        return iter(self._cpu_infos.items())

    def __iter__(self):
        return iter(self._cpu_infos)

    def iteritems(self):
        """
        Get an iterable of (x, y, p), cpu_info.
        :rtype: (iterable(tuple(int, int, int),  ~spinnman.model.CPUInfo)
        """
        return iter(self._cpu_infos.items())

    def items(self):
        return self._cpu_infos.items()

    def values(self):
        return self._cpu_infos.values()

    def itervalues(self):
        """
        Get an iterable of cpu_info.
        """
        return iter(self._cpu_infos.items())

    def keys(self):
        return self._cpu_infos.keys()

    def iterkeys(self):
        """
        Get an iterable of (x, y, p).
        """
        return iter(self._cpu_infos.keys())

    def __len__(self):
        """
        The total number of processors that are in these core subsets.
        """
        return len(self._cpu_infos)

    def is_core(self, x, y, p):
        """
        Determine if there is a CPU Info for x, y, p.
        """
        return (x, y, p) in self._cpu_infos

    def get_cpu_info(self, x, y, p):
        """
        Get the information for the given core on the given core

        :rtype: CpuInfo
        """
        return self._cpu_infos[x, y, p]

<<<<<<< HEAD
    def infos_for_state(self, state):
        """
        Creates a new CpuInfos object with Just the Infos that match the state.

        :param ~spinnman.model.enums.CPUState state:
        :return: New Infos object with the filtered infos if any
        :rtype: CPUInfo
        """
        for_state = CPUInfos()
        for info in self._cpu_infos.values():
            if info.state == state:
                for_state.add_info(info)
        return for_state
=======
    def get_status_string(self):
        """
        Get a string indicating the status of the given cores.

        :param CPUInfos cpu_infos: A CPUInfos objects
        :rtype: str
        """
        break_down = "\n"
        for (x, y, p), core_info in self.cpu_infos:
            if core_info.state == CPUState.RUN_TIME_EXCEPTION:
                break_down += "    {}:{}:{} (ph: {}) in state {}:{}\n".format(
                    x, y, p, core_info.physical_cpu_id, core_info.state.name,
                    core_info.run_time_error.name)
                break_down += "        r0={}, r1={}, r2={}, r3={}\n".format(
                    core_info.registers[0], core_info.registers[1],
                    core_info.registers[2], core_info.registers[3])
                break_down += "        r4={}, r5={}, r6={}, r7={}\n".format(
                    core_info.registers[4], core_info.registers[5],
                    core_info.registers[6], core_info.registers[7])
                break_down += "        PSR={}, SP={}, LR={}\n".format(
                    core_info.processor_state_register,
                    core_info.stack_pointer, core_info.link_register)
            else:
                break_down += "    {}:{}:{} in state {}\n".format(
                    x, y, p, core_info.state.name)
        return break_down
>>>>>>> ea228532

    def __str__(self):
        return str([f"{x}, {y}, {p} (ph: {info.physical_cpu_id})"
                    for (x, y, p), info in self._cpu_infos.items()])

    def __repr__(self):
        return self.__str__()<|MERGE_RESOLUTION|>--- conflicted
+++ resolved
@@ -107,7 +107,6 @@
         """
         return self._cpu_infos[x, y, p]
 
-<<<<<<< HEAD
     def infos_for_state(self, state):
         """
         Creates a new CpuInfos object with Just the Infos that match the state.
@@ -121,7 +120,7 @@
             if info.state == state:
                 for_state.add_info(info)
         return for_state
-=======
+
     def get_status_string(self):
         """
         Get a string indicating the status of the given cores.
@@ -148,7 +147,6 @@
                 break_down += "    {}:{}:{} in state {}\n".format(
                     x, y, p, core_info.state.name)
         return break_down
->>>>>>> ea228532
 
     def __str__(self):
         return str([f"{x}, {y}, {p} (ph: {info.physical_cpu_id})"
