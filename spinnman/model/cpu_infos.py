# Copyright (c) 2017 The University of Manchester
#
# Licensed under the Apache License, Version 2.0 (the "License");
# you may not use this file except in compliance with the License.
# You may obtain a copy of the License at
#
#     https://www.apache.org/licenses/LICENSE-2.0
#
# Unless required by applicable law or agreed to in writing, software
# distributed under the License is distributed on an "AS IS" BASIS,
# WITHOUT WARRANTIES OR CONDITIONS OF ANY KIND, either express or implied.
# See the License for the specific language governing permissions and
# limitations under the License.
from typing import Dict, Iterable, Iterator, Tuple
from spinn_utilities.typing.coords import XYP
from .cpu_info import CPUInfo


class CPUInfos(object):
    """
    A set of CPU information objects.
    """
    __slots__ = [
        "_cpu_infos"]

    def __init__(self) -> None:
        self._cpu_infos: Dict[XYP, CPUInfo] = dict()

    def add_info(self, cpu_info: CPUInfo):
        """
        Add a info on using its core coordinates.

        :param ~spinnman.model.CPUInfo cpu_info:
        """
        self._cpu_infos[cpu_info.x, cpu_info.y, cpu_info.p] = cpu_info

<<<<<<< HEAD
    def add_processor(self, x: int, y: int, processor_id: int,
                      cpu_info: CPUInfo):
        """
        Add a info on a given core.

        :param int x: The x-coordinate of the chip
        :param int y: The y-coordinate of the chip
        :param int processor_id: A processor ID
        :param CPUInfo cpu_info:
            The CPU information for the core.
            Not checked so could be None at test own risk
=======
    def add_infos(self, other, states):
>>>>>>> 5669a2ac
        """
        Adds all the infos in the other CPUInfos if the have one of the
        required states

<<<<<<< HEAD
    @property
    def cpu_infos(self) -> Iterator[Tuple[XYP, CPUInfo]]:
        """
        The one per core core info.
=======
        mainly a support method for Transceiver.add_cpu_information_from_core
>>>>>>> 5669a2ac

        :param CPUInfos other: Another Infos object to merge in
        :param list(~spinnman.model.enums.CPUState) states:
            Only add if the Info has this state
        """
        # pylint: disable=protected-access
        for info in other._cpu_infos:
            if info.state in states:
                self.add_info(other)

    def __iter__(self) -> Iterator[XYP]:
        return iter(self._cpu_infos)

<<<<<<< HEAD
    def iteritems(self) -> Iterator[Tuple[XYP, CPUInfo]]:
        """
        Get an iterable of (x, y, p), cpu_info.
        :rtype: (iterable(tuple(int, int, int),  ~spinnman.model.CPUInfo)
        """
        return iter(self._cpu_infos.items())

    def items(self) -> Iterable[Tuple[XYP, CPUInfo]]:
        return self._cpu_infos.items()

    def values(self) -> Iterable[CPUInfo]:
        return self._cpu_infos.values()

    def itervalues(self) -> Iterator[CPUInfo]:
        """
        Get an iterable of cpu_info.
        """
        return iter(self._cpu_infos.values())

    def keys(self) -> Iterable[XYP]:
        return self._cpu_infos.keys()

    def iterkeys(self) -> Iterator[XYP]:
        """
        Get an iterable of (x, y, p).
        """
        return iter(self._cpu_infos.keys())

    def __len__(self) -> int:
=======
    def __len__(self):
>>>>>>> 5669a2ac
        """
        The total number of processors that are in these core subsets.
        """
        return len(self._cpu_infos)

    def is_core(self, x: int, y: int, p: int) -> bool:
        """
        Determine if there is a CPU Info for x, y, p.
        """
        return (x, y, p) in self._cpu_infos

    def get_cpu_info(self, x: int, y: int, p: int) -> CPUInfo:
        """
        Get the information for the given core on the given core

        :rtype: CpuInfo
        """
        return self._cpu_infos[x, y, p]

    def infos_for_state(self, state: CPUState) -> 'CPUInfos':
        """
        Creates a new CpuInfos object with Just the Infos that match the state.

        :param ~spinnman.model.enums.CPUState state:
        :return: New Infos object with the filtered infos if any
        :rtype: CPUInfos
        """
        for_state = CPUInfos()
        for info in self._cpu_infos.values():
            if info.state == state:
                for_state.add_info(info)
        return for_state

    def get_status_string(self) -> str:
        """
        Get a string indicating the status of the given cores.

        :rtype: str
        """
        break_down = ""
        for core_info in self._cpu_infos.values():
            break_down += core_info.get_status_string()
        return break_down

    def __str__(self) -> str:
        return str([f"{x}, {y}, {p} (ph: {info.physical_cpu_id})"
                    for (x, y, p), info in self._cpu_infos.items()])

    def __repr__(self) -> str:
        return self.__str__()<|MERGE_RESOLUTION|>--- conflicted
+++ resolved
@@ -14,6 +14,8 @@
 from typing import Dict, Iterable, Iterator, Tuple
 from spinn_utilities.typing.coords import XYP
 from .cpu_info import CPUInfo
+
+from spinnman.model.enums import CPUState
 
 
 class CPUInfos(object):
@@ -34,39 +36,19 @@
         """
         self._cpu_infos[cpu_info.x, cpu_info.y, cpu_info.p] = cpu_info
 
-<<<<<<< HEAD
-    def add_processor(self, x: int, y: int, processor_id: int,
-                      cpu_info: CPUInfo):
-        """
-        Add a info on a given core.
-
-        :param int x: The x-coordinate of the chip
-        :param int y: The y-coordinate of the chip
-        :param int processor_id: A processor ID
-        :param CPUInfo cpu_info:
-            The CPU information for the core.
-            Not checked so could be None at test own risk
-=======
-    def add_infos(self, other, states):
->>>>>>> 5669a2ac
+    def add_infos(self, other, states: Iterator[CPUState]):
         """
         Adds all the infos in the other CPUInfos if the have one of the
         required states
 
-<<<<<<< HEAD
-    @property
-    def cpu_infos(self) -> Iterator[Tuple[XYP, CPUInfo]]:
-        """
-        The one per core core info.
-=======
         mainly a support method for Transceiver.add_cpu_information_from_core
->>>>>>> 5669a2ac
 
         :param CPUInfos other: Another Infos object to merge in
-        :param list(~spinnman.model.enums.CPUState) states:
+        :param list(CPUState) states:
             Only add if the Info has this state
         """
         # pylint: disable=protected-access
+        assert isinstance(other, CPUInfos)
         for info in other._cpu_infos:
             if info.state in states:
                 self.add_info(other)
@@ -74,39 +56,7 @@
     def __iter__(self) -> Iterator[XYP]:
         return iter(self._cpu_infos)
 
-<<<<<<< HEAD
-    def iteritems(self) -> Iterator[Tuple[XYP, CPUInfo]]:
-        """
-        Get an iterable of (x, y, p), cpu_info.
-        :rtype: (iterable(tuple(int, int, int),  ~spinnman.model.CPUInfo)
-        """
-        return iter(self._cpu_infos.items())
-
-    def items(self) -> Iterable[Tuple[XYP, CPUInfo]]:
-        return self._cpu_infos.items()
-
-    def values(self) -> Iterable[CPUInfo]:
-        return self._cpu_infos.values()
-
-    def itervalues(self) -> Iterator[CPUInfo]:
-        """
-        Get an iterable of cpu_info.
-        """
-        return iter(self._cpu_infos.values())
-
-    def keys(self) -> Iterable[XYP]:
-        return self._cpu_infos.keys()
-
-    def iterkeys(self) -> Iterator[XYP]:
-        """
-        Get an iterable of (x, y, p).
-        """
-        return iter(self._cpu_infos.keys())
-
     def __len__(self) -> int:
-=======
-    def __len__(self):
->>>>>>> 5669a2ac
         """
         The total number of processors that are in these core subsets.
         """
