# Copyright (c) 2016 The University of Manchester
#
# Licensed under the Apache License, Version 2.0 (the "License");
# you may not use this file except in compliance with the License.
# You may obtain a copy of the License at
#
#     https://www.apache.org/licenses/LICENSE-2.0
#
# Unless required by applicable law or agreed to in writing, software
# distributed under the License is distributed on an "AS IS" BASIS,
# WITHOUT WARRANTIES OR CONDITIONS OF ANY KIND, either express or implied.
# See the License for the specific language governing permissions and
# limitations under the License.

import struct
from typing import Dict, List, Tuple
from spinnman.model.enums import P2PTableRoute

_ONE_WORD = struct.Struct("<I")


class P2PTable(object):
    """
    Represents a P2P routing table read from the machine.
    """
    __slots__ = [
        "_height",
        "_routes",
        "_width"]

    def __init__(self, width: int, height: int,
                 column_data: List[Tuple[bytes, int]]):
        """
        :param int width:
        :param int height:
        :param list(tuple(bytes,int)) column_data:
        """
        self._routes: Dict[Tuple[int, int], P2PTableRoute] = dict()
        self._width = width
        self._height = height
        for x in range(len(column_data)):
            y = 0
            pos = 0
            while y < height:
                data, offset = column_data[x]
                next_word, = _ONE_WORD.unpack_from(data, offset + (pos * 4))
                pos += 1
                for entry in range(min(8, height - y)):
                    route = P2PTableRoute((next_word >> (3 * entry)) & 0b111)
                    if route is not P2PTableRoute.NONE:
                        self._routes[x, y] = route
                    y += 1

    @staticmethod
    def get_n_column_bytes(height: int) -> int:
        """
        Get the number of bytes to be read for each column of the table.

        :param int height: The height of the machine
        """
        return ((height + 7) // 8) * 4

    @staticmethod
    def get_column_offset(column: int) -> int:
        """
        Get the offset of the next column in the table from the P2P base
        address.

        :param int column: The column to be read
        """
        return (((256 * column) // 8) * 4)

    @property
    def width(self) -> int:
        """
        The width of the machine that this table represents.

        :rtype: int
        """
        return self._width

    @property
    def height(self) -> int:
        """
        The height of the machine that this table represents.

        :rtype: int
        """
        return self._height

    def iterchips(self):
        """
        Get an iterator of tuples of (x, y) coordinates in the table.

        :rtype: iterable(tuple(int,int))
        """
        return iter(self._routes.keys())

    def is_route(self, x, y):
        """
        Determines if there is a route in the P2P table to the given chip.

        :param int x: The x-coordinate of the chip to look up
        :param int y: The y-coordinate of the chip to look up
        :rtype: bool
        """
        return (
            (x, y) in self._routes and
            self._routes[(x, y)] != P2PTableRoute.NONE)

    def get_route(self, x: int, y: int) -> P2PTableRoute:
        """
        Get the route to follow from this chip to the given chip.

        :param int x: The x-coordinate of the chip to find the route to
        :param int y: The y-coordinate of the chip to find the route to
        :rtype: P2PTableRoute
        """
<<<<<<< HEAD
        return self._routes.get((x, y), P2PTableRoute.NONE)
=======
        if (x, y) in self._routes:
            return self._routes[x, y]
        return P2PTableRoute.NONE

    @property
    def n_routes(self):
        """ The number of routes in the table

        :rtype: int
        """
        return len(self._routes)
>>>>>>> a7cde9c4
<|MERGE_RESOLUTION|>--- conflicted
+++ resolved
@@ -116,12 +116,7 @@
         :param int y: The y-coordinate of the chip to find the route to
         :rtype: P2PTableRoute
         """
-<<<<<<< HEAD
         return self._routes.get((x, y), P2PTableRoute.NONE)
-=======
-        if (x, y) in self._routes:
-            return self._routes[x, y]
-        return P2PTableRoute.NONE
 
     @property
     def n_routes(self):
@@ -129,5 +124,4 @@
 
         :rtype: int
         """
-        return len(self._routes)
->>>>>>> a7cde9c4
+        return len(self._routes)