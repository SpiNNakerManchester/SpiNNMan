--- conflicted
+++ resolved
@@ -14,12 +14,6 @@
 from .version_info import VersionInfo
 
 __all__ = ["ADCInfo", "BMPConnectionData", "ChipInfo", "ChipSummaryInfo",
-<<<<<<< HEAD
-           "CPUInfo", "CPUInfos", "DiagnosticFilter", "DPRIStatus",
+           "CPUInfo", "CPUInfos", "DiagnosticFilter",
            "ExecutableTargets", "HeapElement", "IOBuffer", "MachineDimensions",
-           "P2PTable", "RouterDiagnostics", "VersionInfo"]
-=======
-           "CPUInfo", "CPUInfos", "DiagnosticFilter",
-           "ExecutableTargets", "IOBuffer", "MachineDimensions", "P2PTable",
-           "RouterDiagnostics", "VersionInfo"]
->>>>>>> 8270d9eb
+           "P2PTable", "RouterDiagnostics", "VersionInfo"]