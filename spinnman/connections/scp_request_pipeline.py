--- conflicted
+++ resolved
@@ -1,12 +1,5 @@
-<<<<<<< HEAD
-from collections import defaultdict
 from six import iteritems
 import sys
-=======
-import sys
-import time
-
->>>>>>> ed10038e
 from threading import RLock
 import time
 
