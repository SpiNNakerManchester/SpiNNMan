# Copyright (c) 2015 The University of Manchester
#
# Licensed under the Apache License, Version 2.0 (the "License");
# you may not use this file except in compliance with the License.
# You may obtain a copy of the License at
#
#     https://www.apache.org/licenses/LICENSE-2.0
#
# Unless required by applicable law or agreed to in writing, software
# distributed under the License is distributed on an "AS IS" BASIS,
# WITHOUT WARRANTIES OR CONDITIONS OF ANY KIND, either express or implied.
# See the License for the specific language governing permissions and
# limitations under the License.
from __future__ import annotations
import logging
from threading import Thread
<<<<<<< HEAD
from typing import Callable, Generic, List, TypeVar
from concurrent.futures import ThreadPoolExecutor, Future
from spinn_utilities.abstract_context_manager import AbstractContextManager
=======
from concurrent.futures import ThreadPoolExecutor
>>>>>>> 3bdc6a0e
from spinn_utilities.log import FormatAdapter
from spinnman.exceptions import SpinnmanEOFException
from spinnman.connections.abstract_classes import Listenable

#: :meta private:
T = TypeVar("T")
logger = FormatAdapter(logging.getLogger(__name__))
_POOL_SIZE = 4
_TIMEOUT = 1


<<<<<<< HEAD
class ConnectionListener(Thread, AbstractContextManager, Generic[T]):
=======
class ConnectionListener(Thread):
>>>>>>> 3bdc6a0e
    """
    Thread that listens to a connection and calls callbacks with new
    messages when they arrive.
    """
    __slots__ = (
        "__callback_pool",
        "__callbacks",
        "__connection",
        "__done",
        "__timeout")

    def __init__(self, connection: Listenable[T],
                 n_processes: int = _POOL_SIZE, timeout: float = _TIMEOUT):
        """
        :param Listenable connection: A connection to listen to
        :param int n_processes:
            The number of threads to use when calling callbacks
        :param float timeout:
            How long to wait for messages before checking to see if the
            connection is to be terminated.
        """
        super().__init__(
            name=f"Connection listener for connection {connection}")
        self.daemon = True
        self.__connection = connection
        self.__timeout = timeout
        self.__callback_pool = ThreadPoolExecutor(max_workers=n_processes)
        self.__done = False
        self.__callbacks: List[Callable[[T], None]] = []

    def __run_step(self, handler: Callable[[], T]):
        """
        :param ~collections.abc.Callable handler:
        """
        if self.__connection.is_ready_to_receive(timeout=self.__timeout):
            message = handler()
            for callback in self.__callbacks:
                future = self.__callback_pool.submit(
                    callback, message)
                future.add_done_callback(self.__done_callback)

    def __done_callback(self, future: Future[None]):
        """
        :param ~concurrent.futures.Future future:
        """
        try:
            future.result()
        except Exception:  # pylint: disable=broad-except
            logger.exception("problem in listener call")

    def run(self) -> None:
        """
        Implements the listening thread.
        """
        with self.__callback_pool:
            handler = self.__connection.get_receive_method()
            while not self.__done:
                try:
                    self.__run_step(handler)
                except SpinnmanEOFException:
                    self.__done = True
                except Exception:  # pylint: disable=broad-except
                    if not self.__done:
                        logger.warning("problem when dispatching message",
                                       exc_info=True)

    def add_callback(self, callback: Callable[[T], None]):
        """
        Add a callback to be called when a message is received.

        :param ~collections.abc.Callable callback:
            A callable which takes a single parameter, which is the message
            received; the result of the callback will be ignored.
        """
        self.__callbacks.append(callback)

    def close(self) -> None:
        """
        Closes the listener.

        .. note::
            This does not close the provider of the messages; this instead
            marks the listener as closed.  The listener will not truly stop
            until the get message call returns.
        """
        self.__done = True
        self.join()<|MERGE_RESOLUTION|>--- conflicted
+++ resolved
@@ -14,13 +14,8 @@
 from __future__ import annotations
 import logging
 from threading import Thread
-<<<<<<< HEAD
 from typing import Callable, Generic, List, TypeVar
 from concurrent.futures import ThreadPoolExecutor, Future
-from spinn_utilities.abstract_context_manager import AbstractContextManager
-=======
-from concurrent.futures import ThreadPoolExecutor
->>>>>>> 3bdc6a0e
 from spinn_utilities.log import FormatAdapter
 from spinnman.exceptions import SpinnmanEOFException
 from spinnman.connections.abstract_classes import Listenable
@@ -32,11 +27,7 @@
 _TIMEOUT = 1
 
 
-<<<<<<< HEAD
-class ConnectionListener(Thread, AbstractContextManager, Generic[T]):
-=======
-class ConnectionListener(Thread):
->>>>>>> 3bdc6a0e
+class ConnectionListener(Thread, Generic[T]):
     """
     Thread that listens to a connection and calls callbacks with new
     messages when they arrive.
