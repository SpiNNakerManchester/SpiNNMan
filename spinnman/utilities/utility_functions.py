# Copyright (c) 2014 The University of Manchester
#
# Licensed under the Apache License, Version 2.0 (the "License");
# you may not use this file except in compliance with the License.
# You may obtain a copy of the License at
#
#     https://www.apache.org/licenses/LICENSE-2.0
#
# Unless required by applicable law or agreed to in writing, software
# distributed under the License is distributed on an "AS IS" BASIS,
# WITHOUT WARRANTIES OR CONDITIONS OF ANY KIND, either express or implied.
# See the License for the specific language governing permissions and
# limitations under the License.

import socket
from spinnman.model import BMPConnectionData
from spinnman.messages.scp.impl import IPTagSet
from spinnman.messages.sdp import SDPMessage, SDPHeader, SDPFlag
from spinnman.constants import SCP_SCAMP_PORT, CPU_INFO_BYTES, CPU_INFO_OFFSET
from spinnman.connections.udp_packet_connections import (
    SCAMPConnection, UDPConnection)
from spinnman.connections.udp_packet_connections.utils import (
    update_sdp_header_for_udp_send)
from spinnman.exceptions import SpinnmanTimeoutException


<<<<<<< HEAD
def work_out_bmp_from_machine_details(hostname,):
=======
def work_out_bmp_from_machine_details(hostname):
>>>>>>> 28dc30d8
    """
    Work out the BMP connection IP address given the machine details.
    This is assumed to be the IP address of the machine, with 1 subtracted
    from the final part e.g. if the machine IP address is 192.168.0.5, the
    BMP IP address is assumed to be 192.168.0.4

    :param str hostname: the SpiNNaker machine main hostname or IP address
    :return: The BMP connection data
    :rtype: BMPConnectionData
    """
    # take the IP address, split by dots, and subtract 1 off last bit
    ip_bits = socket.gethostbyname(hostname).split(".")
    ip_bits[-1] = str(int(ip_bits[-1]) - 1)
    bmp_ip_address = ".".join(ip_bits)

    # add board scope for each split
    # if None, the end user didn't enter anything, so assume one board
    # starting at position 0
    board_range = [0]

    # Assume a single board with no cabinet or frame specified
    return BMPConnectionData(ip_address=bmp_ip_address,
                             boards=board_range, port_num=SCP_SCAMP_PORT)


def get_vcpu_address(p):
    """
    Get the address of the vcpu_t structure for the given core.

    :param int p: The core
    :rtype: int
    """
    return CPU_INFO_OFFSET + (CPU_INFO_BYTES * p)


def send_port_trigger_message(connection, board_address):
    """
    Sends a port trigger message using a connection to (hopefully) open a
    port in a NAT and/or firewall to allow incoming packets to be received.

    :param UDPConnection connection:
        The UDP connection down which the trigger message should be sent
    :param str board_address:
        The IP address of the SpiNNaker board to which the message should be
        sent
    """

    # Set up the message so that no reply is expected and it is sent to an
    # invalid port for SCAMP.  The current version of SCAMP will reject
    # this message, but then fail to send a response since the
    # REPLY_NOT_EXPECTED flag is set (see scamp-3.c line 728 and 625-644)
    trigger_message = SDPMessage(SDPHeader(
        flags=SDPFlag.REPLY_NOT_EXPECTED, tag=0, destination_port=3,
        destination_cpu=0, destination_chip_x=0, destination_chip_y=0))
    update_sdp_header_for_udp_send(trigger_message.sdp_header, 0, 0)
    connection.send_to(
        trigger_message.bytestring, (board_address, SCP_SCAMP_PORT))


def reprogram_tag(connection: SCAMPConnection, tag: int, strip: bool = True):
    """
    Reprogram an IP Tag to send responses to a given SCAMPConnection.

    :param SCAMPConnection connection: The connection to target the tag at
    :param int tag: The id of the tag to set
    :param bool strip:
        True if the tag should strip SDP headers from outgoing messages
    :raises SpinnmanTimeoutException:
        If things time out several times
    """
    request = IPTagSet(
        connection.chip_x, connection.chip_y, [0, 0, 0, 0], 0, tag,
        strip=strip, use_sender=True)
    data = connection.get_scp_data(request)
    exn = None
    for _ in range(3):
        try:
            connection.send(data)
            _, _, response, offset = connection.receive_scp_response()
            request.get_scp_response().read_bytestring(response, offset)
            return
        except SpinnmanTimeoutException as e:
            exn = e
    # Should be impossible to get here with exn=None
    raise exn or Exception


def reprogram_tag_to_listener(
        connection: UDPConnection, x: int, y: int, ip_address: str, tag: int,
        strip: bool = True, read_response: bool = True):
    """
    Reprogram an IP Tag to send responses to a given connection that is
    not connected to a specific board. Such connections are normally
    receive-only connections.

    :param UDPConnection connection: The connection to target the tag at
    :param int x:
        The X coordinate of the Ethernet-enabled chip that should send to the
        connection
    :param int y:
        The Y coordinate of the Ethernet-enabled chip that should send to the
        connection
    :param str ip_address:
        The IP address of the Ethernet-enabled chip that should be given the
        message
    :param int tag: The id of the tag to set
    :param bool strip:
        True if the tag should strip SDP headers from outgoing messages
    :param bool read_response:
        True if the response to the reprogramming should be read
    :raises SpinnmanTimeoutException:
        If things time out several times
    """
    request = IPTagSet(
        x, y, [0, 0, 0, 0], 0, tag,
        strip=strip, use_sender=True)
    update_sdp_header_for_udp_send(request.sdp_header, x, y)
    send_data = b'\0\0' + request.bytestring
    exn = None
    for _ in range(3):
        try:
            connection.send_to(send_data, (ip_address, SCP_SCAMP_PORT))
            if read_response:
                request.get_scp_response().read_bytestring(
                    connection.receive(), 2)
            return
        except SpinnmanTimeoutException as e:
            exn = e
    # Should be impossible to get here with exn=None
    raise exn or Exception<|MERGE_RESOLUTION|>--- conflicted
+++ resolved
@@ -24,11 +24,7 @@
 from spinnman.exceptions import SpinnmanTimeoutException
 
 
-<<<<<<< HEAD
-def work_out_bmp_from_machine_details(hostname,):
-=======
 def work_out_bmp_from_machine_details(hostname):
->>>>>>> 28dc30d8
     """
     Work out the BMP connection IP address given the machine details.
     This is assumed to be the IP address of the machine, with 1 subtracted
