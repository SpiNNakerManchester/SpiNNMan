--- conflicted
+++ resolved
@@ -22,12 +22,8 @@
 from spinnman.exceptions import SpinnmanTimeoutException
 
 
-<<<<<<< HEAD
 def work_out_bmp_from_machine_details(
-        hostname: str, number_of_boards: int) -> BMPConnectionData:
-=======
-def work_out_bmp_from_machine_details(hostname):
->>>>>>> 28dc30d8
+        hostname: str) -> BMPConnectionData:
     """
     Work out the BMP connection IP address given the machine details.
     This is assumed to be the IP address of the machine, with 1 subtracted
@@ -46,11 +42,7 @@
     # add board scope for each split
     # if None, the end user didn't enter anything, so assume one board
     # starting at position 0
-<<<<<<< HEAD
-    board_range = range(number_of_boards) if number_of_boards else [0]
-=======
     board_range = [0]
->>>>>>> 28dc30d8
 
     # Assume a single board with no cabinet or frame specified
     return BMPConnectionData(ip_address=bmp_ip_address,
