# spinnman imports
from spinnman.model import BMPConnectionData
from spinnman import constants
from spinnman.messages.sdp import SDPMessage, SDPHeader, SDPFlag
from spinnman.connections.udp_packet_connections.utils \
    import update_sdp_header_for_udp_send

# general imports
import socket


def work_out_bmp_from_machine_details(hostname, number_of_boards):
    """ Work out the BMP connection ip address given the machine details.\
        This is assumed to be the IP address of the machine, with 1 subtracted\
        from the final part e.g. if the machine IP address is 192.168.0.1, the\
        BMP IP address is assumed to be 192.168.0.0

    :param hostname: the spinnaker machine main hostname or IP address
    :param number_of_boards: the number of boards in the machine
    :return: The BMP connection data
    """
    # take the ip address, split by dots, and subtract 1 off last bit
    ipstring = socket.gethostbyname(hostname)
    ip_string_bits = ipstring.split(".")
    ip_string_bits[len(ip_string_bits) - 1] = str(int(
        ip_string_bits[len(ip_string_bits) - 1]) - 1)
    bmp_ip_address_and_port = ".".join(ip_string_bits)
    bmp_bits = bmp_ip_address_and_port.split(",")
    if len(bmp_bits) == 1:
        bmp_ip_address = bmp_bits[0]
        bmp_port = None
    else:
        bmp_ip_address = bmp_bits[0]
        bmp_port = bmp_bits[1]

    # add board scope for each split
    # if None, the end user didn't enter anything, so assume one board
    # starting at position 0
    board_range = list()
    if number_of_boards == 0 or number_of_boards is None:
        board_range.append(int(0))
    else:
        for board_value in range(number_of_boards):
            board_range.append(int(board_value))

    # Assume a single board with no cabinet or frame specified
    return BMPConnectionData(cabinet=0, frame=0, ip_address=bmp_ip_address,
                             boards=board_range, port_num=int(bmp_port))


def get_vcpu_address(p):
    """ Get the address of the vcpu_t structure for the given core

    :param p: The core
    :type p: int
    """
    return constants.CPU_INFO_OFFSET + (constants.CPU_INFO_BYTES * p)


def send_port_trigger_message(connection, board_address):
<<<<<<< HEAD
    """ Sends a port trigger message using a connection to (hopefully)\
        open a port in a NAT and/or firewall to allow incoming packets\
        to be received

    :param connection: The UDP connection down which the trigger message\
            should be sent
    :param board_address: The address of the SpiNNaker board to which the\
            message should be sent
=======
    """Sends a port trigger message using a connection to (hopefully) open \
    a port in a NAT and/or firewall to allow incoming packets to be received.

    :param connection: The UDP connection down which the trigger message\
        should be sent
    :param board_address: The address of the SpiNNaker board to which the\
        message should be sent
>>>>>>> ef26bf75
    """

    # Set up the message so that no reply is expected and it is sent to an
    # invalid port for SCAMP.  The current version of SCAMP will reject
    # this message, but then fail to send a response since the
    # REPLY_NOT_EXPECTED flag is set (see scamp-3.c line 728 and 625-644)
    trigger_message = SDPMessage(SDPHeader(
        flags=SDPFlag.REPLY_NOT_EXPECTED, tag=0, destination_port=3,
        destination_cpu=0, destination_chip_x=0, destination_chip_y=0))
<<<<<<< HEAD
    udp_utils.update_sdp_header_for_udp_send(
        trigger_message.sdp_header, 0, 0)
=======
    update_sdp_header_for_udp_send(trigger_message.sdp_header, 0, 0)
>>>>>>> ef26bf75
    connection.send_to(
        trigger_message.bytestring,
        (board_address, constants.SCP_SCAMP_PORT))<|MERGE_RESOLUTION|>--- conflicted
+++ resolved
@@ -58,16 +58,6 @@
 
 
 def send_port_trigger_message(connection, board_address):
-<<<<<<< HEAD
-    """ Sends a port trigger message using a connection to (hopefully)\
-        open a port in a NAT and/or firewall to allow incoming packets\
-        to be received
-
-    :param connection: The UDP connection down which the trigger message\
-            should be sent
-    :param board_address: The address of the SpiNNaker board to which the\
-            message should be sent
-=======
     """Sends a port trigger message using a connection to (hopefully) open \
     a port in a NAT and/or firewall to allow incoming packets to be received.
 
@@ -75,7 +65,6 @@
         should be sent
     :param board_address: The address of the SpiNNaker board to which the\
         message should be sent
->>>>>>> ef26bf75
     """
 
     # Set up the message so that no reply is expected and it is sent to an
@@ -85,12 +74,7 @@
     trigger_message = SDPMessage(SDPHeader(
         flags=SDPFlag.REPLY_NOT_EXPECTED, tag=0, destination_port=3,
         destination_cpu=0, destination_chip_x=0, destination_chip_y=0))
-<<<<<<< HEAD
-    udp_utils.update_sdp_header_for_udp_send(
-        trigger_message.sdp_header, 0, 0)
-=======
     update_sdp_header_for_udp_send(trigger_message.sdp_header, 0, 0)
->>>>>>> ef26bf75
     connection.send_to(
         trigger_message.bytestring,
         (board_address, constants.SCP_SCAMP_PORT))