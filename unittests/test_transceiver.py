--- conflicted
+++ resolved
@@ -22,10 +22,6 @@
     create_transceiver_from_connections, create_transceiver_from_hostname,
     MockableTransceiver)
 from spinnman.extended.extended_transceiver import ExtendedTransceiver
-<<<<<<< HEAD
-=======
-from spinnman.transceiver import create_transceiver_from_hostname, Transceiver
->>>>>>> 31385319
 from spinnman import constants
 from spinnman.messages.spinnaker_boot.system_variable_boot_values import (
     SystemVariableDefinition)
@@ -57,7 +53,6 @@
         connections = set()
         connections.add(SCAMPConnection(
             remote_host=self.board_config.remotehost))
-<<<<<<< HEAD
         trans = create_transceiver_from_connections(connections=connections)
         self.assertSetEqual(connections, trans.get_connections())
         trans.close()
@@ -71,40 +66,6 @@
             version.board_shape,
             (trans._get_machine_dimensions().width,
              trans._get_machine_dimensions().height))
-=======
-        trans = extended.ExtendedTransceiver(ver, connections=connections)
-        assert trans._all_connections == connections
-
-    def test_create_new_transceiver_from_list_connections(self):
-        self.board_config.set_up_remote_board()
-        connections = list()
-        connections.append(SCAMPConnection(
-            remote_host=self.board_config.remotehost))
-        connections.append(BootConnection(remote_host="127.0.0.1"))
-        trans = transceiver.Transceiver(ver, connections=connections)
-        instantiated_connections = trans._all_connections
-
-        for connection in connections:
-            assert connection in instantiated_connections
-
-    def test_retrieving_machine_details(self):
-        self.board_config.set_up_remote_board()
-        connections = list()
-        connections.append(SCAMPConnection(
-            remote_host=self.board_config.remotehost))
-        connections.append(BootConnection(remote_host="127.0.0.1"))
-        trans = transceiver.Transceiver(ver, connections=connections)
-        SpiNNManDataWriter.mock().set_machine(trans.get_machine_details())
-        if self.board_config.board_version in (2, 3):
-            assert trans._get_machine_dimensions().width == 2
-            assert trans._get_machine_dimensions().height == 2
-        elif self.board_config.board_version in (4, 5):
-            assert trans._get_machine_dimensions().width == 8
-            assert trans._get_machine_dimensions().height == 8
-        else:
-            size = trans._get_machine_dimensions()
-            print(f"Unknown board with size {size.width} x {size.height}")
->>>>>>> 31385319
 
         assert any(c.is_connected() for c in trans._scamp_connections)
         print(trans._get_scamp_version())
@@ -112,15 +73,8 @@
 
     def test_boot_board(self):
         self.board_config.set_up_remote_board()
-<<<<<<< HEAD
-        with create_transceiver_from_hostname(
-                self.board_config.remotehost) as trans:
-            trans._boot_board()
-=======
-        trans = create_transceiver_from_hostname(
-            self.board_config.remotehost, self.board_config.board_version)
+        trans = create_transceiver_from_hostname(self.board_config.remotehost)
         trans._boot_board()
->>>>>>> 31385319
 
     def test_set_watch_dog(self):
         set_config("Machine", "version", 5)
