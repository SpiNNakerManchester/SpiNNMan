# Copyright (c) 2014 The University of Manchester
#
# Licensed under the Apache License, Version 2.0 (the "License");
# you may not use this file except in compliance with the License.
# You may obtain a copy of the License at
#
#     https://www.apache.org/licenses/LICENSE-2.0
#
# Unless required by applicable law or agreed to in writing, software
# distributed under the License is distributed on an "AS IS" BASIS,
# WITHOUT WARRANTIES OR CONDITIONS OF ANY KIND, either express or implied.
# See the License for the specific language governing permissions and
# limitations under the License.

import unittest
import struct
from spinn_utilities.overrides import overrides
from spinn_utilities.config_holder import set_config
from spinn_machine import virtual_machine
from spinnman.config_setup import unittest_setup
from spinnman.data import SpiNNManDataView
from spinnman.data.spinnman_data_writer import SpiNNManDataWriter
from spinnman.extended.extended_transceiver import ExtendedTransceiver
from spinnman.transceiver import create_transceiver_from_hostname, Transceiver
from spinnman import constants
from spinnman.messages.spinnaker_boot.system_variable_boot_values import (
    SystemVariableDefinition)
from spinnman.connections.udp_packet_connections import (
    BootConnection, SCAMPConnection)
import spinnman.transceiver as transceiver
import spinnman.extended.extended_transceiver as extended
from spinnman.board_test_configuration import BoardTestConfiguration

ver = 5  # Guess?


class MockWriteTransceiver(Transceiver):

    def __init__(
            self, version, connections=None):
        super().__init__(version, connections=connections)
        self.written_memory = list()

    def get_machine_details(self):
        version = SpiNNManDataView.get_machine_version()
        width, height = version.board_shape
        return virtual_machine(width, height)

    def _update_machine(self):
        self._machine = self.get_machine_details()

    @overrides(Transceiver.write_memory)
    def write_memory(
            self, x, y, base_address, data, *,
            n_bytes=None, offset=0, cpu=0, get_sum=False):
        print("Doing write to", x, y)
        self.written_memory.append(
            (x, y, base_address, data, n_bytes, offset, cpu,
             isinstance(data, str)))
        return len(data), 0

    def close(self):
        pass

    def _ensure_board_is_ready(self, n_retries=5, extra_boot_values=None):
        pass


class MockExtendedTransceiver(MockWriteTransceiver, ExtendedTransceiver):
    pass


class TestTransceiver(unittest.TestCase):

    def setUp(self):
        unittest_setup()
        self.board_config = BoardTestConfiguration()

    def test_create_new_transceiver_to_board(self):
        self.board_config.set_up_remote_board()
        connections = [
            SCAMPConnection(remote_host=self.board_config.remotehost)]
        trans = transceiver.Transceiver(ver, connections=connections)
        trans.close()

    def test_create_new_transceiver_one_connection(self):
        self.board_config.set_up_remote_board()
<<<<<<< HEAD
        connections = {
            SCAMPConnection(remote_host=self.board_config.remotehost)}
        with extended.ExtendedTransceiver(
                ver, connections=connections) as trans:
            assert trans._all_connections == connections
=======
        connections = set()
        connections.add(SCAMPConnection(
            remote_host=self.board_config.remotehost))
        trans = extended.ExtendedTransceiver(ver, connections=connections)
        assert trans._all_connections == connections
>>>>>>> 31385319

    def test_create_new_transceiver_from_list_connections(self):
        self.board_config.set_up_remote_board()
        connections = list()
        connections.append(SCAMPConnection(
            remote_host=self.board_config.remotehost))
        connections.append(BootConnection(remote_host="127.0.0.1"))
        trans = transceiver.Transceiver(ver, connections=connections)
        instantiated_connections = trans._all_connections

        for connection in connections:
            assert connection in instantiated_connections

    def test_retrieving_machine_details(self):
        self.board_config.set_up_remote_board()
        connections = list()
        connections.append(SCAMPConnection(
            remote_host=self.board_config.remotehost))
        connections.append(BootConnection(remote_host="127.0.0.1"))
        trans = transceiver.Transceiver(ver, connections=connections)
        SpiNNManDataWriter.mock().set_machine(trans.get_machine_details())
        if self.board_config.board_version in (2, 3):
            assert trans._get_machine_dimensions().width == 2
            assert trans._get_machine_dimensions().height == 2
        elif self.board_config.board_version in (4, 5):
            assert trans._get_machine_dimensions().width == 8
            assert trans._get_machine_dimensions().height == 8
        else:
            size = trans._get_machine_dimensions()
            print(f"Unknown board with size {size.width} x {size.height}")

        assert any(c.is_connected() for c in trans._scamp_connections)
        print(trans._get_scamp_version())
        print(trans.get_cpu_infos())

    def test_boot_board(self):
        self.board_config.set_up_remote_board()
        trans = create_transceiver_from_hostname(
            self.board_config.remotehost, self.board_config.board_version)
        trans._boot_board()

    def test_set_watch_dog(self):
        set_config("Machine", "version", 5)
        connections = []
        connections.append(SCAMPConnection(remote_host=None))
        tx = MockExtendedTransceiver(version=5, connections=connections)
        SpiNNManDataWriter.mock().set_machine(tx.get_machine_details())
        # All chips
        tx.set_watch_dog(True)
        tx.set_watch_dog(False)
        tx.set_watch_dog(5)

        # The expected write values for the watch dog
        expected_writes = (
            SystemVariableDefinition.software_watchdog_count.default, 0, 5)

        # Check the values that were "written" for set_watch_dog,
        # which should be one per chip
        written_memory = tx.written_memory
        write_item = 0
        for write in range(3):
            for x, y in tx.get_machine_details().chip_coordinates:
                assert written_memory[write_item][0] == x
                assert written_memory[write_item][1] == y
                assert written_memory[write_item][2] == (
                    constants.SYSTEM_VARIABLE_BASE_ADDRESS +
                    SystemVariableDefinition.software_watchdog_count.offset)
                expected_data = struct.pack("B", expected_writes[write])
                assert written_memory[write_item][3] == expected_data
                write_item += 1


if __name__ == '__main__':
    unittest.main()<|MERGE_RESOLUTION|>--- conflicted
+++ resolved
@@ -21,7 +21,7 @@
 from spinnman.data import SpiNNManDataView
 from spinnman.data.spinnman_data_writer import SpiNNManDataWriter
 from spinnman.extended.extended_transceiver import ExtendedTransceiver
-from spinnman.transceiver import create_transceiver_from_hostname, Transceiver
+from spinnman.transceiver import Transceiver
 from spinnman import constants
 from spinnman.messages.spinnaker_boot.system_variable_boot_values import (
     SystemVariableDefinition)
@@ -85,19 +85,10 @@
 
     def test_create_new_transceiver_one_connection(self):
         self.board_config.set_up_remote_board()
-<<<<<<< HEAD
         connections = {
             SCAMPConnection(remote_host=self.board_config.remotehost)}
-        with extended.ExtendedTransceiver(
-                ver, connections=connections) as trans:
-            assert trans._all_connections == connections
-=======
-        connections = set()
-        connections.add(SCAMPConnection(
-            remote_host=self.board_config.remotehost))
         trans = extended.ExtendedTransceiver(ver, connections=connections)
         assert trans._all_connections == connections
->>>>>>> 31385319
 
     def test_create_new_transceiver_from_list_connections(self):
         self.board_config.set_up_remote_board()
@@ -135,8 +126,9 @@
 
     def test_boot_board(self):
         self.board_config.set_up_remote_board()
-        trans = create_transceiver_from_hostname(
-            self.board_config.remotehost, self.board_config.board_version)
+        trans = transceiver.create_transceiver_from_hostname(
+                self.board_config.remotehost,
+                self.board_config.board_version)
         trans._boot_board()
 
     def test_set_watch_dog(self):
