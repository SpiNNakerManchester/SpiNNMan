--- conflicted
+++ resolved
@@ -14,11 +14,8 @@
 
 import unittest
 import struct
-<<<<<<< HEAD
 from spinn_utilities.overrides import overrides
-=======
 from spinn_utilities.config_holder import set_config
->>>>>>> 57139765
 from spinn_machine import virtual_machine
 from spinnman.config_setup import unittest_setup
 from spinnman.data import SpiNNManDataView
@@ -78,27 +75,18 @@
 
     def test_create_new_transceiver_to_board(self):
         self.board_config.set_up_remote_board()
-        connections = list()
-        connections.append(SCAMPConnection(
-            remote_host=self.board_config.remotehost))
+        connections = [
+            SCAMPConnection(remote_host=self.board_config.remotehost)]
         trans = transceiver.Transceiver(ver, connections=connections)
         trans.close()
 
     def test_create_new_transceiver_one_connection(self):
-<<<<<<< HEAD
-        board_config.set_up_remote_board()
-        connections = {SCAMPConnection(remote_host=board_config.remotehost)}
-        with transceiver.Transceiver(ver, connections=connections) as trans:
-            assert trans.get_connections() == connections
-=======
         self.board_config.set_up_remote_board()
-        connections = set()
-        connections.add(SCAMPConnection(
-            remote_host=self.board_config.remotehost))
+        connections = {
+            SCAMPConnection(remote_host=self.board_config.remotehost)}
         with extended.ExtendedTransceiver(
                 ver, connections=connections) as trans:
             assert trans._all_connections == connections
->>>>>>> 57139765
 
     def test_create_new_transceiver_from_list_connections(self):
         self.board_config.set_up_remote_board()
