--- conflicted
+++ resolved
@@ -76,10 +76,6 @@
         infos1.add_infos(infos2, [CPUState.FINISHED])
         self.assertSetEqual(set(infos1),
                             {(0, 0, 1), (0, 0, 2), (1, 0, 1), (1, 0, 2)})
-<<<<<<< HEAD
-
-=======
->>>>>>> 964bfe66
 
 if __name__ == '__main__':
     unittest.main()